package coop.rchain.rosette

import coop.rchain.rosette.Meta.StdMeta
import coop.rchain.rosette.Ob.{OTbool, OTfixnum}

trait RblAtom extends Ob

case class Fixnum(value: Int,
                  override val obTag: Ob.ObTag = OTfixnum,
                  override val slot: Seq[Ob] = Seq(StdMeta()))
    extends RblAtom {

  override def toString = s"Fixnum($value)"

  def +(that: Fixnum) = Fixnum(this.value + that.value)

  def -(that: Fixnum) = Fixnum(this.value - that.value)

  def *(that: Fixnum) = Fixnum(this.value * that.value)

  def /(that: Fixnum) = Fixnum(this.value / that.value)
<<<<<<< HEAD

  def %(that: Fixnum) = Fixnum(this.value % that.value)

  def <(that: Fixnum) = RblBool(this.value < that.value)

  def >(that: Fixnum) = RblBool(this.value > that.value)

  def <=(that: Fixnum) = RblBool(this.value <= that.value)

  def >=(that: Fixnum) = RblBool(this.value >= that.value)

  def ==(that: Fixnum) = RblBool(this.value == that.value)

  def !=(that: Fixnum) = RblBool(this.value != that.value)
  def |(that: Fixnum) = Fixnum(this.value | that.value)

  def &(that: Fixnum) = Fixnum(this.value & that.value)

  def <<(that: Fixnum) = Fixnum(this.value << that.value)

  def >>(that: Fixnum) = Fixnum(this.value >> that.value)

  def >>>(that: Fixnum) = Fixnum(this.value >>> that.value)

  def <<<(that: Fixnum) = Fixnum(this.value << that.value)

  def ^(that: Fixnum) = Fixnum(this.value ^ that.value)
}

case class RblBool(value: Boolean, override val obTag: Ob.ObTag = OTbool)
    extends RblAtom {
  override def toString = s"RblBool($value)"
=======
}

case class RblFloat(value: Double, override val slot: Seq[Ob] = Seq(StdMeta()))
    extends RblAtom {
  override def toString: String = s"Float($value)"

  def +(that: RblFloat) = RblFloat(this.value + that.value)

  def -(that: RblFloat) = RblFloat(this.value - that.value)

  def *(that: RblFloat) = RblFloat(this.value * that.value)

  def /(that: RblFloat) = RblFloat(this.value / that.value)
>>>>>>> c5bbd3fe
}<|MERGE_RESOLUTION|>--- conflicted
+++ resolved
@@ -19,7 +19,6 @@
   def *(that: Fixnum) = Fixnum(this.value * that.value)
 
   def /(that: Fixnum) = Fixnum(this.value / that.value)
-<<<<<<< HEAD
 
   def %(that: Fixnum) = Fixnum(this.value % that.value)
 
@@ -52,7 +51,6 @@
 case class RblBool(value: Boolean, override val obTag: Ob.ObTag = OTbool)
     extends RblAtom {
   override def toString = s"RblBool($value)"
-=======
 }
 
 case class RblFloat(value: Double, override val slot: Seq[Ob] = Seq(StdMeta()))
@@ -66,5 +64,4 @@
   def *(that: RblFloat) = RblFloat(this.value * that.value)
 
   def /(that: RblFloat) = RblFloat(this.value / that.value)
->>>>>>> c5bbd3fe
 }
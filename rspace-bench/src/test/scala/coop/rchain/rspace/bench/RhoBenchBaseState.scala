--- conflicted
+++ resolved
@@ -1,26 +1,19 @@
 package coop.rchain.rspace.bench
 
-<<<<<<< HEAD
-import coop.rchain.rholang.interpreter.{ParBuilderUtil, ReplayRhoRuntime, RhoRuntime}
-import java.nio.file.{Files, Path}
-
-=======
->>>>>>> a4ab50f1
+import coop.rchain.rholang.interpreter.{ParBuilderUtil, ReplayRhoRuntime, RhoRuntime, RholangCLI}
 import coop.rchain.catscontrib.TaskContrib._
 import coop.rchain.crypto.hash.Blake2b512Random
 import coop.rchain.metrics
 import coop.rchain.metrics.{Metrics, NoopSpan, Span}
 import coop.rchain.models.Par
-import coop.rchain.rholang.interpreter.accounting._
-import coop.rchain.rholang.interpreter.{ParBuilderUtil, RholangCLI, Runtime}
 import coop.rchain.rspace.syntax.rspaceSyntaxKeyValueStoreManager
 import coop.rchain.shared.Log
 import monix.eval.{Coeval, Task}
 import monix.execution.Scheduler
 import org.openjdk.jmh.annotations._
 import org.openjdk.jmh.infra.Blackhole
+import java.nio.file.{Files, Path}
 
-import java.nio.file.{Files, Path}
 import scala.concurrent.Await
 import scala.concurrent.duration._
 
@@ -40,7 +33,6 @@
   implicit val scheduler: Scheduler = Scheduler.fixedPool(name = "rho-1", poolSize = 100)
   lazy val dbDir: Path              = Files.createTempDirectory(BenchStorageDirPrefix)
 
-<<<<<<< HEAD
   var runtime: RhoRuntime[Task]             = null
   var replayRuntime: ReplayRhoRuntime[Task] = null
   var setupTerm: Option[Par]                = None
@@ -49,14 +41,6 @@
   var randRun: Blake2b512Random             = null
 
   var runTask: Task[Unit] = null
-=======
-  var runtime: Runtime[Task]      = null
-  var setupTerm: Option[Par]      = None
-  var term: Par                   = _
-  var randSetup: Blake2b512Random = null
-  var randRun: Blake2b512Random   = null
-  var runTask: Task[Unit]         = null
->>>>>>> a4ab50f1
 
   implicit val logF: Log[Task]            = Log.log[Task]
   implicit val noopMetrics: Metrics[Task] = new metrics.Metrics.MetricsNOP[Task]
@@ -64,18 +48,14 @@
   implicit val ms: Metrics.Source         = Metrics.BaseSource
   def rand: Blake2b512Random              = Blake2b512Random(128)
 
-<<<<<<< HEAD
-=======
-  def createRuntime: Task[Runtime[Task]] =
+  def createRuntime =
     for {
-      kvm                 <- RholangCLI.mkRSpaceStoreManager[Task](dbDir)
-      store               <- kvm.rSpaceStores
-      spaces              <- Runtime.setupRSpace[Task](store)
-      (rspace, replay, _) = spaces
-      r                   <- Runtime.createWithEmptyCost[Task]((rspace, replay), Seq.empty)
-    } yield r
+      kvm                         <- RholangCLI.mkRSpaceStoreManager[Task](dbDir)
+      store                       <- kvm.rSpaceStores
+      spaces                      <- RhoRuntime.createRuntimes[Task](store)
+      (runtime, replayRuntime, _) = spaces
+    } yield (runtime, replayRuntime)
 
->>>>>>> a4ab50f1
   @Setup(value = Level.Iteration)
   def doSetup(): Unit = {
     deleteOldStorage(dbDir)
@@ -95,30 +75,9 @@
       case Left(err)  => throw err
     }
 
-<<<<<<< HEAD
-    runtime = (for {
-      space <- RhoRuntime.setupRhoRSpace[Task](dbDir, mapSize)
-      r     <- RhoRuntime.createRhoRuntime[Task](space)
-    } yield r).runSyncUnsafe()
-
-    replayRuntime = (for {
-      space <- RhoRuntime.setupReplaySpace[Task](dbDir, mapSize)
-      r     <- RhoRuntime.createReplayRhoRuntime[Task](space)
-    } yield r).runSyncUnsafe()
-=======
-    runtime = createRuntime.runSyncUnsafe()
-    runtime.cost.set(Cost.UNSAFE_MAX).runSyncUnsafe(1.second)
-
-    (for {
-      emptyCheckpoint <- runtime.space.createCheckpoint()
-      //make sure we always start from clean rspace & trie
-      _ <- runtime.replaySpace.clear()
-      _ <- runtime.replaySpace.reset(emptyCheckpoint.root)
-      _ <- runtime.space.clear()
-      _ <- runtime.space.reset(emptyCheckpoint.root)
-    } yield ()).unsafeRunSync
->>>>>>> a4ab50f1
-
+    val runtimes = createRuntime.runSyncUnsafe()
+    runtime = runtimes._1
+    replayRuntime = runtimes._2
     randSetup = rand
     randRun = rand
     Await
@@ -130,10 +89,5 @@
   }
 
   @TearDown
-<<<<<<< HEAD
-  def tearDown(): Unit =
-    runtime.close.unsafeRunSync
-=======
   def tearDown(): Unit = ()
->>>>>>> a4ab50f1
 }
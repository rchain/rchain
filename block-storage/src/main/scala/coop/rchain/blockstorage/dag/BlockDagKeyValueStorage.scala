package coop.rchain.blockstorage.dag

import cats.effect.concurrent.Semaphore
import cats.effect.{Concurrent, Sync}
import cats.syntax.all._
import com.google.protobuf.ByteString
import coop.rchain.blockstorage._
import coop.rchain.blockstorage.dag.BlockDagStorage.DeployId
import coop.rchain.blockstorage.dag.BlockMetadataStore.BlockMetadataStore
import coop.rchain.blockstorage.dag.EquivocationTrackerStore.EquivocationTrackerStore
import coop.rchain.blockstorage.dag.codecs._
import coop.rchain.blockstorage.syntax._
import coop.rchain.blockstorage.util.BlockMessageUtil._
import coop.rchain.casper.PrettyPrinter
import coop.rchain.casper.protocol.BlockMessage
import coop.rchain.metrics.Metrics.Source
import coop.rchain.metrics.{Metrics, MetricsSemaphore}
import coop.rchain.models.BlockHash.BlockHash
import coop.rchain.models.EquivocationRecord.SequenceNumber
import coop.rchain.models.Validator.Validator
import coop.rchain.models.block.StateHash.StateHash
import coop.rchain.models.{BlockHash, BlockMetadata, EquivocationRecord, Validator}
import coop.rchain.shared.syntax._
import coop.rchain.models.syntax._
import coop.rchain.shared.{Base16, Log, LogSource}
import coop.rchain.store.{KeyValueStoreManager, KeyValueTypedStore}
import fs2.Stream

import scala.collection.immutable.SortedMap

final class BlockDagKeyValueStorage[F[_]: Concurrent: Log] private (
    lock: Semaphore[F],
    latestMessagesIndex: KeyValueTypedStore[F, Validator, BlockHash],
    blockMetadataIndex: BlockMetadataStore[F],
    deployIndex: KeyValueTypedStore[F, DeployId, BlockHash],
    invalidBlocksIndex: KeyValueTypedStore[F, BlockHash, BlockMetadata],
    equivocationTrackerIndex: EquivocationTrackerStore[F]
) extends BlockDagStorage[F] {
  implicit private val logSource: LogSource = LogSource(BlockDagKeyValueStorage.getClass)

  private case class KeyValueDagRepresentation(
      dagSet: Set[BlockHash],
      latestMessagesMap: Map[Validator, BlockHash],
      childMap: Map[BlockHash, Set[BlockHash]],
      heightMap: SortedMap[Long, Set[BlockHash]],
      invalidBlocksSet: Set[BlockMetadata],
      lastFinalizedBlockHash: BlockHash,
      finalizedBlocksSet: Set[BlockHash],
      // how many times particular valid state is met in DAG as postState for block
      validStatesCounter: Map[StateHash, Int]
  ) extends BlockDagRepresentation[F] {

    def lookup(blockHash: BlockHash): F[Option[BlockMetadata]] =
      if (dagSet.contains(blockHash)) blockMetadataIndex.get(blockHash)
      else none[BlockMetadata].pure[F]

    def contains(blockHash: BlockHash): F[Boolean] =
      (blockHash.size == BlockHash.Length && dagSet.contains(blockHash)).pure[F]

    def children(blockHash: BlockHash): F[Option[Set[BlockHash]]] =
      childMap.get(blockHash).pure[F]

    def latestMessageHash(validator: Validator): F[Option[BlockHash]] =
      latestMessagesMap.get(validator).pure[F]

    def latestMessageHashes: F[Map[Validator, BlockHash]] = latestMessagesMap.pure[F]

    def invalidBlocks: F[Set[BlockMetadata]] = invalidBlocksSet.pure[F]

    /**
      * Truncate full DAG according to some view, defined by latest messages.
      */
    override def truncate(
        targetLatestMessages: Map[Validator, BlockHash],
        findLfb: Map[Validator, BlockHash] => F[BlockHash]
    ): F[BlockDagRepresentation[F]] = {

      val lmAll       = this.latestMessagesMap.values.toSet
      val seenSenders = targetLatestMessages.keySet

      for {
        lfb         <- findLfb(targetLatestMessages)
        lmFinalized <- this.latestFinalized(lfb, seenSenders).map(_.valuesIterator.toSet)
        lmSeen      <- targetLatestMessages.values.toList.traverse(this.lookupUnsafe).map(_.toSet)

        // for all known latest messages, collect all self justifications until first finalized message found
        toAdjust = {
          val seenSeqNums = lmSeen.map(m => (m.sender, m.seqNum)).toMap
          val finSeqNums  = lmFinalized.map(m => (m.sender, m.seqNum)).toMap
          val seen        = (m: BlockMetadata) => seenSeqNums.get(m.sender).exists(_ >= m.seqNum)
          val finalized   = (m: BlockMetadata) => finSeqNums.get(m.sender).exists(_ >= m.seqNum)

          Stream
            .unfoldLoopEval(lmAll.toVector) { messages =>
              for {
                metas <- messages.traverse(this.lookupUnsafe).map(_.filterNot(finalized))
                out   = metas.map(m => (m, !seen(m)))

                parents = metas.flatMap(_.parents).distinct
                next    = parents.nonEmpty.guard[Option].as(parents)
              } yield (Stream.emits(out.toList), next)
            }
            .flatten
            .fold((Map.empty[Long, Set[BlockHash]], Map.empty[Long, Set[BlockHash]], childMap)) {
              case ((removeAcc, unfinalizeAcc, childMapAcc), (m, shouldRemove)) =>
                val height = m.blockNum
                if (shouldRemove)
                  (
                    removeAcc + (height -> (removeAcc.getOrElse(height, Set()) + m.blockHash)),
                    unfinalizeAcc,
                    // Remove from children map key for message, adjust keys for parents.
                    // As some parent might be already removed by previous iterations, use filter.
                    m.parents.filter(childMapAcc.contains).foldLeft(childMapAcc - m.blockHash) {
                      case (a, p) => a + (p -> (a(p) - m.blockHash))
                    }
                  )
                else
                  (
                    removeAcc,
                    unfinalizeAcc + (height -> (unfinalizeAcc.getOrElse(height, Set()) + m.blockHash)),
                    childMapAcc
                  )
            }
            .compile
            .lastOrError
        }

        r                                        <- toAdjust
        (toRemove, toUnfinalize, newChildrenMap) = r
        excessSet                                = toRemove.flatMap { case (_, hashes) => hashes }.toSet
        nonFinalizedSet                          = toUnfinalize.flatMap { case (_, hashes) => hashes }.toSet

        // new truncated values
        truncatedDagSet     = this.dagSet diff excessSet
        truncatedInvalidSet = this.invalidBlocksSet.filter(m => dagSet.contains(m.blockHash))
        truncatedHeightMap = toRemove.foldLeft(this.heightMap) {
          case (acc, (height, hashes)) => acc.updated(height, acc(height) diff hashes)
        }
        truncatedFinalizesSet = finalizedBlocksSet diff excessSet diff nonFinalizedSet

        excessStates <- excessSet.toList.traverse(
                         this.lookupUnsafe(_).map(_.postStateHash)
                       )
        newValidStatesCounter = excessStates.foldLeft(validStatesCounter) {
          case (acc, s) =>
            assert(
              acc.contains(s),
              s"validStatesCounter does not have state from excess message when truncating DAG."
            )
            val curV = acc(s)
            val newV = curV - 1
            if (newV == 0) acc - s else acc.updated(s, curV - 1)
        }

        view = this.copy(
          lastFinalizedBlockHash = lfb,
          finalizedBlocksSet = truncatedFinalizesSet,
          dagSet = truncatedDagSet,
          childMap = newChildrenMap,
          latestMessagesMap = targetLatestMessages,
          heightMap = truncatedHeightMap,
          invalidBlocksSet = truncatedInvalidSet,
          validStatesCounter = newValidStatesCounter
        )
      } yield view
    }

    override def lastFinalizedBlock: BlockHash = lastFinalizedBlockHash

    // latestBlockNumber, topoSort and lookupByDeployId are only used in BlockAPI.
    // Do they need to be part of the DAG current state or they can be moved to DAG storage directly?

    private def getMaxHeight = if (heightMap.nonEmpty) heightMap.last._1 + 1L else 0L

    def latestBlockNumber: F[Long] =
      getMaxHeight.pure[F]

    def isFinalized(blockHash: BlockHash): F[Boolean] =
      finalizedBlocksSet.contains(blockHash).pure[F]

    override def find(truncatedHash: String): F[Option[BlockHash]] = Sync[F].delay {
      if (truncatedHash.length % 2 == 0) {
        val truncatedByteString = truncatedHash.unsafeHexToByteString
        dagSet.find(hash => hash.startsWith(truncatedByteString))
      } else {
        // if truncatedHash is odd length string we cannot convert it to ByteString with 8 bit resolution
        // because each symbol has 4 bit resolution. Need to make a string of even length by removing the last symbol,
        // then find all the matching hashes and choose one that matches the full truncatedHash string
        val truncatedByteString = truncatedHash.dropRight(1).unsafeHexToByteString
        dagSet
          .filter(_.startsWith(truncatedByteString))
          .find(_.toHexString.startsWith(truncatedHash))
      }
    }

    def topoSort(
        startBlockNumber: Long,
        maybeEndBlockNumber: Option[Long]
    ): F[Vector[Vector[BlockHash]]] = {
      val maxNumber   = getMaxHeight
      val startNumber = Math.max(0, startBlockNumber)
      val endNumber   = maybeEndBlockNumber.map(Math.min(maxNumber, _)).getOrElse(maxNumber)
      if (startNumber >= 0 && startNumber <= endNumber) {
        Sync[F].delay(
          heightMap
            .filterKeys(h => h >= startNumber && h <= endNumber)
            .map { case (_, v) => v.toVector }
            .toVector
        )
      } else {
        Sync[F].raiseError(
          TopoSortFragmentParameterError(startNumber, endNumber)
        )
      }
    }

    def lookupByDeployId(deployId: DeployId): F[Option[BlockHash]] =
<<<<<<< HEAD
      deployIndex.get(deployId)

    override def nonFinalizedSet: Set[BlockHash] =
      dagSet diff finalizedBlocksSet

    override def reachedAcquiescence: F[Boolean] =
      for {
        statesOfNotFinalizedBlocks <- nonFinalizedSet.toList.traverse(
                                       this.lookupUnsafe(_).map(_.postStateHash)
                                     )
        // how many time each state is met across non finalized blocks
        stateSeenInNonFinalizedCounter = statesOfNotFinalizedBlocks
          .groupBy(identity)
          .mapValues(_.size)

        // if all occurrences of a state are in not finalized blocks - state is not finalized, no acquiescence
        hasNotFinalizedState = stateSeenInNonFinalizedCounter.exists {
          case (state, qty) => validStatesCounter(state) == qty
        }
      } yield !hasNotFinalizedState
=======
      deployIndex.get1(deployId)
>>>>>>> 75aa8677
  }

  private object KeyValueStoreEquivocationsTracker extends EquivocationsTracker[F] {
    override def equivocationRecords: F[Set[EquivocationRecord]] =
      equivocationTrackerIndex.data

    override def insertEquivocationRecord(record: EquivocationRecord): F[Unit] =
      equivocationTrackerIndex.add(record)

    override def updateEquivocationRecord(
        record: EquivocationRecord,
        blockHash: BlockHash
    ): F[Unit] = {
      val updatedEquivocationDetectedBlockHashes =
        record.equivocationDetectedBlockHashes + blockHash
      val newRecord =
        record.copy(equivocationDetectedBlockHashes = updatedEquivocationDetectedBlockHashes)
      equivocationTrackerIndex.add(newRecord)
    }
  }

  private def representation: F[BlockDagRepresentation[F]] =
    for {
      // Take current DAG state / view of the DAG
      latestMessages     <- latestMessagesIndex.toMap
      dagSet             <- blockMetadataIndex.dagSet
      childMap           <- blockMetadataIndex.childMapData
      heightMap          <- blockMetadataIndex.heightMap
      invalidBlocks      <- invalidBlocksIndex.toMap.map(_.toSeq.map(_._2).toSet)
      lastFinalizedBlock <- blockMetadataIndex.lastFinalizedBlock
      finalizedBlocksSet <- blockMetadataIndex.finalizedBlockSet
      validStatesCounter <- blockMetadataIndex.validStatesCounter
    } yield KeyValueDagRepresentation(
      dagSet,
      latestMessages,
      childMap,
      heightMap,
      invalidBlocks,
      lastFinalizedBlock,
      finalizedBlocksSet,
      validStatesCounter
    )

  def getRepresentation: F[BlockDagRepresentation[F]] =
    lock.withPermit(representation)

  def insert(
      block: BlockMessage,
      invalid: Boolean,
      approved: Boolean
  ): F[BlockDagRepresentation[F]] = {
    import cats.instances.list._
    import cats.instances.option._
    import coop.rchain.catscontrib.Catscontrib.ToBooleanF

    // Empty sender is valid for genesis
    val senderIsEmpty          = block.sender == ByteString.EMPTY
    val senderHasInvalidFormat = !senderIsEmpty && (block.sender.size() != Validator.Length)
    val sendersNewLM           = (block.sender, block.blockHash)

    val logAlreadyStored =
      Log[F].warn(s"Block ${PrettyPrinter.buildString(block, short = true)} is already stored.")

    val logEmptySender =
      Log[F].warn(s"Block ${PrettyPrinter.buildString(block, short = true)} sender is empty.")

    // Add LM either if there is no existing message for the sender, or if sequence number advances
    // - assumes block sender is not valid hash
    def shouldAddAsLatest: F[Boolean] =
      latestMessagesIndex
      // Try get sender's latest message
        .get1(block.sender)
        // Get metadata from index
        .flatMap(_.traverse(blockMetadataIndex.getUnsafe))
        // Check if seq number is greater that existing
        .map(_.map(_.seqNum))
        // Evaluate option and result. Add if:
        // - latest message is not found, or
        // - is found with seq num greater then existing
        .map(lmSeqNumOpt => lmSeqNumOpt.isEmpty || lmSeqNumOpt.exists(block.seqNum >= _))

    def newLatestMessages: F[Map[Validator, BlockHash]] = {
      val newlyBondedSet = bonds(block)
        .map(_.validator)
        .toSet
        .diff(block.justifications.map(_.validator).toSet)
      for {
        // This filter is required to enable adding blocks backward from higher height to lower
        newlyBondedUnseen <- newlyBondedSet.toList.filterA(latestMessagesIndex.contains(_).not)
      } yield newlyBondedUnseen.map((_, block.blockHash)).toMap
    }

    def doInsert: F[Unit] = {
      val blockMetadata      = BlockMetadata.fromBlock(block, invalid)
      val blockHashIsInvalid = !(block.blockHash.size == BlockHash.Length)

      for {
        // Basic validation of input hash values
        _ <- BlockSenderIsMalformed(block).raiseError[F, Unit].whenA(senderHasInvalidFormat)
        // TODO: should we have special error type for block hash error also?
        //  Should this be checked before calling insert? Is DAG storage responsible for that?
        _ <- new Exception(
              s"Block hash (${PrettyPrinter.buildString(block.blockHash)}) is not correct length."
            ).raiseError[F, Unit]
              .whenA(blockHashIsInvalid)

        _ <- logEmptySender.whenA(senderIsEmpty)

        // Add block metadata
        _ <- blockMetadataIndex.add(blockMetadata)

        // Add deploys to deploy index storage
        deployHashes = deployData(block).map(_.sig).toList
        _            <- deployIndex.put(deployHashes.map(_ -> block.blockHash))

        // Update invalid index
        _ <- invalidBlocksIndex.put(blockMetadata.blockHash, blockMetadata).whenA(invalid)

        // Resolve if block should be added as the latest message for the block sender
        emptyLM = Map.empty[Validator, BlockHash].pure[F]
        newLatestFromSender <- if (!senderIsEmpty)
                                shouldAddAsLatest.ifM(Map(sendersNewLM).pure[F], emptyLM)
                              else emptyLM

        // Add/update validators latest messages
        newLatestFromNewValidators <- newLatestMessages

        // All new latest messages to add
        newLatestToAdd = newLatestFromNewValidators ++ newLatestFromSender

        // Add latest messages to DB
        _ <- latestMessagesIndex.put(newLatestToAdd.toList)

        // if block added as approved, record it as directly finalized.
        _ <- blockMetadataIndex.recordFinalized(blockMetadata.blockHash, Set.empty).whenA(approved)

      } yield ()
    }

    lock.withPermit(
      blockMetadataIndex
        .contains(block.blockHash)
        .ifM(logAlreadyStored, doInsert) >> representation
    )
  }

  override def accessEquivocationsTracker[A](f: EquivocationsTracker[F] => F[A]): F[A] =
    lock.withPermit(f(KeyValueStoreEquivocationsTracker))

  /** Record that some hash is directly finalized (detected by finalizer and becomes LFB). */
  def recordDirectlyFinalized(
      directlyFinalizedHash: BlockHash,
      finalizationEffect: Set[BlockHash] => F[Unit]
  ): F[Unit] =
    // Lock here is a safeguard for persisting changes in BlockMetadataIndex which can happen concurrently when
    // blocks are replayed in parallel
    lock.withPermit(
      for {
        dag    <- representation
        errMsg = s"Attempting to finalize nonexistent hash ${PrettyPrinter.buildString(directlyFinalizedHash)}."
        _ <- dag
              .contains(directlyFinalizedHash)
              .ifM(().pure, new Exception(errMsg).raiseError)
        // all non finalized ancestors should be finalized as well (indirectly)
        indirectlyFinalized <- dag.ancestors(List(directlyFinalizedHash), dag.isFinalized(_).not)
        // invoke effects
        _ <- finalizationEffect(indirectlyFinalized + directlyFinalizedHash)
        // persist finalization
        _ <- blockMetadataIndex.recordFinalized(directlyFinalizedHash, indirectlyFinalized)
      } yield ()
    )
}

object BlockDagKeyValueStorage {
  implicit private val BlockDagKeyValueStorage_FromFileMetricsSource: Source =
    Metrics.Source(BlockStorageMetricsSource, "dag-key-value-store")

  private final case class DagStores[F[_]](
      metadata: BlockMetadataStore[F],
      metadataDb: KeyValueTypedStore[F, BlockHash, BlockMetadata],
      equivocations: EquivocationTrackerStore[F],
      equivocationsDb: KeyValueTypedStore[F, (Validator, SequenceNumber), Set[BlockHash]],
      latestMessages: KeyValueTypedStore[F, Validator, BlockHash],
      invalidBlocks: KeyValueTypedStore[F, BlockHash, BlockMetadata],
      deploys: KeyValueTypedStore[F, DeployId, BlockHash]
  )

  private def createStores[F[_]: Concurrent: Log: Metrics](kvm: KeyValueStoreManager[F]) = {
    implicit val kvm_ = kvm
    for {
      // Block metadata map
      blockMetadataDb <- KeyValueStoreManager[F].database[BlockHash, BlockMetadata](
                          "block-metadata",
                          codecBlockHash,
                          codecBlockMetadata
                        )
      blockMetadataStore <- BlockMetadataStore[F](blockMetadataDb)
      // Equivocation tracker map
      equivocationTrackerDb <- KeyValueStoreManager[F]
                                .database[(Validator, SequenceNumber), Set[BlockHash]](
                                  "equivocation-tracker",
                                  codecValidator ~ codecSeqNum,
                                  codecBlockHashSet
                                )
      equivocationTrackerIndex <- EquivocationTrackerStore[F](equivocationTrackerDb)
      // Latest messages map
      latestMessagesDb <- KeyValueStoreManager[F].database[Validator, BlockHash](
                           "latest-messages",
                           codecValidator,
                           codecBlockHash
                         )
      // Invalid blocks map
      invalidBlocksDb <- KeyValueStoreManager[F].database[BlockHash, BlockMetadata](
                          "invalid-blocks",
                          codecBlockHash,
                          codecBlockMetadata
                        )
      // Deploy map
      deployIndexDb <- KeyValueStoreManager[F].database[DeployId, BlockHash](
                        "deploy-index",
                        codecDeployId,
                        codecBlockHash
                      )

    } yield DagStores(
      blockMetadataStore,
      blockMetadataDb,
      equivocationTrackerIndex,
      equivocationTrackerDb,
      latestMessagesDb,
      invalidBlocksDb,
      deployIndexDb
    )
  }

  def create[F[_]: Concurrent: Log: Metrics](kvm: KeyValueStoreManager[F]): F[BlockDagStorage[F]] =
    for {
      lock   <- MetricsSemaphore.single[F]
      stores <- createStores(kvm)
    } yield new BlockDagKeyValueStorage[F](
      lock,
      stores.latestMessages,
      stores.metadata,
      stores.deploys,
      stores.invalidBlocks,
      stores.equivocations
    )
}<|MERGE_RESOLUTION|>--- conflicted
+++ resolved
@@ -215,8 +215,7 @@
     }
 
     def lookupByDeployId(deployId: DeployId): F[Option[BlockHash]] =
-<<<<<<< HEAD
-      deployIndex.get(deployId)
+      deployIndex.get1(deployId)
 
     override def nonFinalizedSet: Set[BlockHash] =
       dagSet diff finalizedBlocksSet
@@ -236,9 +235,6 @@
           case (state, qty) => validStatesCounter(state) == qty
         }
       } yield !hasNotFinalizedState
-=======
-      deployIndex.get1(deployId)
->>>>>>> 75aa8677
   }
 
   private object KeyValueStoreEquivocationsTracker extends EquivocationsTracker[F] {

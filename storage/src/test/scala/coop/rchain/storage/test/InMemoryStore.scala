--- conflicted
+++ resolved
@@ -3,12 +3,8 @@
 import java.nio.charset.StandardCharsets
 import java.security.MessageDigest
 
-<<<<<<< HEAD
 import coop.rchain.storage._
 import coop.rchain.storage.examples._
-=======
-import coop.rchain.storage.{IStore, ITestableStore, Serialize}
->>>>>>> aec09a3f
 import coop.rchain.storage.util.dropIndex
 import javax.xml.bind.DatatypeConverter.printHexBinary
 
@@ -21,11 +17,7 @@
     _joinMap: mutable.MultiMap[C, String]
 )(implicit sc: Serialize[C])
     extends IStore[C, P, A, K]
-<<<<<<< HEAD
-    with IStoreTest {
-=======
     with ITestableStore {
->>>>>>> aec09a3f
 
   type H = String
 
@@ -48,7 +40,6 @@
     f(txn)
 
   def collectGarbage(key: H): Unit = {
-<<<<<<< HEAD
     val as = _data.get(key).exists(_.nonEmpty)
     if (!as) {
       //we still may have empty list, remove it as well
@@ -59,18 +50,6 @@
     if (!psks) {
       //we still may have empty list, remove it as well
       _waitingContinuations.remove(key)
-=======
-    val as = _as.get(key).exists(_.nonEmpty)
-    if (!as) {
-      //we still may have empty list, remove it as well
-      _as.remove(key)
-    }
-
-    val psks = _psks.get(key).exists(_.nonEmpty)
-    if (!psks) {
-      //we still may have empty list, remove it as well
-      _psks.remove(key)
->>>>>>> aec09a3f
     }
 
     val cs    = _keys.getOrElse(key, List.empty[C])
@@ -81,11 +60,7 @@
     }
   }
 
-<<<<<<< HEAD
   def putA(txn: T, channels: List[C], datum: Datum[A]): Unit = {
-=======
-  def putA(txn: T, channels: List[C], a: A): Unit = {
->>>>>>> aec09a3f
     val key = hashCs(channels)
     putCs(txn, channels)
     val datums = _data.getOrElseUpdate(key, List.empty[Datum[A]])
@@ -116,20 +91,10 @@
   def removeA(txn: T, channel: C, index: Int): Unit =
     removeA(txn, List(channel), index)
 
-<<<<<<< HEAD
   def removeA(txn: T, channels: List[C], index: Int): Unit = {
     val key = hashCs(channels)
     for (as <- _data.get(key)) {
       _data.update(key, dropIndex(as, index))
-=======
-  def removeA(txn: T, channel: C, index: Int): Unit =
-    removeA(txn, List(channel), index)
-
-  def removeA(txn: T, channels: List[C], index: Int): Unit = {
-    val key = hashCs(channels)
-    for (as <- _as.get(key)) {
-      _as.update(key, dropIndex(as, index))
->>>>>>> aec09a3f
     }
     collectGarbage(key)
   }
@@ -151,11 +116,7 @@
   def removeJoin(txn: T, c: C, cs: List[C]): Unit = {
     val joinKey = hashCs(List(c))
     val csKey   = hashCs(cs)
-<<<<<<< HEAD
     if (_waitingContinuations.get(csKey).forall(_.isEmpty)) {
-=======
-    if (_psks.get(csKey).forall(_.isEmpty)) {
->>>>>>> aec09a3f
       _joinMap.removeBinding(c, csKey)
     }
     collectGarbage(joinKey)
@@ -168,13 +129,8 @@
 
   def close(): Unit = ()
 
-<<<<<<< HEAD
-  def isNoGarbage: Boolean =
+  def isEmpty: Boolean =
     _waitingContinuations.isEmpty && _data.isEmpty && _keys.isEmpty && _joinMap.isEmpty
-=======
-  def isEmpty: Boolean =
-    _psks.isEmpty && _as.isEmpty && _keys.isEmpty && _joinMap.isEmpty
->>>>>>> aec09a3f
 }
 
 object InMemoryStore {

import Dependencies._
import BNFC._
import NativePackagerHelper._

lazy val projectSettings = Seq(
  organization := "coop.rchain",
  scalaVersion := "2.12.4",
  version := "0.1.0-SNAPSHOT",
  resolvers += Resolver.sonatypeRepo("releases"),
  scalafmtOnCompile := true
)

lazy val coverageSettings = Seq(
  coverageMinimum := 90,
  coverageFailOnMinimum := false,
  coverageExcludedFiles := Seq(
    (javaSource in Compile).value,
    (sourceManaged in Compile).value.getPath ++ "/.*"
  ).mkString(";")
)

lazy val compilerSettings = CompilerSettings.options ++ Seq(
  crossScalaVersions := Seq("2.11.12", scalaVersion.value)
)

lazy val commonSettings = projectSettings ++ coverageSettings ++ compilerSettings

lazy val shared = (project in file("shared"))
  .settings(commonSettings: _*)
  .settings(
    version := "0.1",
    libraryDependencies ++= commonDependencies ++ Seq(
      catsCore,
      monix,
      scodecCore,
      scodecBits
    )
  )

lazy val casper = (project in file("casper"))
  .settings(commonSettings: _*)
  .settings(
    libraryDependencies ++= commonDependencies ++ protobufDependencies ++ Seq(
      catsCore,
      catsMtl,
      monix
    )
  )
  .dependsOn(comm % "compile->compile;test->test", shared, crypto, models, rspace, rholang)

lazy val comm = (project in file("comm"))
  .settings(commonSettings: _*)
  .settings(
    version := "0.1",
    libraryDependencies ++= commonDependencies ++ kamonDependencies ++ protobufDependencies ++ Seq(
      grpcNetty,
      scalapbRuntimegGrpc,
      scalaUri,
      weupnp,
      hasher,
      catsCore,
      monix,
      guava
    ),
    PB.targets in Compile := Seq(
      PB.gens.java                        -> (sourceManaged in Compile).value,
      scalapb.gen(javaConversions = true) -> (sourceManaged in Compile).value
    )
  ).dependsOn(shared)

lazy val crypto = (project in file("crypto"))
  .settings(commonSettings: _*)
  .settings(
    name := "crypto",
    libraryDependencies ++= commonDependencies ++ protobufDependencies ++ Seq(
      guava,
      bouncyCastle,
      kalium,
      jaxb
    ),
    fork := true,
    unmanagedSourceDirectories in Compile += baseDirectory.value / "secp256k1/src/java",
    javaOptions += "-Djava.library.path=secp256k1/.libs",
    doctestTestFramework := DoctestTestFramework.ScalaTest
  )

lazy val models = (project in file("models"))
  .settings(commonSettings: _*)
  .settings(
    libraryDependencies ++= commonDependencies ++ protobufDependencies ++ Seq(
      catsCore,
      scalacheck,
      scalacheckShapeless,
      scalapbRuntimegGrpc
    ),
    PB.targets in Compile := Seq(
      scalapb.gen(flatPackage = true) -> (sourceManaged in Compile).value
    )
  )
  .dependsOn(rspace)

lazy val node = (project in file("node"))
  .settings(commonSettings: _*)
  .enablePlugins(BuildInfoPlugin)
  .settings(
<<<<<<< HEAD
    version := "0.3.1",
    name := "node",
    localJar := assembly.value,
=======
    version := "0.4.1",
    name := "rnode",
>>>>>>> 325a45e9
    libraryDependencies ++=
      apiServerDependencies ++ commonDependencies ++ kamonDependencies ++ protobufDependencies ++ Seq(
        catsCore,
        grpcNetty,
        nettyTcnative,
        jline,
        scallop,
        scalaUri,
        scalapbRuntimegGrpc
      ),
    PB.targets in Compile := Seq(
      PB.gens.java                        -> (sourceManaged in Compile).value / "protobuf",
      scalapb.gen(javaConversions = true) -> (sourceManaged in Compile).value / "protobuf"
    ),
    buildInfoKeys := Seq[BuildInfoKey](name, version, scalaVersion, sbtVersion),
    buildInfoPackage := "coop.rchain.node",
    mainClass in assembly := Some("coop.rchain.node.Main"),
    assemblyJarName in assembly := s"rnode-assembly-${version.value}.jar",
    assemblyMergeStrategy in assembly := {
      case x if x.endsWith("io.netty.versions.properties") => MergeStrategy.first
      case x =>
        val oldStrategy = (assemblyMergeStrategy in assembly).value
        oldStrategy(x)
    },
    assembly / assemblyExcludedJars := {
      val cp = (fullClasspath in assembly).value
      cp.filter(a => nettyTcnativeAssemblyExclusions.contains(a.data.getName))
    }
  ).dependsOn(casper, comm, crypto, rholang)

lazy val regex = (project in file("regex"))
  .settings(commonSettings: _*)
  .settings(libraryDependencies ++= commonDependencies)

lazy val rholang = (project in file("rholang"))
  .settings(commonSettings: _*)
  .settings(bnfcSettings: _*)
  .settings(
    scalacOptions ++= Seq(
      "-language:existentials",
      "-language:higherKinds",
      "-Yno-adapted-args"
    ),
    libraryDependencies ++= commonDependencies ++ Seq(monix, scallop),
    mainClass in assembly := Some("coop.rchain.rho2rose.Rholang2RosetteCompiler"),
    coverageExcludedFiles := Seq(
      (javaSource in Compile).value,
      (bnfcGrammarDir in BNFCConfig).value,
      (bnfcOutputDir in BNFCConfig).value,
      baseDirectory.value / "src" / "main" / "k",
      baseDirectory.value / "src" / "main" / "rbl"
    ).map(_.getPath ++ "/.*").mkString(";"),
    fork in Test := true
  )
  .dependsOn(models % "compile->compile;test->test", rspace  % "compile->compile;test->test", crypto)

lazy val rholangCLI = (project in file("rholang-cli"))
  .settings(commonSettings: _*)
  .settings(
    mainClass in assembly := Some("coop.rchain.rholang.interpreter.RholangCLI")
  )
  .dependsOn(rholang)

lazy val roscala = (project in file("roscala"))
  .settings(commonSettings: _*)
  .settings(
    name := "Rosette",
    mainClass in assembly := Some("coop.rchain.rosette.Main"),
    assemblyJarName in assembly := "rosette.jar",
    inThisBuild(
      List(addCompilerPlugin("org.scalamacros" % "paradise" % "2.1.0" cross CrossVersion.full))),
    libraryDependencies ++= commonDependencies
  )

lazy val rspace = (project in file("rspace"))
  .enablePlugins(SiteScaladocPlugin, GhpagesPlugin, TutPlugin)
  .settings(commonSettings: _*)
  .settings(
    name := "rspace",
    version := "0.2.1-SNAPSHOT",
    libraryDependencies ++= commonDependencies ++ Seq(
      lmdbjava,
      catsCore,
      scodecCore,
      scodecCats,
      scodecBits
    ),
    /* Tutorial */
    tutTargetDirectory := (baseDirectory in Compile).value / ".." / "docs" / "rspace",
    /* Publishing Settings */
    scmInfo := Some(ScmInfo(url("https://github.com/rchain/rchain"), "git@github.com:rchain/rchain.git")),
    git.remoteRepo := scmInfo.value.get.connection,
    useGpg := true,
    pomIncludeRepository := { _ => false },
    publishMavenStyle := true,
    publishTo := {
      val nexus = "https://oss.sonatype.org/"
      if (isSnapshot.value)
        Some("snapshots" at nexus + "content/repositories/snapshots")
      else
        Some("releases"  at nexus + "service/local/staging/deploy/maven2")
    },
    publishArtifact in Test := false,
    licenses := Seq("Apache-2.0" -> url("https://www.apache.org/licenses/LICENSE-2.0")),
    homepage := Some(url("https://www.rchain.coop")),
    developers := List(
      Developer(
        id    = "guardbotmk3",
        name  = "Kyle Butt",
        email = "kyle@pyrofex.net",
        url   = url("https://www.pyrofex.net")
      ),
      Developer(
        id    = "ys-pyrofex",
        name  = "Yaraslau Levashkevich",
        email = "yaraslau@pyrofex.net",
        url   = url("https://www.pyrofex.net")
      ),
      Developer(
        id    = "KentShikama",
        name  = "Kent Shikama",
        email = "kent@kentshikama.com",
        url   = url("https://www.rchain.coop")
      ),
      Developer(
        id    = "henrytill",
        name  = "Henry Till",
        email = "henrytill@gmail.com",
        url   = url("https://www.pyrofex.net")
      )
    )
  )
  .dependsOn(shared, crypto)

lazy val rspaceBench = (project in file("rspace-bench"))
  .settings(commonSettings, libraryDependencies ++= commonDependencies)
  .enablePlugins(JmhPlugin)
  .dependsOn(rspace)

lazy val deployment = (project in file("deployment"))
  .enablePlugins(sbtdocker.DockerPlugin, RpmPlugin, DebianPlugin, JavaAppPackaging)
  .settings(commonSettings: _*)
  .settings(
    version := (node / version).value,
    name := "rnode",
    deployJar := assembly.value,
    deployDeb := (Debian / packageBin).value,
    deployRpm := (Rpm / packageBin).value,
    mainClass in assembly := (node / assembly / mainClass).value,
    assemblyMergeStrategy in assembly := (node / assembly / assemblyMergeStrategy).value,
    assemblyExcludedJars in assembly := {
      val cp = (fullClasspath in assembly).value
      cp.filter(a => nettyTcnativeDebianExclusions.contains(a.data.getName))
    },
    docker := (docker dependsOn assembly).value,
    /* Dockerization */
    dockerfile in docker := {
      val artifact: File     = assembly.value
      val artifactTargetPath = s"/${artifact.name}"
      val entry: File        = (baseDirectory in node)(_ / "main.sh").value
      val entryTargetPath    = "/bin"
      val rholangExamples = (baseDirectory in rholang).value / "examples"
      new Dockerfile {
        from("openjdk:8u171-jre-slim-stretch")
        add(artifact, artifactTargetPath)
        copy(rholangExamples, "/usr/share/rnode/examples")
        env("RCHAIN_TARGET_JAR", artifactTargetPath)
        add(entry, entryTargetPath)
        run("apt", "update")
        run("apt", "install", "-yq", "libsodium18")
        run("apt", "install", "-yq", "openssl")
        entryPoint("/bin/main.sh")
      }
    },
    /* Packaging */
    maintainer in Linux := "Pyrofex, Inc. <info@pyrofex.net>",
    packageSummary in Linux := "RChain Node",
    packageDescription in Linux := "RChain Node - the RChain blockchain node server software.",
    linuxPackageMappings ++= {
      val file = baseDirectory.value / "rnode.service"
      val rholangExamples = directory((baseDirectory in rholang).value / "examples")
        .map { case (f, p) => (f, s"/usr/share/rnode/$p") }
      Seq(packageMapping(file -> "/lib/systemd/system/rnode.service"), packageMapping(rholangExamples:_*))
    },
    /* Debian */
    linuxPackageMappings in Debian := linuxPackageMappings.value.map { mapping =>
      val filtered = mapping.mappings filter {
        case (file, _) => !nettyTcnativeDebianExclusions.contains(file.getName)
      }
      mapping.copy(mappings = filtered)
    }.filter(_.mappings.nonEmpty),
    debianPackageDependencies in Debian ++= Seq("openjdk-8-jre-headless (>= 1.8.0.171)",
      "openssl(>= 1.0.2g) | openssl(>= 1.1.0f)",  //ubuntu & debian
      "bash (>= 2.05a-11)",
      "libsodium18 (>= 1.0.8-5) | libsodium23 (>= 1.0.16-2)"),
    /* Redhat */
    rpmVendor := "rchain.coop",
    rpmUrl := Some("https://rchain.coop"),
    rpmLicense := Some("Apache 2.0"),
    packageArchitecture in Rpm := "noarch",
    maintainerScripts in Rpm := maintainerScriptsAppendFromFile((maintainerScripts in Rpm).value)(
      RpmConstants.Post -> (sourceDirectory.value / "rpm" / "scriptlets" / "post")
    ),
    rpmPrerequisites := Seq("java-1.8.0-openjdk-headless >= 1.8.0.171",
      //"openssl >= 1.0.2k | openssl >= 1.1.0h", //centos & fedora but requires rpm 4.13 for boolean
      "openssl",
      "libsodium >= 1.0.14-1"),
    linuxPackageMappings in Rpm := linuxPackageMappings.value.map { mapping =>
      val filtered = mapping.mappings filter {
        case (file, _) => !nettyTcnativeFedoraExclusions.contains(file.getName)
      }
      mapping.copy(mappings = filtered)
    }.filter(_.mappings.nonEmpty),
  ).dependsOn(node)

lazy val deployJar = taskKey[File]("Deploy RChain as fat jar for Linux (non-Fedora)")
lazy val deployDeb = taskKey[File]("Deploy RChain as deb package")
lazy val deployRpm = taskKey[File]("Deploy RChain as rpm package")
lazy val localJar = taskKey[File]("Deploy RChain as fat jar for local OS")

lazy val rchain = (project in file("."))
  .settings(commonSettings: _*)
  .aggregate(casper, crypto, comm, models, regex, rspace, node, rholang, rholangCLI, roscala, deployment)<|MERGE_RESOLUTION|>--- conflicted
+++ resolved
@@ -103,14 +103,9 @@
   .settings(commonSettings: _*)
   .enablePlugins(BuildInfoPlugin)
   .settings(
-<<<<<<< HEAD
-    version := "0.3.1",
+    version := "0.4.1",
     name := "node",
     localJar := assembly.value,
-=======
-    version := "0.4.1",
-    name := "rnode",
->>>>>>> 325a45e9
     libraryDependencies ++=
       apiServerDependencies ++ commonDependencies ++ kamonDependencies ++ protobufDependencies ++ Seq(
         catsCore,

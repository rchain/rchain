--- conflicted
+++ resolved
@@ -54,11 +54,9 @@
     Wart.AnyVal
   ),
   scalafmtOnCompile := sys.env.get("CI").isEmpty, // disable in CI environments
-<<<<<<< HEAD
+
   scapegoatVersion in ThisBuild := "2.4.2",
-=======
-  scapegoatVersion in ThisBuild := "1.4.2",
->>>>>>> 57ac86c7
+
   testOptions in Test += Tests.Argument("-oD"), //output test durations
   dependencyOverrides ++= Seq(
     "io.kamon" %% "kamon-core" % kamonVersion

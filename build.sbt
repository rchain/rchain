import Dependencies._
import BNFC._

lazy val projectSettings = Seq(
  organization := "coop.rchain",
  scalaVersion := "2.12.4",
  version := "0.1.0-SNAPSHOT",
  resolvers += Resolver.sonatypeRepo("releases"),
  scalafmtOnCompile := true
)

lazy val coverageSettings = Seq(
  coverageMinimum := 90,
  coverageFailOnMinimum := false,
  coverageExcludedFiles := Seq(
    (javaSource in Compile).value,
    (sourceManaged in Compile).value.getPath ++ "/.*"
  ).mkString(";")
)

lazy val compilerSettings = CompilerSettings.options ++ Seq(
  crossScalaVersions := Seq("2.11.12", scalaVersion.value)
)

lazy val commonSettings = projectSettings ++ coverageSettings ++ compilerSettings

lazy val comm = (project in file("comm"))
  .settings(commonSettings: _*)
  .settings(
    version := "0.1",
    libraryDependencies ++= commonDependencies ++ kamonDependencies ++ protobufDependencies ++ Seq(
      scalaUri,
      weupnp,
      hasher,
      catsCore,
      monix,
      guava
    ),
    PB.targets in Compile := Seq(
      PB.gens.java                        -> (sourceManaged in Compile).value,
      scalapb.gen(javaConversions = true) -> (sourceManaged in Compile).value
    )
  )

lazy val crypto = (project in file("crypto"))
  .settings(commonSettings: _*)
  .settings(
    name := "crypto",
    libraryDependencies ++= commonDependencies ++ protobufDependencies ++ Seq(
      guava,
      bouncyCastle,
      kalium,
      jaxb
    ),
    fork := true,
    unmanagedSourceDirectories in Compile += baseDirectory.value / "secp256k1/src/java",
    javaOptions += "-Djava.library.path=secp256k1/.libs",
    doctestTestFramework := DoctestTestFramework.ScalaTest
  )

lazy val models = (project in file("models"))
  .settings(commonSettings: _*)
  .settings(
    libraryDependencies ++= commonDependencies ++ protobufDependencies ++ Seq(
      catsCore,
      scalacheck,
      scalacheckShapeless
    ),
    PB.targets in Compile := Seq(
      scalapb.gen(flatPackage = true) -> (sourceManaged in Compile).value
    )
  )
  .dependsOn(storage)

<<<<<<< HEAD
lazy val node = (project in file("node"))
  .settings(commonSettings: _*)
  .enablePlugins(sbtdocker.DockerPlugin, RpmPlugin, DebianPlugin, JavaAppPackaging, BuildInfoPlugin)
  .settings(
    version := "0.1.3",
    name := "rnode",
    libraryDependencies ++=
      apiServerDependencies ++ commonDependencies ++ kamonDependencies ++ protobufDependencies ++ Seq(
        catsCore,
        scallop,
        scalaUri
      ),
    buildInfoKeys := Seq[BuildInfoKey](name, version, scalaVersion, sbtVersion),
    buildInfoPackage := "coop.rchain.node",
=======
lazy val node = project
  .enablePlugins(sbtdocker.DockerPlugin, RpmPlugin, DebianPlugin, JavaAppPackaging, BuildInfoPlugin)
  .settings(
    commonSettings,
    version := "0.1.3",
    name := "rnode",
    libraryDependencies ++= commonDependencies ++ protobufDependencies,
    libraryDependencies ++= Seq(
      argParsing,
      uriParsing
    ),
    libraryDependencies ++= apiServerDependencies ++ kamonDependencies ++ Seq(cats),

    buildInfoKeys := Seq[BuildInfoKey](name, version, scalaVersion, sbtVersion),
    buildInfoPackage := "coop.rchain.node",

>>>>>>> 5cfe1983
    mainClass in assembly := Some("coop.rchain.node.Main"),
    /* Dockerization */
    dockerfile in docker := {
      val artifact: File     = assembly.value
      val artifactTargetPath = s"/${artifact.name}"
      val entry: File        = baseDirectory(_ / "main.sh").value
      val entryTargetPath    = "/bin"
      new Dockerfile {
        from("openjdk:8u151-jre-alpine")
        add(artifact, artifactTargetPath)
        env("RCHAIN_TARGET_JAR", artifactTargetPath)
        add(entry, entryTargetPath)
        entryPoint("/bin/main.sh")
      }
    },
<<<<<<< HEAD
    /* Packaging */
    maintainer in Linux := "Pyrofex, Inc. <info@pyrofex.net>",
    packageSummary in Linux := "RChain Node",
    packageDescription in Linux := "RChain Node - the RChain blockchain node server software.",
    /* Debian */
    debianPackageDependencies in Debian ++= Seq("openjdk-8-jre-headless", "bash (>= 2.05a-11)"),
    /* Redhat */
=======

    maintainer in Linux := "Pyrofex, Inc. <info@pyrofex.net>",
    packageSummary in Linux := "RChain Node",
    packageDescription in Linux := "RChain Node - the RChain blockchain node server software.",

    /*
     * Debian.
     */
    debianPackageDependencies in Debian ++= Seq("openjdk-8-jre-headless", "bash (>= 2.05a-11)"),

    /*
     * Redhat
     */
>>>>>>> 5cfe1983
    rpmVendor := "rchain.coop",
    rpmUrl := Some("https://rchain.coop"),
    rpmLicense := Some("Apache 2.0")
  )
  .dependsOn(comm, crypto)

lazy val regex = (project in file("regex"))
  .settings(commonSettings: _*)
  .settings(libraryDependencies ++= commonDependencies)

lazy val rholang = (project in file("rholang"))
  .settings(commonSettings: _*)
  .settings(bnfcSettings: _*)
  .settings(
    scalacOptions ++= Seq(
      "-language:existentials",
      "-language:higherKinds",
      "-Yno-adapted-args"
    ),
    libraryDependencies ++= commonDependencies ++ Seq(monix, scallop),
    mainClass in assembly := Some("coop.rchain.rho2rose.Rholang2RosetteCompiler"),
    coverageExcludedFiles := Seq(
      (javaSource in Compile).value,
      (bnfcGrammarDir in BNFCConfig).value,
      (bnfcOutputDir in BNFCConfig).value,
      baseDirectory.value / "src" / "main" / "k",
      baseDirectory.value / "src" / "main" / "rbl"
    ).map(_.getPath ++ "/.*").mkString(";"),
    fork in Test := true
  )
  .dependsOn(models, storage)

lazy val rholangCLI = (project in file("rholang-cli"))
  .settings(commonSettings: _*)
  .settings(bnfcSettings: _*)
  .settings(
    scalacOptions ++= Seq(
      "-language:existentials",
      "-language:higherKinds",
      "-Yno-adapted-args"
    ),
    libraryDependencies ++= commonDependencies ++ Seq(monix, scallop),
    mainClass in assembly := Some("coop.rchain.rholang.interpreter.RholangCLI"),
    coverageExcludedFiles := Seq(
      (javaSource in Compile).value,
      (bnfcGrammarDir in BNFCConfig).value,
      (bnfcOutputDir in BNFCConfig).value,
      baseDirectory.value / "src" / "main" / "k",
      baseDirectory.value / "src" / "main" / "rbl"
    ).map(_.getPath ++ "/.*").mkString(";"),
    fork in Test := true
  )
  .dependsOn(models, storage)

lazy val roscala_macros = (project in file("roscala/macros"))
  .settings(commonSettings: _*)
  .settings(
    libraryDependencies ++= commonDependencies ++ Seq(
      "org.scala-lang" % "scala-reflect" % scalaVersion.value
    )
  )

lazy val roscala = (project in file("roscala"))
  .settings(commonSettings: _*)
  .settings(
    name := "Rosette",
    mainClass in assembly := Some("coop.rchain.rosette.Main"),
    assemblyJarName in assembly := "rosette.jar",
    inThisBuild(
      List(addCompilerPlugin("org.scalamacros" % "paradise" % "2.1.0" cross CrossVersion.full))),
    libraryDependencies ++= commonDependencies ++ Seq(catsCore, shapeless, scalacheck)
  )
  .dependsOn(roscala_macros)

lazy val storage = (project in file("storage"))
  .settings(commonSettings: _*)
  .settings(
    libraryDependencies ++= commonDependencies ++ protobufDependencies ++ Seq(
      lmdbjava,
      catsCore
    ),
    PB.targets in Compile := Seq(
      scalapb.gen(flatPackage = true) -> (sourceManaged in Compile).value
    )
  )

lazy val storageBench = (project in file("storage-bench"))
  .settings(commonSettings, libraryDependencies ++= commonDependencies)
  .enablePlugins(JmhPlugin)
  .dependsOn(storage)

lazy val rchain = (project in file("."))
  .settings(commonSettings: _*)
  .aggregate(crypto, comm, models, regex, storage, node, rholang, rholangCLI, roscala)<|MERGE_RESOLUTION|>--- conflicted
+++ resolved
@@ -72,7 +72,6 @@
   )
   .dependsOn(storage)
 
-<<<<<<< HEAD
 lazy val node = (project in file("node"))
   .settings(commonSettings: _*)
   .enablePlugins(sbtdocker.DockerPlugin, RpmPlugin, DebianPlugin, JavaAppPackaging, BuildInfoPlugin)
@@ -87,24 +86,6 @@
       ),
     buildInfoKeys := Seq[BuildInfoKey](name, version, scalaVersion, sbtVersion),
     buildInfoPackage := "coop.rchain.node",
-=======
-lazy val node = project
-  .enablePlugins(sbtdocker.DockerPlugin, RpmPlugin, DebianPlugin, JavaAppPackaging, BuildInfoPlugin)
-  .settings(
-    commonSettings,
-    version := "0.1.3",
-    name := "rnode",
-    libraryDependencies ++= commonDependencies ++ protobufDependencies,
-    libraryDependencies ++= Seq(
-      argParsing,
-      uriParsing
-    ),
-    libraryDependencies ++= apiServerDependencies ++ kamonDependencies ++ Seq(cats),
-
-    buildInfoKeys := Seq[BuildInfoKey](name, version, scalaVersion, sbtVersion),
-    buildInfoPackage := "coop.rchain.node",
-
->>>>>>> 5cfe1983
     mainClass in assembly := Some("coop.rchain.node.Main"),
     /* Dockerization */
     dockerfile in docker := {
@@ -120,7 +101,7 @@
         entryPoint("/bin/main.sh")
       }
     },
-<<<<<<< HEAD
+
     /* Packaging */
     maintainer in Linux := "Pyrofex, Inc. <info@pyrofex.net>",
     packageSummary in Linux := "RChain Node",
@@ -128,21 +109,6 @@
     /* Debian */
     debianPackageDependencies in Debian ++= Seq("openjdk-8-jre-headless", "bash (>= 2.05a-11)"),
     /* Redhat */
-=======
-
-    maintainer in Linux := "Pyrofex, Inc. <info@pyrofex.net>",
-    packageSummary in Linux := "RChain Node",
-    packageDescription in Linux := "RChain Node - the RChain blockchain node server software.",
-
-    /*
-     * Debian.
-     */
-    debianPackageDependencies in Debian ++= Seq("openjdk-8-jre-headless", "bash (>= 2.05a-11)"),
-
-    /*
-     * Redhat
-     */
->>>>>>> 5cfe1983
     rpmVendor := "rchain.coop",
     rpmUrl := Some("https://rchain.coop"),
     rpmLicense := Some("Apache 2.0")

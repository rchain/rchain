--- conflicted
+++ resolved
@@ -14,11 +14,9 @@
 
 lazy val projectSettings = Seq(
   organization := "coop.rchain",
-<<<<<<< HEAD
+
   scalaVersion := "2.12.9",
-=======
-  scalaVersion := "2.12.11",
->>>>>>> ad022f36
+
   version := "0.1.0-SNAPSHOT",
   resolvers ++= Seq(
     Resolver.sonatypeRepo("releases"),

package coop.rchain.node

import scala.collection.JavaConverters._
import scala.tools.jline.console._
import completer.StringsCompleter

import cats.implicits._

import coop.rchain.casper.util.comm._
import coop.rchain.catscontrib._
import coop.rchain.catscontrib.TaskContrib._
import coop.rchain.comm._
import coop.rchain.node.configuration._
import coop.rchain.node.diagnostics.client.GrpcDiagnosticsService
import coop.rchain.node.effects._
import coop.rchain.shared._
import coop.rchain.shared.StringOps._

import monix.eval.Task
import monix.execution.Scheduler

object Main {

  private implicit val logSource: LogSource = LogSource(this.getClass)
  private implicit val log: Log[Task]       = effects.log

  def main(args: Array[String]): Unit = {

    val exec: Task[Unit] =
      for {
        conf     <- Configuration(args)
        poolSize = conf.server.threadPoolSize
        //TODO create separate scheduler for casper
        scheduler = Scheduler.fixedPool("node-io", poolSize)
        _         <- Task.unit.asyncBoundary(scheduler)
        _         <- mainProgram(conf)(scheduler)
      } yield ()

    exec.unsafeRunSync(Scheduler.fixedPool("main-io", 1))
  }

  private def mainProgram(conf: Configuration)(implicit scheduler: Scheduler): Task[Unit] = {
    implicit val replService: GrpcReplClient =
      new GrpcReplClient(
        conf.grpcServer.host,
        conf.grpcServer.portInternal,
        conf.server.maxMessageSize
      )
    implicit val diagnosticsService: GrpcDiagnosticsService =
      new diagnostics.client.GrpcDiagnosticsService(
        conf.grpcServer.host,
        conf.grpcServer.portInternal,
        conf.server.maxMessageSize
      )
    implicit val deployService: GrpcDeployService =
      new GrpcDeployService(
        conf.grpcServer.host,
        conf.grpcServer.portExternal,
        conf.server.maxMessageSize
      )

<<<<<<< HEAD
    implicit val dateTime = dateTimeFromSync[Task]
=======
    implicit val time: Time[Task] = effects.time
>>>>>>> 6d59f92c

    val program = conf.command match {
      case Eval(files) => new ReplRuntime().evalProgram[Task](files)
      case Repl        => new ReplRuntime().replProgram[Task].as(())
      case Diagnostics => diagnostics.client.Runtime.diagnosticsProgram[Task]
      case Deploy(address, phlo, phloPrice, nonce, location) =>
        DeployRuntime.deployFileProgram[Task](address, phlo, phloPrice, nonce, location)
      case DeployDemo        => DeployRuntime.deployDemoProgram[Task]
      case Propose           => DeployRuntime.propose[Task]()
      case ShowBlock(hash)   => DeployRuntime.showBlock[Task](hash)
      case ShowBlocks        => DeployRuntime.showBlocks[Task]()
      case DataAtName(name)  => DeployRuntime.listenForDataAtName[Task](name)
      case ContAtName(names) => DeployRuntime.listenForContinuationAtName[Task](names)
      case Dump              => DeployRuntime.dump[Task]
      case Run               => nodeProgram(conf)
      case _                 => conf.printHelp()
    }

    program.doOnFinish(
      _ =>
        Task.delay {
          replService.close()
          diagnosticsService.close()
          deployService.close()
        }
    )
  }

  private def nodeProgram(conf: Configuration)(implicit scheduler: Scheduler): Task[Unit] =
    for {
      host   <- conf.fetchHost
      result <- new NodeRuntime(conf, host).main.value
      _ <- result match {
            case Right(_) =>
              Task.unit
            case Left(CouldNotConnectToBootstrap) =>
              log.error("Node could not connect to bootstrap node.")
            case Left(error) =>
              log.error(s"Failed! Reason: '$error")
          }
    } yield ()

  implicit private def consoleIO: ConsoleIO[Task] = {
    val console = new ConsoleReader()
    console.setHistoryEnabled(true)
    console.setPrompt("rholang $ ".green)
    console.addCompleter(new StringsCompleter(ReplRuntime.keywords.asJava))
    effects.consoleIO(console)
  }

}<|MERGE_RESOLUTION|>--- conflicted
+++ resolved
@@ -59,11 +59,9 @@
         conf.server.maxMessageSize
       )
 
-<<<<<<< HEAD
+    implicit val time: Time[Task] = effects.time
+
     implicit val dateTime = dateTimeFromSync[Task]
-=======
-    implicit val time: Time[Task] = effects.time
->>>>>>> 6d59f92c
 
     val program = conf.command match {
       case Eval(files) => new ReplRuntime().evalProgram[Task](files)

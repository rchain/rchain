--- conflicted
+++ resolved
@@ -1,15 +1,6 @@
 package coop.rchain.node
 
 import coop.rchain.catscontrib.TaskContrib._
-<<<<<<< HEAD
-import coop.rchain.crypto.PrivateKey
-import coop.rchain.crypto.signatures.{Secp256k1, SignaturesAlg}
-import coop.rchain.crypto.util.KeyUtil
-import coop.rchain.models.syntax._
-import coop.rchain.monix.Monixable
-import coop.rchain.node.configuration.Configuration.Profile
-=======
->>>>>>> 4cf4d64f
 import coop.rchain.node.configuration._
 import coop.rchain.node.effects._
 import coop.rchain.node.runtime.NodeMain
@@ -55,366 +46,6 @@
     //or
     else
       // Execute CLI command
-<<<<<<< HEAD
-      runCLI[Task](options).unsafeRunSync
-  }
-
-  /**
-    * Starts RNode instance
-    * @param options command line options
-    */
-  private def startNode[F[_]: Monixable: ConcurrentEffect: Parallel: ContextShift: Timer: ConsoleIO: Log: EventLog](
-      options: commandline.Options
-  )(implicit s: Scheduler): F[Unit] = Sync[F].defer {
-    // Create merged configuration from CLI options and config file
-    val (nodeConf, profile, configFile, kamonConf) = Configuration.build(options)
-    // This system variable is used in Logger config file `node/src/main/resources/logback.xml`
-    val _ = System.setProperty("rnode.data.dir", nodeConf.storage.dataDir.toString)
-
-    // and start node
-    // TODO : Enable it earlier once we have JDK with https://bugs.openjdk.java.net/browse/JDK-8218960 fixed
-    // https://www.slf4j.org/legacy.html#jul-to-slf4j
-    SLF4JBridgeHandler.removeHandlersForRootLogger()
-    SLF4JBridgeHandler.install()
-    for {
-      confWithPorts   <- checkPorts[F](nodeConf)
-      confWithDecrypt <- loadPrivateKeyFromFile[F](confWithPorts)
-      _               <- Log[F].info(VersionInfo.get)
-      _               <- logConfiguration[F](confWithDecrypt, profile, configFile)
-      // TODO: This check may be removed in the future after updating clients like a VSCode extension
-      _ <- Log[F]
-            .warn(
-              "allow-private-addresses option is deprecated and will be removed in future releases."
-            )
-            .whenA(options.run.allowPrivateAddresses.isSupplied)
-
-      _ <- checkShardNameOnlyAscii(nodeConf.casper.shardName)
-
-      // Create node runtime
-      _ <- NodeRuntime.start[F](confWithDecrypt, kamonConf)
-    } yield ()
-  }
-
-  /**
-    * Executes CLI commands
-    * @param options command line options
-    * @param console console
-    */
-  private def runCLI[F[_]: Sync: Monixable: ConsoleIO: Timer](
-      options: commandline.Options
-  ): F[Unit] = {
-    val grpcPort =
-      if (options.grpcPort.isSupplied) options.grpcPort() else commandline.Options.GrpcInternalPort
-
-    // Clients for executing gRPC calls on remote RNode instance
-    implicit val replServiceClient: GrpcReplClient[F] =
-      new GrpcReplClient[F](
-        options.grpcHost(),
-        grpcPort,
-        options.grpcMaxRecvMessageSize()
-      )
-    implicit val deployServiceClient: GrpcDeployService[F] =
-      new GrpcDeployService[F](
-        options.grpcHost(),
-        options.grpcPort(),
-        options.grpcMaxRecvMessageSize()
-      )
-    implicit val proposeServiceClient: GrpcProposeService[F] =
-      new GrpcProposeService[F](
-        options.grpcHost(),
-        grpcPort,
-        options.grpcMaxRecvMessageSize()
-      )
-
-    implicit val time: Time[F] = Time.fromTimer
-
-    val program = subcommand(options) match {
-      case Eval(files, printUnmatchedSendsOnly) =>
-        new ReplRuntime().evalProgram[F](files, printUnmatchedSendsOnly)
-      case Repl => new ReplRuntime().replProgram[F].as(())
-      case Deploy(
-          phlo,
-          phloPrice,
-          validAfterBlock,
-          maybePrivateKey,
-          maybePrivateKeyPath,
-          location,
-          shardId
-          ) =>
-        val getPrivateKey =
-          maybePrivateKey
-            .map(_.pure[F])
-            .orElse(maybePrivateKeyPath.map(decryptKeyFromCon[F]))
-            .sequence
-        for {
-          privateKey <- getPrivateKey
-          _ <- privateKey.fold(Sync[F].raiseError[Unit](new Exception("Private key is missing")))(
-                DeployRuntime.deployFileProgram[F](
-                  phlo,
-                  phloPrice,
-                  validAfterBlock,
-                  _,
-                  location,
-                  shardId
-                )
-              )
-        } yield ()
-      case DeployStatus(deployId)       => DeployRuntime.deployStatus[F](deployId)
-      case FindDeploy(deployId)         => DeployRuntime.findDeploy[F](deployId)
-      case Propose(printUnmatchedSends) => DeployRuntime.propose[F](printUnmatchedSends)
-      case ShowBlock(hash)              => DeployRuntime.getBlock[F](hash)
-      case ShowBlocks(depth)            => DeployRuntime.getBlocks[F](depth)
-      case VisualizeDag(depth, showJustificationLines) =>
-        DeployRuntime.visualizeDag[F](depth, showJustificationLines)
-      case MachineVerifiableDag  => DeployRuntime.machineVerifiableDag[F]
-      case DataAtName(name)      => DeployRuntime.listenForDataAtName[F](name)
-      case ContAtName(names)     => DeployRuntime.listenForContinuationAtName[F](names)
-      case Keygen(path)          => generateKey(path)
-      case LastFinalizedBlock    => DeployRuntime.lastFinalizedBlock[F]
-      case IsFinalized(hash)     => DeployRuntime.isFinalized[F](hash)
-      case BondStatus(publicKey) => DeployRuntime.bondStatus[F](publicKey)
-      case Status                => DeployRuntime.status[F]
-      case _                     => Sync[F].delay(options.printHelp())
-    }
-
-    Sync[F].delay(
-      sys.addShutdownHook {
-        proposeServiceClient.close()
-        replServiceClient.close()
-        deployServiceClient.close()
-      }
-    ) >> program
-  }
-
-  private def subcommand(options: commandline.Options): Command =
-    options.subcommand match {
-      case Some(options.eval) =>
-        Eval(options.eval.fileNames(), options.eval.printUnmatchedSendsOnly())
-      case Some(options.repl) => Repl
-      case Some(options.deploy) =>
-        import options.deploy._
-        Deploy(
-          phloLimit(),
-          phloPrice(),
-          validAfterBlockNumber.getOrElse(-1L),
-          privateKey.toOption,
-          privateKeyPath.toOption,
-          location(),
-          shardId()
-        )
-      case Some(options.deployStatus) => DeployStatus(options.deployStatus.deploySignature())
-      case Some(options.findDeploy)   => FindDeploy(options.findDeploy.deployId())
-      case Some(options.propose)      => Propose(options.propose.printUnmatchedSends())
-      case Some(options.showBlock)    => ShowBlock(options.showBlock.hash())
-      case Some(options.showBlocks) =>
-        import options.showBlocks._
-        ShowBlocks(depth.getOrElse(1))
-      case Some(options.visualizeBlocks) =>
-        import options.visualizeBlocks._
-        VisualizeDag(depth.getOrElse(-1), showJustificationLines.getOrElse(false))
-      case Some(options.machineVerifiableDag) => MachineVerifiableDag
-      case Some(options.run)                  => Run
-      case Some(options.keygen)               => Keygen(options.keygen.location())
-      case Some(options.lastFinalizedBlock)   => LastFinalizedBlock
-      case Some(options.isFinalized)          => IsFinalized(options.isFinalized.hash())
-      case Some(options.bondStatus)           => BondStatus(options.bondStatus.validatorPublicKey())
-      case Some(options.dataAtName)           => DataAtName(options.dataAtName.name())
-      case Some(options.contAtName)           => ContAtName(options.contAtName.name())
-      case Some(options.status)               => Status
-      case _                                  => Help
-    }
-
-  private def decryptKeyFromCon[F[_]: Sync: ConsoleIO](
-      encryptedPrivateKeyPath: Path
-  ): F[PrivateKey] =
-    for {
-      password   <- getValidatorPassword
-      privateKey <- Secp256k1.parsePemFile[F](encryptedPrivateKeyPath, password)
-    } yield privateKey
-
-  private def generateKey[F[_]: Sync: ConsoleIO](path: Path): F[Unit] =
-    for {
-      password       <- ConsoleIO[F].readPassword("Enter password for keyfile: ")
-      passwordRepeat <- ConsoleIO[F].readPassword("Repeat password: ")
-      _ <- if (password != passwordRepeat) {
-            ConsoleIO[F].println("Passwords do not match. Try again:") >> generateKey(path)
-          } else if (password.isEmpty) {
-            ConsoleIO[F].println("Password is empty. Try again:") >> generateKey(path)
-          } else {
-            for {
-              sigAlgorithm <- SignaturesAlg(Secp256k1.name)
-                               .map(_.pure[F])
-                               .getOrElse(
-                                 Sync[F]
-                                   .raiseError(new IllegalStateException("Invalid algorithm name"))
-                               )
-              (sk, pk) = sigAlgorithm.newKeyPair
-
-              privatePemKeyPath = path.resolve("rnode.key")
-              publicPemKeyPath  = path.resolve("rnode.pub.pem")
-              publicKeyHexFile  = path.resolve("rnode.pub.hex")
-              _ <- KeyUtil.writeKeys[F](
-                    sk,
-                    pk,
-                    sigAlgorithm,
-                    password,
-                    privatePemKeyPath,
-                    publicPemKeyPath,
-                    publicKeyHexFile
-                  )
-              _ <- ConsoleIO[F].println(
-                    s"\nSuccess!\n" +
-                      s"Private key file (encrypted PEM format):  ${privatePemKeyPath.toAbsolutePath}\n" +
-                      s"Public  key file (PEM format):            ${publicPemKeyPath.toAbsolutePath}\n" +
-                      s"Public  key file (HEX format):            ${publicKeyHexFile.toAbsolutePath}"
-                  )
-            } yield ()
-          }
-    } yield ()
-
-  private val RNodeValidatorPasswordEnvVar = "RNODE_VALIDATOR_PASSWORD"
-
-  /**
-    * Reads validator password from RNODE_VALIDATOR_PASSWORD env variable, if not set - asks for console
-    */
-  def getValidatorPassword[F[_]: Sync: ConsoleIO]: F[String] =
-    sys.env.get(RNodeValidatorPasswordEnvVar) match {
-      case Some(password) =>
-        if (password.length > 0) password.pure[F] else requestForPassword[F]
-      case None => requestForPassword[F]
-    }
-
-  def requestForPassword[F[_]: ConsoleIO]: F[String] =
-    ConsoleIO[F].readPassword(
-      "Variable RNODE_VALIDATOR_PASSWORD is not set, please enter password for keyfile. \n" +
-        "Password for keyfile: "
-    )
-
-  /**
-    * Loads validator key from file into configuration.
-    * If key file is supplied by user, it overrides plain text private key
-    * @param conf Node configuration instance
-    * @return
-    */
-  private def loadPrivateKeyFromFile[F[_]: Sync: ConsoleIO](conf: NodeConf): F[NodeConf] =
-    conf.casper.validatorPrivateKeyPath match {
-      case Some(privateKeyPath) =>
-        for {
-          privateKeyBase16 <- decryptKeyFromCon[F](privateKeyPath)
-                               .map(sk => Base16.encode(sk.bytes))
-        } yield conf.copy(casper = conf.casper.copy(validatorPrivateKey = Some(privateKeyBase16)))
-      case _ => conf.pure[F]
-    }
-
-  private def checkPorts[F[_]: Sync: Log](conf: NodeConf): F[NodeConf] = {
-    def getFreePort: F[Int] =
-      Resource
-        .fromAutoCloseable(
-          Sync[F].delay(new java.net.ServerSocket(0))
-        )
-        .use { socket =>
-          Sync[F].delay {
-            socket.setReuseAddress(true)
-            socket.getLocalPort
-          }
-        }
-
-    def isLocalPortAvailable(port: Int): F[Boolean] =
-      Sync[F]
-        .delay(new java.net.ServerSocket(port).close())
-        .attempt
-        .map(_.isRight)
-        .ifM(
-          true.pure[F],
-          Log[F].error(s"Port $port is already in use!").as(false)
-        )
-
-    def checkRChainProtocolPort(configuration: NodeConf): F[NodeConf] =
-      isLocalPortAvailable(configuration.protocolServer.port).ifM(
-        configuration.pure[F],
-        if (configuration.protocolServer.useRandomPorts)
-          for {
-            port <- getFreePort
-            _    <- Log[F].info(s"Using random port $port as RChain Protocol port")
-          } yield configuration.copy(
-            protocolServer = configuration.protocolServer.copy(port = port)
-          )
-        else
-          Log[F].error(
-            "Hint: Run me with --use-random-ports to use a random port for RChain Protocol port"
-          ) >> Sync[F].raiseError(new Exception("Invalid RChain Protocol port"))
-      )
-
-    def checkKademliaPort(configuration: NodeConf): F[NodeConf] =
-      isLocalPortAvailable(configuration.peersDiscovery.port).ifM(
-        configuration.pure[F],
-        if (configuration.protocolServer.useRandomPorts)
-          for {
-            port <- getFreePort
-            _    <- Log[F].info(s"Using random port $port as Kademlia port")
-          } yield configuration.copy(
-            peersDiscovery = configuration.peersDiscovery.copy(port = port)
-          )
-        else
-          Log[F].error(
-            "Hint: Run me with --use-random-ports to use a random port for Kademlia port"
-          ) >> Sync[F].raiseError(new Exception("Invalid Kademlia port"))
-      )
-
-    import cats.instances.list._
-
-    for {
-      portsAvailability <- List(
-                            ("http", conf.apiServer.portHttp),
-                            ("admin http", conf.apiServer.portAdminHttp),
-                            ("grpc server external", conf.apiServer.portGrpcExternal),
-                            ("grpc server internal", conf.apiServer.portGrpcInternal)
-                          ).traverse { _.traverse(isLocalPortAvailable) }
-
-      unavailablePorts = portsAvailability.filter(!_._2).map(_._1)
-
-      _ <- if (unavailablePorts.isEmpty)
-            ().pure[F]
-          else
-            Sync[F].raiseError(
-              new Exception(
-                s"Required ports are already in use: ${unavailablePorts.mkString(", ")}"
-              )
-            )
-
-      rpPortConf       <- checkRChainProtocolPort(conf)
-      kademliaPortConf <- checkKademliaPort(rpPortConf)
-    } yield kademliaPortConf
-  }
-
-  private def checkShardNameOnlyAscii[F[_]: Sync: Log](shardName: String): F[Unit] =
-    (Log[F].error("Shard name should contain only ASCII characters") >>
-      Sync[F].raiseError(new RuntimeException("Invalid shard name")))
-      .whenA(!shardName.onlyAscii)
-
-  private def logConfiguration[F[_]: Sync: Log](
-      conf: NodeConf,
-      profile: Profile,
-      configFile: Option[File]
-  ): F[Unit] =
-    Log[F].info(s"Starting with profile ${profile.name}") *>
-      (if (configFile.isEmpty) Log[F].warn("No configuration file found, using defaults")
-       else Log[F].info(s"Using configuration file: ${configFile.get.getAbsolutePath}")) *>
-      Log[F].info(s"Running on network: ${conf.protocolServer.networkId}") *>
-      Log[F].info(s"Running on shard name (id): ${conf.casper.shardName}")
-
-  @SuppressWarnings(Array("org.wartremover.warts.NonUnitStatements"))
-  private def consoleIO[F[_]: Sync]: ConsoleIO[F] = {
-    val console = new ConsoleReader()
-    console.setHistoryEnabled(true)
-    if (TerminalMode.readMode)
-      console.setPrompt("rholang $ ".green.colorize)
-    console.addCompleter(new StringsCompleter(ReplRuntime.keywords.asJava))
-    effects.consoleIO(console)
-  }
-
-=======
       NodeMain.runCLI[Task](options).unsafeRunSync
   }
->>>>>>> 4cf4d64f
 }
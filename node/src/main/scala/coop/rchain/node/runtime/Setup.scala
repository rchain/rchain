package coop.rchain.node.runtime

import cats.effect.concurrent.{Deferred, Ref}
import cats.effect.{Concurrent, ContextShift, Timer}
import cats.mtl.ApplicativeAsk
import cats.syntax.all._
import cats.{Parallel, Show}
import coop.rchain.blockstorage.{approvedStore, BlockStore}
import coop.rchain.casper._
import coop.rchain.casper.api.{BlockApiImpl, BlockReportApi}
import coop.rchain.casper.blocks.proposer.{Proposer, ProposerResult}
import coop.rchain.casper.blocks.{BlockProcessor, BlockReceiver, BlockReceiverState}
import coop.rchain.casper.dag.BlockDagKeyValueStorage
import coop.rchain.casper.engine.{BlockRetriever, NodeLaunch, PeerMessage}
import coop.rchain.casper.genesis.Genesis
import coop.rchain.casper.protocol.{toCasperMessageProto, BlockMessage, CasperMessage, CommUtil}
import coop.rchain.casper.reporting.{ReportStore, ReportingCasper}
import coop.rchain.casper.rholang.RuntimeManager
import coop.rchain.casper.state.instances.{BlockStateManagerImpl, ProposerState}
import coop.rchain.casper.syntax._
import coop.rchain.comm.RoutingMessage
import coop.rchain.comm.discovery.NodeDiscovery
import coop.rchain.comm.rp.Connect.ConnectionsCell
import coop.rchain.comm.rp.RPConf
import coop.rchain.comm.transport.TransportLayer
import coop.rchain.crypto.PrivateKey
import coop.rchain.metrics.{Metrics, Span}
import coop.rchain.models.BlockHash.BlockHash
import coop.rchain.models.Par
import coop.rchain.models.syntax.modelsSyntaxByteString
import coop.rchain.monix.Monixable
import coop.rchain.node.api.AdminWebApi.AdminWebApiImpl
import coop.rchain.node.api.WebApi.WebApiImpl
import coop.rchain.node.api.{AdminWebApi, WebApi}
import coop.rchain.node.configuration.NodeConf
import coop.rchain.node.diagnostics
import coop.rchain.node.instances.ProposerInstance
import coop.rchain.node.runtime.NodeRuntime._
import coop.rchain.node.state.instances.RNodeStateManagerImpl
import coop.rchain.node.web.ReportingRoutes.ReportingHttpRoutes
import coop.rchain.node.web.{ReportingRoutes, Transaction}
import coop.rchain.rholang.interpreter.RhoRuntime
import coop.rchain.rspace.state.instances.RSpaceStateManagerImpl
import coop.rchain.rspace.syntax._
import coop.rchain.shared._
import coop.rchain.shared.syntax._
import coop.rchain.store.KeyValueStoreManager
import fs2.Stream
import fs2.concurrent.Queue
import monix.execution.Scheduler

object Setup {
  def setupNodeProgram[F[_]: Monixable: Concurrent: Parallel: ContextShift: Timer: LocalEnvironment: TransportLayer: NodeDiscovery: Log: Metrics](
      storeManager: KeyValueStoreManager[F],
      rpConnections: ConnectionsCell[F],
      rpConfAsk: ApplicativeAsk[F, RPConf],
      commUtil: CommUtil[F],
      blockRetriever: BlockRetriever[F],
      conf: NodeConf
  )(implicit mainScheduler: Scheduler): F[
    (
        Stream[F, Unit], // Node startup process (protocol messages handling)
        Queue[F, RoutingMessage],
        GrpcServices,
        WebApi[F],
        AdminWebApi[F],
        ReportingHttpRoutes[F]
    )
  ] = {
    // TODO: temporary until Time is removed completely
    //  https://github.com/rchain/rchain/issues/3730
    implicit val time = Time.fromTimer(Timer[F])

    for {
      // Block execution tracker
      executionTracker <- StatefulExecutionTracker[F]

      // Block storage
      blockStore    <- BlockStore(storeManager)
      approvedStore <- approvedStore.create(storeManager)

      // Block DAG storage
      blockDagStorage <- BlockDagKeyValueStorage.create[F](storeManager)

      // Create metrics if enabled
      span = if (conf.metrics.zipkin)
        diagnostics.effects
          .span(conf.protocolServer.networkId, conf.protocolServer.host.getOrElse("-"))
      else Span.noop[F]

      // Runtime for `rnode eval`
      evalRuntime <- {
        implicit val sp = span
        storeManager.evalStores.flatMap(RhoRuntime.createRuntime[F](_, Par()))
      }

      // Runtime manager (play and replay runtimes)
      runtimeManagerWithHistory <- {
        implicit val sp = span
        for {
          rStores    <- storeManager.rSpaceStores
          mergeStore <- RuntimeManager.mergeableStore(storeManager)
          rm <- RuntimeManager
                 .createWithHistory[F](
                   rStores,
                   mergeStore,
                   BlockRandomSeed.nonNegativeMergeableTagName(conf.casper.shardName),
                   executionTracker
                 )
        } yield rm
      }
      (runtimeManager, historyRepo) = runtimeManagerWithHistory

      // Reporting runtime
      reportingRuntime <- {
        implicit val (bd, sp) = (blockDagStorage, span)
        if (conf.apiServer.enableReporting) {
          // In reporting replay channels map is not needed
<<<<<<< HEAD
          rnodeStoreManager.rSpaceStores.map(ReportingCasper.rhoReporter(_, conf.casper.shardName))
=======
          storeManager.rSpaceStores.map(ReportingCasper.rhoReporter(_))
>>>>>>> 4cf4d64f
        } else
          ReportingCasper.noop.pure[F]
      }

      // RNodeStateManager
      stateManagers <- {
        for {
          exporter           <- historyRepo.exporter
          importer           <- historyRepo.importer
          rspaceStateManager = RSpaceStateManagerImpl(exporter, importer)
          blockStateManager  = BlockStateManagerImpl(blockStore, blockDagStorage)
          rnodeStateManager  = RNodeStateManagerImpl(rspaceStateManager, blockStateManager)
        } yield (rnodeStateManager, rspaceStateManager)
      }
      (rnodeStateManager, rspaceStateManager) = stateManagers

      // Load validator private key if specified
      validatorIdentityOpt <- ValidatorIdentity.fromPrivateKeyWithLogging[F](
                               conf.casper.validatorPrivateKey
                             )

      // Proposer instance
      proposer = validatorIdentityOpt.map { validatorIdentity =>
        implicit val (bs, bd)     = (blockStore, blockDagStorage)
        implicit val (rm, cu, sp) = (runtimeManager, commUtil, span)
        val dummyDeployerKeyOpt   = conf.dev.deployerPrivateKey
        val dummyDeployerKey      = dummyDeployerKeyOpt.flatMap(Base16.decode(_)).map(PrivateKey(_))

        // TODO make term for dummy deploy configurable
        Proposer[F](
          validatorIdentity,
          conf.casper.shardName,
          conf.casper.minPhloPrice,
          dummyDeployerKey.map((_, "Nil"))
        )
      }

      // Propose request is a tuple - Casper, async flag and deferred proposer result that will be resolved by proposer
      proposerQueue <- Queue.unbounded[F, (Boolean, Deferred[F, ProposerResult])]
      triggerProposeFOpt: Option[ProposeFunction[F]] = if (proposer.isDefined)
        Some(
          (isAsync: Boolean) =>
            for {
              d <- Deferred[F, ProposerResult]
              _ <- proposerQueue.enqueue1((isAsync, d))
              r <- d.get
            } yield r
        )
      else none[ProposeFunction[F]]
      proposerStateRefOpt <- triggerProposeFOpt.traverse(_ => Ref.of(ProposerState[F]()))

      // Queue of received blocks from gRPC API
      incomingBlocksQueue <- Queue.unbounded[F, BlockMessage]
      // Stream of blocks received over the network
      incomingBlockStream = incomingBlocksQueue.dequeue
      // Queue of validated blocks, result of block processor
      validatedBlocksQueue <- Queue.unbounded[F, BlockMessage]
      // Validated blocks stream with auto-propose trigger
      validatedBlocksStream = validatedBlocksQueue.dequeue.evalTap { _ =>
        // If auto-propose is enabled, trigger propose immediately after block finished validation
        triggerProposeFOpt.traverse(_(true)) whenA conf.autopropose
      }
      // Queue of network (protocol) messages
      routingMessageQueue <- Queue.unbounded[F, RoutingMessage]

      // Block receiver, process incoming blocks and order by validated dependencies
      blockReceiverState <- {
        implicit val hashShow = Show.show[BlockHash](_.toHexString)
        Ref.of(BlockReceiverState[BlockHash])
      }
      blockReceiverStream <- {
        implicit val (bs, bd, br) = (blockStore, blockDagStorage, blockRetriever)
        BlockReceiver[F](
          blockReceiverState,
          incomingBlockStream,
          validatedBlocksStream,
          conf.casper.shardName
        )
      }
      // Blocks from receiver with fork-choice tips request on idle
      // TODO: instead of idle timeout more precise trigger can be when peers connect
      blockReceiverFCTStream = blockReceiverStream.evalOnIdle(
        commUtil.sendForkChoiceTipRequest,
        conf.casper.forkChoiceStaleThreshold
      )

      // Block processor (validation of blocks)
      blockProcessorInputBlocksStream = {
        import coop.rchain.blockstorage.syntax._
        blockReceiverFCTStream.evalMap(blockStore.getUnsafe)
      }
      blockProcessorStream = {
        implicit val (rm, sp)     = (runtimeManager, span)
        implicit val (bs, bd, cu) = (blockStore, blockDagStorage, commUtil)
        BlockProcessor[F](
          blockProcessorInputBlocksStream,
          validatedBlocksQueue,
          conf.casper.shardName,
          conf.casper.minPhloPrice
        )
      }

      // Query for network information (address, peers, nodes)
      getNetworkStatus = for {
        address <- rpConfAsk.ask
        peers   <- rpConnections.get
        nodes   <- NodeDiscovery[F].peers
      } yield (address.local, peers, nodes)

      // Block API
      blockApi <- {
        implicit val (bds, bs) = (blockDagStorage, blockStore)
        implicit val rm        = runtimeManager
        implicit val sp        = span
        val isNodeReadOnly     = conf.casper.validatorPrivateKey.isEmpty
        BlockApiImpl[F](
          validatorIdentityOpt,
          conf.protocolServer.networkId,
          conf.casper.shardName,
          conf.casper.minPhloPrice,
          coop.rchain.node.web.VersionInfo.get,
          getNetworkStatus,
          isNodeReadOnly,
          conf.apiServer.maxBlocksLimit,
          conf.devMode,
          triggerProposeFOpt,
          proposerStateRefOpt,
          conf.autopropose,
          executionTracker
        )
      }

      // Report API
      reportingStore <- ReportStore.store[F](storeManager)
      blockReportApi = {
        implicit val bs = blockStore
        BlockReportApi[F](reportingRuntime, reportingStore, validatorIdentityOpt)
      }

      // gRPC services (deploy, propose eval/repl)
      grpcServices = GrpcServices.build[F](blockApi, blockReportApi, evalRuntime)

      // Reporting HTTP routes
      reportingRoutes = ReportingRoutes.service[F](blockReportApi)

      // Transaction API
      transactionAPI = Transaction[F](
        blockReportApi,
        BlockRandomSeed.transferUnforgeable(conf.casper.shardName)
      )
      cacheTransactionAPI <- Transaction.cacheTransactionAPI(transactionAPI, storeManager)

      // Peer message stream
      peerMessageStream = routingMessageQueue
        .dequeueChunk(maxSize = 1)
        .parEvalMapUnorderedProcBounded {
          case RoutingMessage(peer, packet) =>
            toCasperMessageProto(packet).toEither
              .flatMap(CasperMessage.from)
              .map(cm => PeerMessage(peer, cm).some.pure[F])
              .leftMap { err =>
                val msg = s"Could not extract casper message from packet sent by $peer: $err"
                Log[F].warn(msg).as(none[PeerMessage])
              }
              .merge
        }
        .collect { case Some(m) => m }

      // Proposer process stream
      proposerStream = proposer
        .map(ProposerInstance.create[F](proposerQueue, _, proposerStateRefOpt.get))
        .getOrElse(Stream.empty)

      // Infinite loop to trigger request missing dependencies
      requestDependencies = {
        implicit val br = blockRetriever
        for {
          _ <- BlockRetriever[F].requestAll(conf.casper.requestedBlocksTimeout)
          _ <- Time[F].sleep(conf.casper.casperLoopInterval)
        } yield ()
      }

      // Node initialization process, sync LFS to running
      nodeLaunch = {
        implicit val (bs, as, bd) = (blockStore, approvedStore, blockDagStorage)
        implicit val (br, ra, rc) = (blockRetriever, rpConfAsk, rpConnections)
        implicit val (rm, cu)     = (runtimeManager, commUtil)
        implicit val (rsm, sp)    = (rspaceStateManager, span)
        NodeLaunch[F](
          peerMessageStream,
          incomingBlocksQueue,
          conf.casper,
          !conf.protocolClient.disableLfs,
          conf.protocolServer.disableStateExporter,
          validatorIdentityOpt,
          conf.standalone
        )
      }

      // Web API (public and admin)
      webApi      = new WebApiImpl[F](blockApi, cacheTransactionAPI)
      adminWebApi = new AdminWebApiImpl[F](blockApi)

      // Stream represents the whole node process
      nodeProgramStream = Stream.eval(nodeLaunch) concurrently
        proposerStream concurrently
        blockProcessorStream concurrently
        Stream.eval(requestDependencies).repeat
    } yield (
      nodeProgramStream,
      routingMessageQueue,
      grpcServices,
      webApi,
      adminWebApi,
      reportingRoutes
    )
  }
}<|MERGE_RESOLUTION|>--- conflicted
+++ resolved
@@ -116,11 +116,7 @@
         implicit val (bd, sp) = (blockDagStorage, span)
         if (conf.apiServer.enableReporting) {
           // In reporting replay channels map is not needed
-<<<<<<< HEAD
-          rnodeStoreManager.rSpaceStores.map(ReportingCasper.rhoReporter(_, conf.casper.shardName))
-=======
-          storeManager.rSpaceStores.map(ReportingCasper.rhoReporter(_))
->>>>>>> 4cf4d64f
+          storeManager.rSpaceStores.map(ReportingCasper.rhoReporter(_, conf.casper.shardName))
         } else
           ReportingCasper.noop.pure[F]
       }

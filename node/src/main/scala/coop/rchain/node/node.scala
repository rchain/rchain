package coop.rchain.node

import cats._
import cats.data._
import cats.effect._
import cats.implicits._

import coop.rchain.blockstorage.{BlockStore, LMDBBlockStore}
import coop.rchain.casper.MultiParentCasperRef.MultiParentCasperRef
import coop.rchain.casper.util.comm.CasperPacketHandler
import coop.rchain.casper.util.rholang.RuntimeManager
import coop.rchain.casper.{LastApprovedBlock, MultiParentCasperRef, SafetyOracle}
import coop.rchain.catscontrib.Catscontrib._
import coop.rchain.catscontrib.TaskContrib._
import coop.rchain.catscontrib._
import coop.rchain.comm.CommError.ErrorHandler
import coop.rchain.comm._
import coop.rchain.comm.discovery._
import coop.rchain.comm.rp.Connect.{ConnectionsCell, RPConfAsk}
import coop.rchain.comm.rp._
import coop.rchain.comm.transport._
import coop.rchain.crypto.codec.Base16
import coop.rchain.metrics.Metrics
import coop.rchain.node.api._
import coop.rchain.node.configuration.Configuration
import coop.rchain.node.diagnostics._
import coop.rchain.p2p.effects._
import coop.rchain.rholang.interpreter.Runtime
import coop.rchain.shared._

import kamon._
import kamon.zipkin.ZipkinReporter
import io.grpc.Server
import monix.eval.Task
import monix.execution.Scheduler
import org.http4s.server.{Server => Http4sServer}
import org.http4s.server.blaze._
import scala.concurrent.duration._
import scala.util.{Failure, Success, Try}

import monix.execution.schedulers.SchedulerService

class NodeRuntime(conf: Configuration, host: String, scheduler: Scheduler) {

  private val loopScheduler = Scheduler.fixedPool("loop", 4)
  private val grpcScheduler = Scheduler.cached("grpc-io", 4, 64)

  private implicit val logSource: LogSource = LogSource(this.getClass)

  implicit def eiterTrpConfAsk(implicit ev: RPConfAsk[Task]): RPConfAsk[Effect] =
    new EitherTApplicativeAsk[Task, RPConf, CommError]

  private val dataDirFile = conf.server.dataDir.toFile

  if (!dataDirFile.exists()) {
    if (!dataDirFile.mkdir()) {
      println(
        s"The data dir must be a directory and have read and write permissions:\n${dataDirFile.getAbsolutePath}"
      )
      System.exit(-1)
    }
  }

  // Check if data_dir has read/write access
  if (!dataDirFile.isDirectory || !dataDirFile.canRead || !dataDirFile.canWrite) {
    println(
      s"The data dir must be a directory and have read and write permissions:\n${dataDirFile.getAbsolutePath}"
    )
    System.exit(-1)
  }

  println(s"Using data_dir: ${dataDirFile.getAbsolutePath}")

  // Generate certificate if not provided as option or in the data dir
  if (!conf.tls.customCertificateLocation
      && !conf.tls.certificate.toFile.exists()) {
    println(s"No certificate found at path ${conf.tls.certificate}")
    println("Generating a X.509 certificate for the node")

    import coop.rchain.shared.Resources._
    // If there is a private key, use it for the certificate
    if (conf.tls.key.toFile.exists()) {
      println(s"Using secret key ${conf.tls.key}")
      Try(CertificateHelper.readKeyPair(conf.tls.key.toFile)) match {
        case Success(keyPair) =>
          withResource(new java.io.PrintWriter(conf.tls.certificate.toFile)) {
            _.write(CertificatePrinter.print(CertificateHelper.generate(keyPair)))
          }
        case Failure(e) =>
          println(s"Invalid secret key: ${e.getMessage}")
      }
    } else {
      println("Generating a PEM secret key for the node")
      val keyPair = CertificateHelper.generateKeyPair(conf.tls.secureRandomNonBlocking)
      withResource(new java.io.PrintWriter(conf.tls.certificate.toFile)) { pw =>
        pw.write(CertificatePrinter.print(CertificateHelper.generate(keyPair)))
      }
      withResource(new java.io.PrintWriter(conf.tls.key.toFile)) { pw =>
        pw.write(CertificatePrinter.printPrivateKey(keyPair.getPrivate))
      }
    }
  }

  if (!conf.tls.certificate.toFile.exists()) {
    println(s"Certificate file ${conf.tls.certificate} not found")
    System.exit(-1)
  }

  if (!conf.tls.key.toFile.exists()) {
    println(s"Secret key file ${conf.tls.certificate} not found")
    System.exit(-1)
  }

  private val name: String = {
    val publicKey = Try(CertificateHelper.fromFile(conf.tls.certificate.toFile)) match {
      case Success(c) => Some(c.getPublicKey)
      case Failure(e) =>
        println(s"Failed to read the X.509 certificate: ${e.getMessage}")
        System.exit(1)
        None
      case _ => None
    }

    val publicKeyHash = publicKey
      .flatMap(CertificateHelper.publicAddress)
      .map(Base16.encode)

    if (publicKeyHash.isEmpty) {
      println("Certificate must contain a secp256r1 EC Public Key")
      System.exit(1)
    }

    publicKeyHash.get
  }

  import ApplicativeError_._

  /** Configuration */
  private val port              = conf.server.port
  private val kademliaPort      = conf.server.kademliaPort
  private val address           = s"rnode://$name@$host?protocol=$port&discovery=$kademliaPort"
  private val storagePath       = conf.server.dataDir.resolve("rspace")
  private val casperStoragePath = storagePath.resolve("casper")
  private val storageSize       = conf.server.mapSize
  private val storeType         = conf.server.storeType
  private val defaultTimeout    = FiniteDuration(conf.server.defaultTimeout.toLong, MILLISECONDS) // TODO remove

  /** Final Effect + helper methods */
  type CommErrT[F[_], A] = EitherT[F, CommError, A]
  type Effect[A]         = CommErrT[Task, A]

  implicit class EitherEffectOps[A](e: Either[CommError, A]) {
    def toEffect: Effect[A] = EitherT[Task, CommError, A](e.pure[Task])
  }
  implicit class TaskEffectOps[A](t: Task[A]) {
    def toEffect: Effect[A] = t.liftM[CommErrT]
  }

  case class Servers(
      grpcServerExternal: Server,
      grpcServerInternal: Server,
      httpServer: Http4sServer[IO]
  )

  def acquireServers(runtime: Runtime)(
      implicit
      log: Log[Task],
      nodeDiscovery: NodeDiscovery[Task],
      blockStore: BlockStore[Effect],
      oracle: SafetyOracle[Effect],
      multiParentCasperRef: MultiParentCasperRef[Effect],
      nodeCoreMetrics: NodeMetrics[Task],
      jvmMetrics: JvmMetrics[Task],
      connectionsCell: ConnectionsCell[Task]
  ): Effect[Servers] = {
    implicit val s: Scheduler = scheduler
    for {
      grpcServerExternal <- GrpcServer
                             .acquireExternalServer[Effect](
                               conf.grpcServer.portExternal,
                               conf.server.maxMessageSize,
                               grpcScheduler
                             )
      grpcServerInternal <- GrpcServer
                             .acquireInternalServer(
                               conf.grpcServer.portInternal,
                               conf.server.maxMessageSize,
                               runtime,
                               grpcScheduler
                             )
                             .toEffect
      prometheusReporter = new NewPrometheusReporter()

      httpServer <- LiftIO[Task].liftIO {
                     val prometheusService     = NewPrometheusReporter.service(prometheusReporter)
                     implicit val contextShift = IO.contextShift(scheduler)
                     BlazeBuilder[IO]
                       .bindHttp(conf.server.httpPort, "0.0.0.0")
                       .mountService(prometheusService, "/metrics")
                       .mountService(VersionInfo.service, "/version")
                       .start
                   }.toEffect
      _ <- Task.delay {
            Kamon.addReporter(prometheusReporter)
            Kamon.addReporter(new JmxReporter())
            Kamon.addReporter(new ZipkinReporter())
          }.toEffect
    } yield Servers(grpcServerExternal, grpcServerInternal, httpServer)
  }

  def startServers(servers: Servers)(
      implicit
      log: Log[Task]
  ): Effect[Unit] =
    GrpcServer.start(servers.grpcServerExternal, servers.grpcServerInternal).toEffect

  def clearResources(servers: Servers, runtime: Runtime, casperRuntime: Runtime)(
      implicit
      transport: TransportLayer[Task],
      log: Log[Task],
      blockStore: BlockStore[Effect],
      rpConfAsk: RPConfAsk[Task]
  ): Unit =
    (for {
      _   <- log.info("Shutting down gRPC servers...")
      _   <- Task.delay(servers.grpcServerExternal.shutdown())
      _   <- Task.delay(servers.grpcServerInternal.shutdown())
      _   <- log.info("Shutting down transport layer, broadcasting DISCONNECT")
      loc <- rpConfAsk.reader(_.local)
      msg = ProtocolHelper.disconnect(loc)
      _   <- transport.shutdown(msg)
      _   <- log.info("Shutting down HTTP server....")
      _   <- Task.delay(Kamon.stopAllReporters())
      _   <- LiftIO[Task].liftIO(servers.httpServer.shutdown).attempt
      _   <- log.info("Shutting down interpreter runtime ...")
      _   <- Task.delay(runtime.close)
      _   <- log.info("Shutting down Casper runtime ...")
      _   <- Task.delay(casperRuntime.close)
      _   <- log.info("Bringing BlockStore down ...")
      _   <- blockStore.close().value
      _   <- log.info("Goodbye.")
    } yield ()).unsafeRunSync(scheduler)

  def startReportJvmMetrics(
      implicit metrics: Metrics[Task],
      jvmMetrics: JvmMetrics[Task]
  ): Task[Unit] =
    Task.delay {
      import scala.concurrent.duration._
      loopScheduler.scheduleAtFixedRate(3.seconds, 3.second)(
        JvmMetrics.report[Task].unsafeRunSync(scheduler)
      )
    }

  def addShutdownHook(servers: Servers, runtime: Runtime, casperRuntime: Runtime)(
      implicit transport: TransportLayer[Task],
      log: Log[Task],
      blockStore: BlockStore[Effect],
      rpConfAsk: RPConfAsk[Task]
  ): Task[Unit] =
    Task.delay(sys.addShutdownHook(clearResources(servers, runtime, casperRuntime)))

  private def exit0: Task[Unit] = Task.delay(System.exit(0))

  private def nodeProgram(runtime: Runtime, casperRuntime: Runtime)(
      implicit
      log: Log[Task],
      time: Time[Task],
      rpConfAsk: RPConfAsk[Task],
      metrics: Metrics[Task],
      transport: TransportLayer[Task],
      nodeDiscovery: NodeDiscovery[Task],
      rpConnectons: ConnectionsCell[Task],
      blockStore: BlockStore[Effect],
      oracle: SafetyOracle[Effect],
      packetHandler: PacketHandler[Effect],
      casperConstructor: MultiParentCasperRef[Effect],
      nodeCoreMetrics: NodeMetrics[Task],
      jvmMetrics: JvmMetrics[Task]
  ): Effect[Unit] = {

    val info: Effect[Unit] = for {
      _ <- Log[Effect].info(VersionInfo.get)
      _ <- if (conf.server.standalone) Log[Effect].info(s"Starting stand-alone node.")
          else Log[Effect].info(s"Starting node that will bootstrap from ${conf.server.bootstrap}")
    } yield ()

    val loop: Effect[Unit] = for {
      _ <- Connect.clearConnections[Effect]
      _ <- Connect.findAndConnect[Effect](Connect.connect[Effect])
      _ <- time.sleep(5.seconds).toEffect
    } yield ()

    for {
      _       <- info
      servers <- acquireServers(runtime)
      _       <- addShutdownHook(servers, runtime, casperRuntime).toEffect
      _       <- startServers(servers)
      _       <- startReportJvmMetrics.toEffect
      _ <- TransportLayer[Effect].receive(
            pm => HandleMessages.handle[Effect](pm, defaultTimeout),
            blob => packetHandler.handlePacket(blob.sender, blob.packet).as(())
          )
      _ <- NodeDiscovery[Task].discover.executeOn(loopScheduler).start.toEffect
      _ <- Log[Effect].info(s"Listening for traffic on $address.")
      _ <- EitherT(Task.defer(loop.forever.value).executeOn(loopScheduler))
    } yield ()
  }

  /**
    * Handles unrecoverable errors in program. Those are errors that should not happen in properly
    * configured enviornment and they mean immediate termination of the program
    */
  private def handleUnrecoverableErrors(prog: Effect[Unit])(implicit log: Log[Task]): Effect[Unit] =
    EitherT[Task, CommError, Unit](
      prog.value
        .onErrorHandleWith {
          case th =>
            log.error("Caught unhandable error. Exiting. Stacktrace below.") *> Task.delay {
              th.printStackTrace();
            }
        } *> exit0.as(Right(()))
    )

  private val syncEffect = SyncInstances.syncEffect[CommError](commError => {
    new Exception(s"CommError: $commError")
  }, e => { UnknownCommError(e.getMessage) })

  /**
    * Main node entry. It will:
    * 1. set up configurations
    * 2. create instances of typeclasses
    * 3. run the node program.
    */
  // TODO: Resolve scheduler chaos in Runtime, RuntimeManager and CasperPacketHandler
  val main: Effect[Unit] = for {
    // 1. set up configurations
    local          <- EitherT.fromEither[Task](PeerNode.fromAddress(address))
    defaultTimeout = conf.server.defaultTimeout.millis
    rpClearConnConf = ClearConnetionsConf(
      conf.server.maxNumOfConnections,
      numOfConnectionsPinged = 10
    ) // TODO read from conf
    // 2. create instances of typeclasses
    rpConfAsk            = effects.rpConfAsk(RPConf(local, defaultTimeout, rpClearConnConf))
    rpConnections        <- effects.rpConnections.toEffect
    kademliaConnections  <- CachedConnections[Task, KademliaConnTag].toEffect
    tcpConnections       <- CachedConnections[Task, TcpConnTag].toEffect
    log                  = effects.log
    time                 = effects.time
    metrics              = diagnostics.metrics[Task]
    multiParentCasperRef <- MultiParentCasperRef.of[Effect]
    lab                  <- LastApprovedBlock.of[Task].toEffect
    labEff               = LastApprovedBlock.eitherTLastApprovedBlock[CommError, Task](Monad[Task], lab)
    transport = effects.tcpTransportLayer(
      host,
      port,
      conf.tls.certificate,
      conf.tls.key,
      conf.server.maxMessageSize
<<<<<<< HEAD
    )(scheduler, log, tcpConnections)
    kademliaRPC = effects.kademliaRPC(local, kademliaPort, defaultTimeout)(
      scheduler,
      metrics,
      log,
      kademliaConnections
=======
    )(grpcScheduler, tcpConnections, log)
    kademliaRPC = effects.kademliaRPC(local, kademliaPort, defaultTimeout)(
      grpcScheduler,
      metrics,
      log
>>>>>>> dbcea1c3
    )
    initPeer = if (conf.server.standalone) None else Some(conf.server.bootstrap)
    nodeDiscovery <- effects
                      .nodeDiscovery(local, defaultTimeout)(initPeer)(
                        log,
                        time,
                        metrics,
                        kademliaRPC
                      )
                      .toEffect
    blockStore = LMDBBlockStore.create[Effect](conf.blockstorage)(
      syncEffect,
      Metrics.eitherT(Monad[Task], metrics)
    )

    _              <- blockStore.clear() // TODO: Replace with a proper casper init when it's available
    oracle         = SafetyOracle.turanOracle[Effect](Monad[Effect])
    runtime        = Runtime.create(storagePath, storageSize, storeType)
    _              <- runtime.injectEmptyRegistryRoot[Effect]
    casperRuntime  = Runtime.create(casperStoragePath, storageSize, storeType)
    runtimeManager = RuntimeManager.fromRuntime(casperRuntime)(scheduler)
    casperPacketHandler <- CasperPacketHandler
                            .of[Effect](conf.casper, defaultTimeout, runtimeManager, _.value)(
                              labEff,
                              Metrics.eitherT(Monad[Task], metrics),
                              blockStore,
                              Cell.eitherTCell(Monad[Task], rpConnections),
                              NodeDiscovery.eitherTNodeDiscovery(Monad[Task], nodeDiscovery),
                              TransportLayer.eitherTTransportLayer(Monad[Task], log, transport),
                              ErrorHandler[Effect],
                              eiterTrpConfAsk(rpConfAsk),
                              oracle,
                              Capture[Effect],
                              Sync[Effect],
                              Time.eitherTTime(Monad[Task], time),
                              Log.eitherTLog(Monad[Task], log),
                              multiParentCasperRef,
                              scheduler
                            )
    packetHandler = PacketHandler.pf[Effect](casperPacketHandler.handle)(
      Applicative[Effect],
      Log.eitherTLog(Monad[Task], log),
      ErrorHandler[Effect]
    )
    nodeCoreMetrics = diagnostics.nodeCoreMetrics[Task]
    jvmMetrics      = diagnostics.jvmMetrics[Task]
    // 3. run the node program.
    program = nodeProgram(runtime, casperRuntime)(
      log,
      time,
      rpConfAsk,
      metrics,
      transport,
      nodeDiscovery,
      rpConnections,
      blockStore,
      oracle,
      packetHandler,
      multiParentCasperRef,
      nodeCoreMetrics,
      jvmMetrics
    )
    _ <- handleUnrecoverableErrors(program)(log)
  } yield ()

}<|MERGE_RESOLUTION|>--- conflicted
+++ resolved
@@ -348,6 +348,7 @@
     tcpConnections       <- CachedConnections[Task, TcpConnTag].toEffect
     log                  = effects.log
     time                 = effects.time
+    timerTask            = Task.timer
     metrics              = diagnostics.metrics[Task]
     multiParentCasperRef <- MultiParentCasperRef.of[Effect]
     lab                  <- LastApprovedBlock.of[Task].toEffect
@@ -358,20 +359,12 @@
       conf.tls.certificate,
       conf.tls.key,
       conf.server.maxMessageSize
-<<<<<<< HEAD
-    )(scheduler, log, tcpConnections)
+    )(grpcScheduler, log, tcpConnections)
     kademliaRPC = effects.kademliaRPC(local, kademliaPort, defaultTimeout)(
-      scheduler,
+      grpcScheduler,
       metrics,
       log,
       kademliaConnections
-=======
-    )(grpcScheduler, tcpConnections, log)
-    kademliaRPC = effects.kademliaRPC(local, kademliaPort, defaultTimeout)(
-      grpcScheduler,
-      metrics,
-      log
->>>>>>> dbcea1c3
     )
     initPeer = if (conf.server.standalone) None else Some(conf.server.bootstrap)
     nodeDiscovery <- effects

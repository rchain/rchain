package coop.rchain.node

import java.io.{File, PrintWriter}
import java.net.SocketAddress
import java.util.UUID
import io.grpc.Server

import scala.concurrent.duration.{Duration, MILLISECONDS}
import cats._, cats.data._, cats.implicits._
import coop.rchain.catscontrib._, Catscontrib._, ski._, TaskContrib._
import coop.rchain.casper.MultiParentCasper
import coop.rchain.casper.util.ProtoUtil.genesisBlock
import coop.rchain.casper.util.comm.CommUtil.casperPacketHandler
import coop.rchain.comm._, CommError._
import coop.rchain.crypto.codec.Base16
import coop.rchain.crypto.signatures.Ed25519
import coop.rchain.metrics.Metrics
import coop.rchain.node.diagnostics._
import coop.rchain.p2p
import coop.rchain.p2p.Network.KeysStore
import coop.rchain.p2p.effects._
import coop.rchain.rholang.interpreter.Runtime
import monix.eval.Task
import monix.execution.Scheduler
import diagnostics.MetricsServer
import coop.rchain.node.effects.TLNodeDiscovery

import scala.io.Source
import scala.util.Try

class NodeRuntime(conf: Conf)(implicit scheduler: Scheduler) {

  implicit class ThrowableOps(th: Throwable) {
    def containsMessageWith(str: String): Boolean =
      if (th.getCause == null) th.getMessage.contains(str)
      else th.getMessage.contains(str) || th.getCause.containsMessageWith(str)
  }

  import ApplicativeError_._

  /** Configuration */
  private val host           = conf.fetchHost()
  private val name           = conf.name.toOption.fold(UUID.randomUUID.toString.replaceAll("-", ""))(id)
  private val address        = s"rnode://$name@$host:${conf.port()}"
  private val src            = p2p.NetworkAddress.parse(address).right.get
  private val remoteKeysPath = conf.data_dir().resolve("keys").resolve(s"${name}-rnode-remote.keys")
  private val keysPath       = conf.data_dir().resolve("keys").resolve(s"${name}-rnode.keys")
  private val storagePath    = conf.data_dir().resolve("rspace")
  private val storageSize    = conf.map_size()

  /** Final Effect + helper methods */
  type CommErrT[F[_], A] = EitherT[F, CommError, A]
  type Effect[A]         = CommErrT[Task, A]

  implicit class EitherEffectOps[A](e: Either[CommError, A]) {
    def toEffect: Effect[A] = EitherT[Task, CommError, A](e.pure[Task])
  }
  implicit class TaskEffectOps[A](t: Task[A]) {
    def toEffect: Effect[A] = t.liftM[CommErrT]
  }

  /** Capabilities for Effect */
  implicit val encryptionEffect: Encryption[Task]         = effects.encryption(keysPath)
  implicit val logEffect: Log[Task]                       = effects.log
  implicit val timeEffect: Time[Task]                     = effects.time
  implicit val jvmMetricsEffect: JvmMetrics[Task]         = diagnostics.jvmMetrics
  implicit val metricsEffect: Metrics[Task]               = diagnostics.metrics
  implicit val nodeCoreMetricsEffect: NodeMetrics[Task]   = diagnostics.nodeCoreMetrics
  implicit val inMemoryPeerKeysEffect: KeysStore[Task]    = effects.remoteKeysKvs(remoteKeysPath)
<<<<<<< HEAD
  val net                                                 = new UnicastNetwork(src)
  implicit val pingEffect: Ping[Task]                     = effects.ping
  implicit val nodeDiscoveryEffect: NodeDiscovery[Task]   = effects.nodeDiscovery[Task](net)
  implicit val transportLayerEffect: TransportLayer[Task] = effects.transportLayer(net)
=======
  implicit val transportLayerEffect: TransportLayer[Task] = effects.transportLayer(src)
  val unsafeRoundTrip: (ProtocolMessage, ProtocolNode) => CommErr[ProtocolMessage] = (pm, pn) =>
    transportLayerEffect.roundTrip(pm, pn, Duration(500, MILLISECONDS)).unsafeRunSync
  implicit val nodeDiscoveryEffect: NodeDiscovery[Task] = new TLNodeDiscovery[Task](src)({
    case (local, None)       => ProtocolNode(local, unsafeRoundTrip)
    case (peer, Some(local)) => ProtocolNode(peer, local, unsafeRoundTrip)
  })

>>>>>>> 6a7f3b6e
  val bondsFile: Option[File] =
    conf.bondsFile.toOption
      .flatMap(path => {
        val f = new File(path)
        if (f.exists) Some(f)
        else {
          Log[Task].warn(
            s"Specified bonds file $path does not exist. Falling back on generating random validators."
          )
          None
        }
      })
  val genesisBonds: Map[Array[Byte], Int] = bondsFile match {
    case Some(file) =>
      Try {
        Source
          .fromFile(file)
          .getLines()
          .map(line => {
            val Array(pk, stake) = line.trim.split(" ")
            Base16.decode(pk) -> (stake.toInt)
          })
          .toMap
      }.getOrElse({
        Log[Task].warn(
          s"Specified bonds file ${file.getPath} cannot be parsed. Falling back on generating random validators."
        )
        newValidators
      })
    case None => newValidators
  }
  implicit val casperEffect: MultiParentCasper[Effect] = MultiParentCasper.hashSetCasper[Effect](
    storagePath,
    storageSize,
    genesisBlock(genesisBonds)
  )
  implicit val packetHandlerEffect: PacketHandler[Effect] = effects.packetHandler[Effect](
    casperPacketHandler[Effect]
  )

  case class Resources(grpcServer: Server,
                       metricsServer: MetricsServer,
                       httpServer: HttpServer,
                       runtime: Runtime)

  def acquireResources: Effect[Resources] =
    for {
      runtime <- Runtime.create(storagePath, storageSize).pure[Effect]
      grpcServer <- GrpcServer
                     .acquireServer[Effect](conf.grpcPort(), runtime)
      metricsServer <- MetricsServer.create[Effect](conf.metricsPort())
      httpServer    <- HttpServer(conf.httpPort()).pure[Effect]
    } yield Resources(grpcServer, metricsServer, httpServer, runtime)

  def startResources(resources: Resources): Effect[Unit] =
    for {
      _ <- resources.httpServer.start.toEffect
      _ <- resources.metricsServer.start.toEffect
      _ <- GrpcServer.start[Effect](resources.grpcServer)
    } yield ()

  def clearResources(resources: Resources): Unit = {
    println("Shutting down gRPC server...")
    resources.grpcServer.shutdown()
    println("Shutting down transport layer, broadcasting DISCONNECT")

    (for {
      peers <- nodeDiscoveryEffect.peers
      loc   <- transportLayerEffect.local
      ts    <- timeEffect.currentMillis
      msg   = DisconnectMessage(ProtocolMessage.disconnect(loc), ts)
      _     <- transportLayerEffect.broadcast(msg, peers)
    } yield ()).unsafeRunSync
    println("Shutting down metrics server...")
    resources.metricsServer.stop()
    println("Shutting down HTTP server....")
    resources.httpServer.stop()
    println("Shutting down interpreter runtime ...")
    resources.runtime.store.close()

    println("Goodbye.")
  }

  def startReportJvmMetrics: Task[Unit] =
    Task.delay {
      import scala.concurrent.duration._
      scheduler.scheduleAtFixedRate(3.seconds, 3.second)(JvmMetrics.report[Task].unsafeRunSync)
    }

  def addShutdownHook(resources: Resources): Task[Unit] =
    Task.delay(sys.addShutdownHook(clearResources(resources)))

  private def exit0: Task[Unit] = Task.delay(System.exit(0))

  private def newValidators: Map[Array[Byte], Int] = {
    val numValidators  = conf.numValidators.toOption.getOrElse(5)
    val keys           = Vector.fill(numValidators)(Ed25519.newKeyPair)
    val (_, pubKeys)   = keys.unzip
    val validatorsPath = conf.data_dir().resolve("validators")
    validatorsPath.toFile.mkdir()

    keys.foreach { //create files showing the secret key for each public key
      case (sec, pub) =>
        val sk      = Base16.encode(sec)
        val pk      = Base16.encode(pub)
        val skFile  = validatorsPath.resolve(s"$pk.sk").toFile
        val printer = new PrintWriter(skFile)
        printer.println(sk)
        printer.close()
    }

    val bonds        = pubKeys.zip((1 to numValidators).toVector).toMap
    val genBondsFile = validatorsPath.resolve(s"bonds.txt").toFile

    //create bonds file for editing/future use
    val printer = new PrintWriter(genBondsFile)
    bonds.foreach {
      case (pub, stake) =>
        val pk = Base16.encode(pub)
        Log[Task].info(s"Created validator $pk with bond $stake")
        printer.println(s"$pk $stake")
    }
    printer.close

    bonds
  }

  def handleCommunications: ProtocolMessage => Effect[Option[ProtocolMessage]] =
    pm =>
      NodeDiscovery[Effect].handleCommunications(pm) >>= {
        case None     => p2p.Network.dispatch[Effect](pm)
        case resultPM => resultPM.pure[Effect]
    }

  private def unrecoverableNodeProgram: Effect[Unit] =
    for {
      resources <- acquireResources
      _         <- startResources(resources)
      _         <- addShutdownHook(resources).toEffect
      _         <- startReportJvmMetrics.toEffect
      _         <- TransportLayer[Effect].receive(handleCommunications)
      _         <- Log[Effect].info(s"Listening for traffic on $address.")
      res <- ApplicativeError_[Effect, CommError].attempt(
              if (conf.standalone()) Log[Effect].info(s"Starting stand-alone node.")
              else
                conf.bootstrap.toOption
                  .fold[Either[CommError, String]](Left(BootstrapNotProvided))(Right(_))
                  .toEffect >>= (addr => p2p.Network.connectToBootstrap[Effect](addr)))
      _ <- if (res.isRight) MonadOps.forever(p2p.Network.findAndConnect[Effect], 0)
          else ().pure[Effect]
      _ <- exit0.toEffect
    } yield ()

  def nodeProgram: Effect[Unit] =
    EitherT[Task, CommError, Unit](unrecoverableNodeProgram.value.onErrorHandleWith {
      case th if th.containsMessageWith("Error loading shared library libsodium.so") =>
        Log[Task]
          .error(
            "Libsodium is NOT installed on your system. Please install libsodium (https://github.com/jedisct1/libsodium) and try again.")
      case th =>
        th.getStackTrace.toList.traverse(ste => Log[Task].error(ste.toString))
    } *> exit0.as(Right(())))
}<|MERGE_RESOLUTION|>--- conflicted
+++ resolved
@@ -1,11 +1,9 @@
 package coop.rchain.node
 
 import java.io.{File, PrintWriter}
-import java.net.SocketAddress
 import java.util.UUID
 import io.grpc.Server
 
-import scala.concurrent.duration.{Duration, MILLISECONDS}
 import cats._, cats.data._, cats.implicits._
 import coop.rchain.catscontrib._, Catscontrib._, ski._, TaskContrib._
 import coop.rchain.casper.MultiParentCasper
@@ -67,21 +65,10 @@
   implicit val metricsEffect: Metrics[Task]               = diagnostics.metrics
   implicit val nodeCoreMetricsEffect: NodeMetrics[Task]   = diagnostics.nodeCoreMetrics
   implicit val inMemoryPeerKeysEffect: KeysStore[Task]    = effects.remoteKeysKvs(remoteKeysPath)
-<<<<<<< HEAD
-  val net                                                 = new UnicastNetwork(src)
+  implicit val transportLayerEffect: TransportLayer[Task] = effects.transportLayer(src)
   implicit val pingEffect: Ping[Task]                     = effects.ping
-  implicit val nodeDiscoveryEffect: NodeDiscovery[Task]   = effects.nodeDiscovery[Task](net)
-  implicit val transportLayerEffect: TransportLayer[Task] = effects.transportLayer(net)
-=======
-  implicit val transportLayerEffect: TransportLayer[Task] = effects.transportLayer(src)
-  val unsafeRoundTrip: (ProtocolMessage, ProtocolNode) => CommErr[ProtocolMessage] = (pm, pn) =>
-    transportLayerEffect.roundTrip(pm, pn, Duration(500, MILLISECONDS)).unsafeRunSync
-  implicit val nodeDiscoveryEffect: NodeDiscovery[Task] = new TLNodeDiscovery[Task](src)({
-    case (local, None)       => ProtocolNode(local, unsafeRoundTrip)
-    case (peer, Some(local)) => ProtocolNode(peer, local, unsafeRoundTrip)
-  })
-
->>>>>>> 6a7f3b6e
+  implicit val nodeDiscoveryEffect: NodeDiscovery[Task]   = new TLNodeDiscovery[Task](src)
+
   val bondsFile: Option[File] =
     conf.bondsFile.toOption
       .flatMap(path => {

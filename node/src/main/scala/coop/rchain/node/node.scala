--- conflicted
+++ resolved
@@ -132,27 +132,12 @@
   implicit val metricsEffect: Metrics[Task]                    = diagnostics.metrics
   implicit val nodeCoreMetricsEffect: NodeMetrics[Task]        = diagnostics.nodeCoreMetrics
   implicit val connectionsState: MonadState[Task, Connections] = effects.connectionsState[Task]
-<<<<<<< HEAD
   implicit val transportLayerEffect: TransportLayer[Task]      = effects.tcpTranposrtLayer(conf)(src)
   implicit val pingEffect: Ping[Task]                          = effects.ping(src)
   implicit val nodeDiscoveryEffect: NodeDiscovery[Task]        = new TLNodeDiscovery[Task](src)
   implicit val turanOracleEffect: SafetyOracle[Effect]         = SafetyOracle.turanOracle[Effect]
-  implicit val casperEffect: MultiParentCasper[Effect] = MultiParentCasper.hashSetCasper[Effect](
-    storagePath.resolve("casper"),
-    storageSize,
-    fromBondsFile[Task](conf.run.bondsFile.toOption,
-                        conf.run.numValidators(),
-                        conf.run.data_dir().resolve("validators")).unsafeRunSync
-  )
-=======
-  implicit val transportLayerEffect: TransportLayer[Task] =
-    effects.tcpTranposrtLayer[Task](conf)(src)
-  implicit val pingEffect: Ping[Task]                   = effects.ping(src)
-  implicit val nodeDiscoveryEffect: NodeDiscovery[Task] = new TLNodeDiscovery[Task](src)
-  implicit val turanOracleEffect: SafetyOracle[Effect]  = SafetyOracle.turanOracle[Effect]
   implicit val casperEffect: MultiParentCasper[Effect] =
     MultiParentCasper.fromConfig[Effect](conf.casperConf)
->>>>>>> 53e6d950
   implicit val packetHandlerEffect: PacketHandler[Effect] = PacketHandler.pf[Effect](
     casperPacketHandler[Effect]
   )

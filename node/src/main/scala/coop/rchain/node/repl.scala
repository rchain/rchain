--- conflicted
+++ resolved
@@ -34,17 +34,10 @@
     ConsoleIO[F].println(logo) >>= kp(repl)
   }
 
-<<<<<<< HEAD
-  def evalProgram[F[_]: Monad: ReplClient: ConsoleIO](fileName: String): F[Unit] =
-    for {
-      _   <- ConsoleIO[F].println(s"Evaluating from $fileName")
-      res <- ReplClient[F].eval(fileName)
-=======
-  def evalProgram[F[_]: Monad: ReplService: ConsoleIO](fileNames: List[String]): F[Unit] =
+  def evalProgram[F[_]: Monad: ReplClient: ConsoleIO](fileNames: List[String]): F[Unit] =
     for {
       _   <- ConsoleIO[F].println(s"Evaluating from $fileNames")
-      res <- ReplService[F].eval(fileNames)
->>>>>>> 0001222c
+      res <- ReplClient[F].eval(fileNames)
       _   <- ConsoleIO[F].println(res)
       _   <- ConsoleIO[F].close
     } yield ()

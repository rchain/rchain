--- conflicted
+++ resolved
@@ -75,13 +75,4 @@
       val applicative: Applicative[F] = Applicative[F]
       def ask: F[RPConf]              = state.get
     }
-<<<<<<< HEAD
-
-  def peerNodeAsk[F[_]: Monad](state: MonadState[F, RPConf]): ApplicativeAsk[F, PeerNode] =
-    new DefaultApplicativeAsk[F, PeerNode] {
-      val applicative: Applicative[F] = Applicative[F]
-      def ask: F[PeerNode]            = state.get.map(_.local)
-    }
-=======
->>>>>>> 4cf4d64f
 }
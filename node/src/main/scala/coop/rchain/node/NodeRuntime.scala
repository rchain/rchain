--- conflicted
+++ resolved
@@ -394,18 +394,12 @@
                         Log.eitherTLog(Monad[Task], log),
                         blockStore
                       )
-<<<<<<< HEAD
-    _       <- blockStore.clear() // TODO: Replace with a proper casper init when it's available
-    oracle  = SafetyOracle.turanOracle[Effect](Monad[Effect], Log.eitherTLog(Monad[Task], log))
-    runtime = Runtime.create(storagePath, storageSize, storeType)(rspaceScheduler)
-=======
     _      <- blockStore.clear() // TODO: Replace with a proper casper init when it's available
-    oracle = SafetyOracle.turanOracle[Effect](Monad[Effect])
+    oracle = SafetyOracle.turanOracle[Effect](Monad[Effect], Log.eitherTLog(Monad[Task], log))
     runtime <- {
       implicit val s = rspaceScheduler
       Runtime.create[Task, Task.Par](storagePath, storageSize, storeType, Seq.empty).toEffect
     }
->>>>>>> 57d8c6e4
     _ <- Runtime
           .injectEmptyRegistryRoot[Task](runtime.space, runtime.replaySpace)
           .toEffect

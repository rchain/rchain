package coop.rchain.node

import scala.concurrent.duration._

import cats._
import cats.data._
import cats.effect._
import cats.effect.concurrent.Ref
import cats.syntax.applicative._
import cats.syntax.apply._
import cats.syntax.functor._

import coop.rchain.blockstorage.BlockStore.BlockHash
import coop.rchain.blockstorage.{BlockStore, InMemBlockStore}
import coop.rchain.casper._
import coop.rchain.casper.MultiParentCasperRef.MultiParentCasperRef
import coop.rchain.casper.protocol.BlockMessage
import coop.rchain.casper.util.comm.CasperPacketHandler
import coop.rchain.casper.util.rholang.RuntimeManager
import coop.rchain.catscontrib._
import coop.rchain.catscontrib.Catscontrib._
import coop.rchain.catscontrib.TaskContrib._
import coop.rchain.comm._
import coop.rchain.comm.CommError.ErrorHandler
import coop.rchain.comm.discovery._
import coop.rchain.comm.rp._
import coop.rchain.comm.rp.Connect.{ConnectionsCell, RPConfAsk, RPConfState}
import coop.rchain.comm.transport._
import coop.rchain.metrics.Metrics
import coop.rchain.node.api._
import coop.rchain.node.configuration.Configuration
import coop.rchain.node.diagnostics._
import coop.rchain.p2p.effects._
import coop.rchain.rholang.interpreter.Runtime
import coop.rchain.shared._

import kamon._
import kamon.zipkin.ZipkinReporter
import monix.eval.Task
import monix.execution.Scheduler
import org.http4s.server.blaze._

class NodeRuntime private[node] (
    conf: Configuration,
    id: NodeIdentifier,
    scheduler: Scheduler
)(implicit log: Log[Task]) {

  private[this] val loopScheduler       = Scheduler.fixedPool("loop", 4)
  private[this] val grpcScheduler       = Scheduler.cached("grpc-io", 4, 64)
  private[this] val availableProcessors = java.lang.Runtime.getRuntime.availableProcessors()
  // TODO: make it configurable
  // TODO: fine tune this
  private[this] val rspaceScheduler = Scheduler.forkJoin(
    name = "rspace",
    parallelism = availableProcessors * 2,
    maxThreads = availableProcessors * 2
  )

  private implicit val logSource: LogSource = LogSource(this.getClass)

  implicit def eiterTrpConfAsk(implicit ev: RPConfAsk[Task]): RPConfAsk[Effect] =
    new EitherTApplicativeAsk[Task, RPConf, CommError]

  import ApplicativeError_._

  /** Configuration */
  private val port              = conf.server.port
  private val kademliaPort      = conf.server.kademliaPort
  private val storagePath       = conf.server.dataDir.resolve("rspace")
  private val casperStoragePath = storagePath.resolve("casper")
  private val storageSize       = conf.server.mapSize
  private val storeType         = conf.server.storeType
  private val defaultTimeout    = FiniteDuration(conf.server.defaultTimeout.toLong, MILLISECONDS) // TODO remove

  case class Servers(
      grpcServerExternal: GrpcServer,
      grpcServerInternal: GrpcServer,
      httpServer: Fiber[Task, Unit]
  )

  def acquireServers(runtime: Runtime[Effect])(
      implicit
      nodeDiscovery: NodeDiscovery[Task],
      blockStore: BlockStore[Effect],
      oracle: SafetyOracle[Effect],
      multiParentCasperRef: MultiParentCasperRef[Effect],
      nodeCoreMetrics: NodeMetrics[Task],
      jvmMetrics: JvmMetrics[Task],
      connectionsCell: ConnectionsCell[Task]
  ): Effect[Servers] = {
    implicit val s: Scheduler = scheduler
    for {
      grpcServerExternal <- GrpcServer
                             .acquireExternalServer[Effect](
                               conf.grpcServer.portExternal,
                               conf.server.maxMessageSize,
                               grpcScheduler
                             )
      grpcServerInternal <- GrpcServer
                             .acquireInternalServer(
                               conf.grpcServer.portInternal,
                               conf.server.maxMessageSize,
                               runtime,
                               grpcScheduler
                             )
                             .toEffect

      prometheusReporter = new NewPrometheusReporter()
      prometheusService  = NewPrometheusReporter.service(prometheusReporter)

      httpServerFiber <- BlazeBuilder[Task]
                          .bindHttp(conf.server.httpPort, "0.0.0.0")
                          .mountService(prometheusService, "/metrics")
                          .mountService(VersionInfo.service, "/version")
                          .resource
                          .use(_ => Task.never[Unit])
                          .start
                          .toEffect

      _ <- Task.delay {
            Kamon.addReporter(prometheusReporter)
            Kamon.addReporter(new JmxReporter())
            Kamon.addReporter(new ZipkinReporter())
          }.toEffect
    } yield Servers(grpcServerExternal, grpcServerInternal, httpServerFiber)
  }

  def clearResources(servers: Servers, runtime: Runtime[Effect], casperRuntime: Runtime[Effect])(
      implicit
      transport: TransportLayer[Task],
      blockStore: BlockStore[Effect],
      peerNodeAsk: PeerNodeAsk[Task]
  ): Unit =
    (for {
      _   <- log.info("Shutting down gRPC servers...")
      _   <- servers.grpcServerExternal.stop
      _   <- servers.grpcServerInternal.stop
      _   <- log.info("Shutting down transport layer, broadcasting DISCONNECT")
      loc <- peerNodeAsk.ask
      msg = ProtocolHelper.disconnect(loc)
      _   <- transport.shutdown(msg)
      _   <- log.info("Shutting down HTTP server....")
      _   <- Task.delay(Kamon.stopAllReporters())
      _   <- servers.httpServer.cancel
      _   <- log.info("Shutting down interpreter runtime ...")
      _   <- runtime.close().value
      _   <- log.info("Shutting down Casper runtime ...")
      _   <- casperRuntime.close().value
      _   <- log.info("Bringing BlockStore down ...")
      _   <- blockStore.close().value
      _   <- log.info("Goodbye.")
    } yield ()).unsafeRunSync(scheduler)

  def startReportJvmMetrics(
      implicit metrics: Metrics[Task],
      jvmMetrics: JvmMetrics[Task]
  ): Task[Unit] =
    Task.delay {
      import scala.concurrent.duration._
      loopScheduler.scheduleAtFixedRate(3.seconds, 3.second)(
        JvmMetrics.report[Task].unsafeRunSync(scheduler)
      )
    }

  def addShutdownHook(servers: Servers, runtime: Runtime[Effect], casperRuntime: Runtime[Effect])(
      implicit transport: TransportLayer[Task],
      blockStore: BlockStore[Effect],
      peerNodeAsk: PeerNodeAsk[Task]
  ): Task[Unit] =
    Task.delay(sys.addShutdownHook(clearResources(servers, runtime, casperRuntime)))

  private def exit0: Task[Unit] = Task.delay(System.exit(0))

  private def nodeProgram(runtime: Runtime[Effect], casperRuntime: Runtime[Effect])(
      implicit
      time: Time[Task],
      rpConfState: RPConfState[Task],
      rpConfAsk: RPConfAsk[Task],
      peerNodeAsk: PeerNodeAsk[Task],
      metrics: Metrics[Task],
      transport: TransportLayer[Task],
      nodeDiscovery: NodeDiscovery[Task],
      rpConnectons: ConnectionsCell[Task],
      blockStore: BlockStore[Effect],
      oracle: SafetyOracle[Effect],
      packetHandler: PacketHandler[Effect],
      casperConstructor: MultiParentCasperRef[Effect],
      nodeCoreMetrics: NodeMetrics[Task],
      jvmMetrics: JvmMetrics[Task]
  ): Effect[Unit] = {

    val info: Effect[Unit] = for {
      _ <- Log[Effect].info(VersionInfo.get)
      _ <- if (conf.server.standalone) Log[Effect].info(s"Starting stand-alone node.")
          else Log[Effect].info(s"Starting node that will bootstrap from ${conf.server.bootstrap}")
    } yield ()

    val dynamicIpLoop: Task[Unit] =
      for {
        _        <- time.sleep(1.minute)
        local    <- peerNodeAsk.ask
        newLocal <- conf.checkLocalPeerNode(local)
        _        <- newLocal.fold(Task.unit)(pn => rpConfState.modify(_.copy(local = pn)))
      } yield ()

    val loop: Effect[Unit] =
      for {
        _ <- Connect.clearConnections[Effect]
        _ <- Connect.findAndConnect[Effect](Connect.connect[Effect])
        _ <- time.sleep(5.seconds).toEffect
      } yield ()

    val casperLoop: Effect[Unit] =
      for {
        _ <- casperConstructor.get.map {
              case Some(casper) => casper.fetchDependencies
              case None         => ().pure[Effect]
            }
        _ <- time.sleep(30.seconds).toEffect
      } yield ()

    for {
      _       <- info
      local   <- peerNodeAsk.ask.toEffect
      host    = local.endpoint.host
      servers <- acquireServers(runtime)
      _       <- addShutdownHook(servers, runtime, casperRuntime).toEffect
      _       <- servers.grpcServerExternal.start.toEffect
      _ <- Log[Effect].info(
            s"gRPC external server started at $host:${servers.grpcServerExternal.port}"
          )
      _ <- servers.grpcServerInternal.start.toEffect
      _ <- Log[Effect].info(
            s"gRPC internal server started at $host:${servers.grpcServerInternal.port}"
          )
      _ <- startReportJvmMetrics.toEffect

      _ <- TransportLayer[Effect].receive(
            pm => HandleMessages.handle[Effect](pm, defaultTimeout),
            blob => packetHandler.handlePacket(blob.sender, blob.packet).as(())
          )
      _ <- NodeDiscovery[Task].discover.executeOn(loopScheduler).start.toEffect
      _ <- if (conf.server.dynamicHostAddress)
            dynamicIpLoop.forever.executeOn(loopScheduler).start.toEffect
          else Task.unit.toEffect
      address = s"rnode://$id@$host?protocol=$port&discovery=$kademliaPort"
      _       <- Log[Effect].info(s"Listening for traffic on $address.")
      _       <- EitherT(Task.defer(loop.forever.value).executeOn(loopScheduler))
      _       <- EitherT(Task.defer(casperLoop.forever.value).executeOn(loopScheduler))
    } yield ()
  }

  /**
    * Handles unrecoverable errors in program. Those are errors that should not happen in properly
    * configured enviornment and they mean immediate termination of the program
    */
  private def handleUnrecoverableErrors(prog: Effect[Unit]): Effect[Unit] =
    EitherT[Task, CommError, Unit](
      prog.value
        .onErrorHandleWith { th =>
          log.error("Caught unhandable error. Exiting. Stacktrace below.") *> Task.delay {
            th.printStackTrace()
          }
        } *> exit0.as(Right(()))
    )

  private val syncEffect = SyncInstances.syncEffect[CommError](commError => {
    new Exception(s"CommError: $commError")
  }, e => { UnknownCommError(e.getMessage) })

  private val rpClearConnConf = ClearConnetionsConf(
    conf.server.maxNumOfConnections,
    numOfConnectionsPinged = 10
  ) // TODO read from conf

  private def rpConf(local: PeerNode, bootstrapNode: Option[PeerNode]) =
    RPConf(local, bootstrapNode, defaultTimeout, rpClearConnConf)

  /**
    * Main node entry. It will:
    * 1. set up configurations
    * 2. create instances of typeclasses
    * 3. run the node program.
    */
  // TODO: Resolve scheduler chaos in Runtime, RuntimeManager and CasperPacketHandler
  val main: Effect[Unit] = for {
    // 1. fetch local peer node
    local <- conf.fetchLocalPeerNode(id).toEffect

    // 2. set up configurations
    defaultTimeout = conf.server.defaultTimeout.millis

    // 3. create instances of typeclasses
    initPeer             = if (conf.server.standalone) None else Some(conf.server.bootstrap)
    rpConfState          = effects.rpConfState(rpConf(local, initPeer))
    rpConfAsk            = effects.rpConfAsk(rpConfState)
    peerNodeAsk          = effects.peerNodeAsk(rpConfState)
    rpConnections        <- effects.rpConnections.toEffect
    kademliaConnections  <- CachedConnections[Task, KademliaConnTag].toEffect
    tcpConnections       <- CachedConnections[Task, TcpConnTag].toEffect
    time                 = effects.time
    timerTask            = Task.timer
    metrics              = diagnostics.metrics[Task]
    multiParentCasperRef <- MultiParentCasperRef.of[Effect]
    lab                  <- LastApprovedBlock.of[Task].toEffect
    labEff               = LastApprovedBlock.eitherTLastApprovedBlock[CommError, Task](Monad[Task], lab)
    transport = effects.tcpTransportLayer(
      port,
      conf.tls.certificate,
      conf.tls.key,
      conf.server.maxMessageSize
    )(grpcScheduler, log, tcpConnections)
    kademliaRPC = effects.kademliaRPC(kademliaPort, defaultTimeout)(
      grpcScheduler,
      peerNodeAsk,
      metrics,
      log,
      kademliaConnections
    )
    nodeDiscovery <- effects
                      .nodeDiscovery(id, defaultTimeout)(initPeer)(log, time, metrics, kademliaRPC)
                      .toEffect
    // TODO: This change is temporary until itegulov's BlockStore implementation is in
    blockMap <- Ref.of[Effect, Map[BlockHash, BlockMessage]](Map.empty[BlockHash, BlockMessage])
    blockStore = InMemBlockStore.create[Effect](
      syncEffect,
      blockMap,
      Metrics.eitherT(Monad[Task], metrics)
    )
    _       <- blockStore.clear() // TODO: Replace with a proper casper init when it's available
    oracle  = SafetyOracle.turanOracle[Effect](Monad[Effect])
<<<<<<< HEAD
    runtime <- Runtime.create[Effect, Effect](storagePath, storageSize, storeType)
    _ <- Runtime
          .injectEmptyRegistryRoot[Effect](runtime.space, runtime.replaySpace)
    casperRuntime  <- Runtime.create[Effect, Effect](casperStoragePath, storageSize, storeType)
    runtimeManager <- RuntimeManager.fromRuntime[Effect](casperRuntime)
=======
    runtime = Runtime.create(storagePath, storageSize, storeType)(rspaceScheduler)
    _ <- Runtime
          .injectEmptyRegistryRoot[Task](runtime.space, runtime.replaySpace)
          .toEffect
    casperRuntime  = Runtime.create(casperStoragePath, storageSize, storeType)(rspaceScheduler)
    runtimeManager = RuntimeManager.fromRuntime(casperRuntime)(scheduler)
>>>>>>> a4686aaf
    casperPacketHandler <- CasperPacketHandler
                            .of[Effect](conf.casper, defaultTimeout, runtimeManager, _.value)(
                              labEff,
                              Metrics.eitherT(Monad[Task], metrics),
                              blockStore,
                              Cell.eitherTCell(Monad[Task], rpConnections),
                              NodeDiscovery.eitherTNodeDiscovery(Monad[Task], nodeDiscovery),
                              TransportLayer.eitherTTransportLayer(Monad[Task], log, transport),
                              ErrorHandler[Effect],
                              eiterTrpConfAsk(rpConfAsk),
                              oracle,
                              Capture[Effect],
                              Sync[Effect],
                              Time.eitherTTime(Monad[Task], time),
                              Log.eitherTLog(Monad[Task], log),
                              multiParentCasperRef,
                              scheduler
                            )
    packetHandler = PacketHandler.pf[Effect](casperPacketHandler.handle)(
      Applicative[Effect],
      Log.eitherTLog(Monad[Task], log),
      ErrorHandler[Effect]
    )
    nodeCoreMetrics = diagnostics.nodeCoreMetrics[Task]
    jvmMetrics      = diagnostics.jvmMetrics[Task]

    // 4. run the node program.
    program = nodeProgram(runtime, casperRuntime)(
      time,
      rpConfState,
      rpConfAsk,
      peerNodeAsk,
      metrics,
      transport,
      nodeDiscovery,
      rpConnections,
      blockStore,
      oracle,
      packetHandler,
      multiParentCasperRef,
      nodeCoreMetrics,
      jvmMetrics
    )
    _ <- handleUnrecoverableErrors(program)
  } yield ()

}

object NodeRuntime {
  def apply(
      conf: Configuration
  )(implicit scheduler: Scheduler, log: Log[Task]): Effect[NodeRuntime] =
    for {
      id      <- NodeEnvironment.create(conf)
      runtime <- Task.delay(new NodeRuntime(conf, id, scheduler)).toEffect
    } yield runtime
}<|MERGE_RESOLUTION|>--- conflicted
+++ resolved
@@ -330,20 +330,11 @@
     )
     _       <- blockStore.clear() // TODO: Replace with a proper casper init when it's available
     oracle  = SafetyOracle.turanOracle[Effect](Monad[Effect])
-<<<<<<< HEAD
-    runtime <- Runtime.create[Effect, Effect](storagePath, storageSize, storeType)
-    _ <- Runtime
-          .injectEmptyRegistryRoot[Effect](runtime.space, runtime.replaySpace)
-    casperRuntime  <- Runtime.create[Effect, Effect](casperStoragePath, storageSize, storeType)
-    runtimeManager <- RuntimeManager.fromRuntime[Effect](casperRuntime)
-=======
-    runtime = Runtime.create(storagePath, storageSize, storeType)(rspaceScheduler)
-    _ <- Runtime
-          .injectEmptyRegistryRoot[Task](runtime.space, runtime.replaySpace)
-          .toEffect
-    casperRuntime  = Runtime.create(casperStoragePath, storageSize, storeType)(rspaceScheduler)
-    runtimeManager = RuntimeManager.fromRuntime(casperRuntime)(scheduler)
->>>>>>> a4686aaf
+    runtime <- Runtime.create(storagePath, storageSize, storeType)(Sync[Effect], Parallel.identity[Effect], ContextShift[Effect], rspaceScheduler)
+    _ <- Runtime.injectEmptyRegistryRoot[Effect](runtime.space, runtime.replaySpace)
+    casperRuntime  <- Runtime.create[Effect,Effect](casperStoragePath, storageSize, storeType)(Sync[Effect], Parallel.identity[Effect], ContextShift[Effect], rspaceScheduler)
+    runtimeManager <- RuntimeManager.fromRuntime[Effect](casperRuntime)(Sync[Effect])
+
     casperPacketHandler <- CasperPacketHandler
                             .of[Effect](conf.casper, defaultTimeout, runtimeManager, _.value)(
                               labEff,

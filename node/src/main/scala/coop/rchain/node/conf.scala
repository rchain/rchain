--- conflicted
+++ resolved
@@ -73,11 +73,7 @@
                descr = "HTTP port (deprecated - all API features will be ported to gRPC API).")
 
     val metricsPort =
-<<<<<<< HEAD
       opt[Int](default = Some(40403), descr = "Port used by metrics API.")
-=======
-      opt[Int](default = Some(30303), descr = "Port used by metrics API.")
->>>>>>> c7f70891
 
     val numValidators = opt[Int](default = Some(5), descr = "Number of validators at genesis.")
     val bondsFile = opt[String](

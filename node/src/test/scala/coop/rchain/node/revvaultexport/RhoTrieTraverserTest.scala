--- conflicted
+++ resolved
@@ -1,21 +1,13 @@
 package coop.rchain.node.revvaultexport
 
 import cats.effect.Concurrent
-<<<<<<< HEAD
 import com.google.protobuf.ByteString
-import coop.rchain.casper.genesis.contracts.StandardDeploys
-import coop.rchain.casper.helper.TestNode.Effect
-import coop.rchain.casper.helper.TestRhoRuntime.rhoRuntimeEff
-import coop.rchain.casper.syntax._
-import coop.rchain.casper.util.ConstructDeploy
-import coop.rchain.crypto.hash.Blake2b512Random
-=======
 import coop.rchain.casper.genesis.contracts.{Registry, StandardDeploys}
 import coop.rchain.casper.helper.TestNode.Effect
 import coop.rchain.casper.helper.TestRhoRuntime.rhoRuntimeEff
 import coop.rchain.casper.syntax._
+import coop.rchain.crypto.hash.Blake2b512Random
 import coop.rchain.casper.util.{ConstructDeploy, GenesisBuilder}
->>>>>>> b89d6ec5
 import coop.rchain.metrics.{Metrics, NoopSpan, Span}
 import coop.rchain.models.GUnforgeable.UnfInstance.GPrivateBody
 import coop.rchain.models.{GPrivate, GUnforgeable, Par}
@@ -79,17 +71,16 @@
         for {
           hash1 <- runtime.emptyStateHash
           _     <- runtime.reset(Blake2b256Hash.fromByteString(hash1))
-<<<<<<< HEAD
           rand  = Blake2b512Random.defaultRandom
           storeToken = {
             val r      = rand.copy()
             val target = LazyList.continually(r.next()).drop(9).head
             target.toParUnforgeableName
           }
-          rd    <- runtime.processDeploy(StandardDeploys.registry(SHARD_ID), rand)
-=======
-          rd    <- runtime.processDeploy(StandardDeploys.registryGenerator(registry, SHARD_ID))
->>>>>>> b89d6ec5
+          rd <- runtime.processDeploy(
+                 StandardDeploys.registryGenerator(registry, SHARD_ID),
+                 Blake2b512Random.defaultRandom
+               )
           check <- runtime.createCheckpoint
           _     <- runtime.reset(check.root)
           initialTrieRes <- runtime.processDeploy(

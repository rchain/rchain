--- conflicted
+++ resolved
@@ -46,7 +46,7 @@
     mergeableTag = Genesis.nonNegativeMergeableTagName(
       genesis.shardId,
       PublicKey(genesis.sender),
-      genesis.body.state.blockNumber
+      genesis.blockNumber
     )
     rm <- Resource.eval(Resources.mkRuntimeManagerAt[Task](kvm, mergeableTag))
   } yield rm
@@ -94,8 +94,7 @@
     for {
       txDeploy    <- ConstructDeploy.sourceDeployNowF(txRho(payerAddr, payeeAddr), sec = payerKey)
       userDeploys = txDeploy :: Nil
-<<<<<<< HEAD
-      blockData   = BlockData(txDeploy.data.timestamp, blockNum, validator, seqNum)
+      blockData   = BlockData(blockNum, validator, seqNum)
       rand = BlockRandomSeed.generateRandomNumber(
         BlockRandomSeed(
           genesis.shardId,
@@ -106,13 +105,6 @@
       )
       systemDeploys = CloseBlockDeploy(rand.splitByte(userDeploys.length.toByte)) :: Nil
       r             <- runtimeManager.computeState(baseState)(userDeploys, systemDeploys, rand, blockData)
-=======
-      systemDeploys = CloseBlockDeploy(
-        SystemDeployUtil.generateCloseDeployRandomSeed(validator, seqNum)
-      ) :: Nil
-      blockData = BlockData(blockNum, validator, seqNum)
-      r         <- runtimeManager.computeState(baseState)(userDeploys, systemDeploys, blockData)
->>>>>>> 10d6383b
     } yield r
   }
 

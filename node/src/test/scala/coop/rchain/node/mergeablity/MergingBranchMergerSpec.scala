--- conflicted
+++ resolved
@@ -7,12 +7,8 @@
 import coop.rchain.blockstorage.dag.BlockDagStorage
 import coop.rchain.casper.BlockRandomSeed
 import coop.rchain.casper.dag.BlockDagKeyValueStorage
-<<<<<<< HEAD
 import coop.rchain.casper.merging.{BlockHashDagMerger, BlockIndex, DeployChainIndex}
-=======
 import coop.rchain.casper.genesis.Genesis
-import coop.rchain.casper.merging.{BlockIndex, DagMerger}
->>>>>>> 2f497f26
 import coop.rchain.casper.protocol.{BlockMessage, ProcessedDeploy, ProcessedSystemDeploy}
 import coop.rchain.casper.rholang.RuntimeManager.StateHash
 import coop.rchain.casper.rholang.sysdeploys.CloseBlockDeploy
@@ -440,24 +436,13 @@
                           } yield blockIndex
                         }
                         .map(_.toMap)
-<<<<<<< HEAD
-            dag             <- dagStore.getRepresentation
-            acceptedFinally = indices(baseBlock.blockHash).deployChains.toSet
-            rejectedFinally = Set.empty[DeployChainIndex]
+            dag <- dagStore.getRepresentation
             v <- BlockHashDagMerger.merge[Task](
                   mergingBlocks.map(b => b.blockHash).toSet,
                   Set(baseBlock.blockHash),
                   baseBlock.postStateHash.toBlake2b256Hash,
                   BlockHashDagMerger(dag.dagMessageState.msgMap),
                   dag.fringeStates,
-=======
-            dag <- dagStore.getRepresentation
-            v <- DagMerger.merge[Task](
-                  dag,
-                  Seq(baseBlock.blockHash),
-                  baseState.toBlake2b256Hash,
-                  indices(_).deployChains.pure,
->>>>>>> 2f497f26
                   runtimeManager.getHistoryRepo,
                   (b: BlockHash) => indices(b).pure
                 )

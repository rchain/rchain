--- conflicted
+++ resolved
@@ -1,20 +1,14 @@
 package coop.rchain.node.mergeablity
 
-import cats.effect.{Concurrent, Sync}
+import cats.effect.Sync
 import cats.implicits.catsSyntaxApplicative
 import cats.syntax.all._
 import com.google.protobuf.ByteString
-<<<<<<< HEAD
 import coop.rchain.casper.BlockRandomSeed
-import coop.rchain.casper.genesis.contracts.StandardDeploys
-import coop.rchain.casper.syntax._
-import coop.rchain.casper.util.ConstructDeploy
-import coop.rchain.crypto.hash.Blake2b512Random
-=======
 import coop.rchain.casper.genesis.contracts.{Registry, StandardDeploys}
 import coop.rchain.casper.syntax._
 import coop.rchain.casper.util.{ConstructDeploy, GenesisBuilder}
->>>>>>> b89d6ec5
+import coop.rchain.crypto.hash.Blake2b512Random
 import coop.rchain.metrics.{Metrics, NoopSpan, Span}
 import coop.rchain.models.GUnforgeable.UnfInstance.GPrivateBody
 import coop.rchain.models.{GPrivate, GUnforgeable, Par}
@@ -498,7 +492,7 @@
       phloLimit = Cost.UNSAFE_MAX.value,
       sec = ConstructDeploy.defaultSec2
     )
-<<<<<<< HEAD
+    val registry       = Registry(GenesisBuilder.defaultSystemContractPubKey)
     val baseDeployRand = Blake2b512Random.defaultRandom
     val registryRand   = baseDeployRand.splitByte(BlockRandomSeed.UserDeploySplitIndex)
     val storeTokenPar = {
@@ -510,12 +504,7 @@
     }
     computeMergeCase[Task](
       baseDeployRand,
-      Seq(StandardDeploys.registry(SHARD_ID), baseDeploy),
-=======
-    val registry = Registry(GenesisBuilder.defaultSystemContractPubKey)
-    computeMergeCase[Task](
       Seq(StandardDeploys.registryGenerator(registry, SHARD_ID), baseDeploy),
->>>>>>> b89d6ec5
       Seq(leftDeploy),
       Seq(rightDeploy),
       (runtime, _, mergedState) =>

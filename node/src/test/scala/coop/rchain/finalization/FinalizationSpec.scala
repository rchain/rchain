package coop.rchain.finalization

import cats.effect.Sync
import cats.effect.concurrent.Ref
import cats.syntax.all._
import cats.{Applicative, Foldable, Monad}
import coop.rchain.casper.api.GraphzGenerator.{DagInfo, ValidatorsBlocks}
import coop.rchain.casper.api.ValidatorBlock
import coop.rchain.finalization.simulation.Simulation._
import coop.rchain.graphz._
import monix.eval.Task
import org.scalatest.{FlatSpec, Matchers}

import scala.util.Random

class FinalizationSpec extends FlatSpec with Matchers {

  class NetworkRunner[F[_]: Sync] {

    def printDag(network: Network, name: String) = {
      // DAG toposort
      val msgs = network.senders.head.heightMap
      val topo = msgs.map { case (_, v) => v.toVector }.toVector

      for {
        ref <- Ref[F].of(Vector[String]())
        _ <- {
          implicit val ser: GraphSerializer[F] = new ListSerializerRef[F](ref)
          dagAsCluster[F](topo, "")
        }
        res <- ref.get
        _ = {
          val graphString = res.mkString

          val filePrefix = s"vdags/$name"

          // Save graph file
//          Files.writeString(Path.of(s"$filePrefix.dot"), graphString)

          // Generate dot image
          import java.io.ByteArrayInputStream
          import scala.sys.process._

          val imgType  = "jpg"
          val fileName = s"$filePrefix.$imgType"
          println(s"Generating dot image: $fileName")

          val dotCmd = Seq("dot", s"-T$imgType", "-o", fileName)
          dotCmd #< new ByteArrayInputStream(graphString.getBytes) lineStream
        }
      } yield ()
    }

    def runSections(
        start: Network,
        roundSkip: List[(Int, Float)],
        prefix: String,
        enableOutput: Boolean
    ) = {
      val senderCount = start.senders.size
      roundSkip.foldM(start, 0) {
        case ((net, n), (height, skipP)) =>
          runNetwork(net, height, skipP).flatMap { res =>
//            val name = s"$prefix-$n-$senderCount-$skipP"
            val name = s"$prefix-$n-$senderCount"

            printDag(res, name).whenA(enableOutput).as((res, n + 1))
          }
      }
    }

    def genNet(senders: Int, enableOutput: Boolean) =
      initNetwork(sendersCount = senders, stake = 1, enableOutput) -> s"net$senders"

    def runDagComplete = {
      val enableOutput = true
      val (net, _)     = genNet(6, enableOutput)
      runSections(net, List((6, .0f)), s"complete", enableOutput)
    }

    def runRandom = {
      val enableOutput = true
      val nets         = List(10).map(genNet(_, enableOutput))
      nets.traverse { case (net, name) => randomTest(net, name, enableOutput) }
    }

    def runInfinite(enableOutput: Boolean): F[Unit] = {
      val nets           = List(10).map(genNet(_, enableOutput))
      val startIteration = 1
      (nets, startIteration).tailRecM[F, Unit] {
        case (networks, iteration) =>
          println(s"Iteration $iteration")
          val newNetworks = splitMerge(networks)
          newNetworks.map((_, iteration + 1).asLeft[Unit]) // Infinite loop
      }
    }

    object Action extends Enumeration {
      val Split, Merge = Value
      def random: Value = Random.nextInt(2) match {
        case 0 => Split
        case 1 => Merge
      }
    }

    private def splitMerge(nets: List[(Network, String)]): F[List[(Network, String)]] = {
      def removeByIndexFrom[T](v: List[T], i: Int): List[T] = v.patch(i, List.empty, 1)
      def uniqueNameFor(net: Network): String               = net.hashCode.toString

      // Runs simulation for network with random number of rounds and skip percent
      def runRounds(net: Network): F[Network] = {
        val rounds = Random.nextInt(15) + 1 // from 1 to 15 inclusive
        val skip   = Random.nextFloat
        for {
          r <- runSections(net, List((rounds, skip)), uniqueNameFor(net), enableOutput = false)
        } yield r._1
      }

      // Splits random network and runs random number of rounds for both parts
      def splitAndRun(nets: List[(Network, String)]): F[List[(Network, String)]] =
        for {
          index         <- Sync[F].delay(Random.nextInt(nets.size))
          (left, right) = nets(index)._1.split(Random.nextFloat)
          r <- if (left.senders.nonEmpty && right.senders.nonEmpty) {
                for {
                  leftNet  <- runRounds(left)
                  rightNet <- runRounds(right)
                } yield {
                  // Replace partition by index with leftNet and rightNet
                  removeByIndexFrom(nets, index) :+
                    (leftNet, uniqueNameFor(leftNet)) :+
                    (rightNet, uniqueNameFor(rightNet))
                }
              } else {
                nets.pure
              }
        } yield r

      // Merges two random networks into one
      def merge(nets: List[(Network, String)]): F[List[(Network, String)]] = Sync[F].delay {
        if (nets.length >= 2) {
          // Take 2 random indices, remove corresponding items and add merging of them
          val indexes             = Random.shuffle(nets.indices.toList).take(2)
          val (leftNet, rightNet) = (nets(indexes.head)._1, nets(indexes(1))._1)
          val mergedNets          = leftNet >|< rightNet
          nets.zipWithIndex
            .filter { case (_, index) => !indexes.contains(index) }
            .map { case (namedNet, _) => namedNet } :+ (mergedNets, uniqueNameFor(mergedNets))
        } else {
          nets
        }
      }

      for {
        act <- Action.random match {
                case Action.Split => splitAndRun(nets)
                case Action.Merge => merge(nets)
              }
      } yield act
    }

    private def randomTest(net: Network, name: String, enableOutput: Boolean): F[(Network, Int)] =
      for {
        net1_     <- runSections(net, List((1, .0f)), s"start-$name", enableOutput)
        (net1, _) = net1_

        // Split network
        (fst, snd) = net1.split(.3f)

        fst1_     <- runSections(fst, List((5, .5f)), s"fst-$name", enableOutput)
        (fst1, _) = fst1_

        snd1_     <- runSections(snd, List((4, .4f)), s"snd-$name", enableOutput)
        (snd1, _) = snd1_

        // Merge networks
        net2 = fst1 >|< snd1

        (n11, n12)   = net2.split(.4f)
        (n111, n112) = n11.split(.5f)

        n111end_     <- runSections(n111, List((10, .5f)), s"n111-$name", enableOutput)
        (n111end, _) = n111end_
        n112end_     <- runSections(n112, List((4, .1f)), s"n112-$name", enableOutput)
        (n112end, _) = n112end_
        n12end_      <- runSections(n12, List((5, .4f)), s"n12-$name", enableOutput)
        (n12end, _)  = n12end_

        net3 = n112end >|< n12end
        net4 = net3 >|< n111end

        (n21, n22)   = net4.split(.3f)
        (n211, n212) = n21.split(.5f)

        n211end_     <- runSections(n211, List((13, .4f)), s"n211-$name", enableOutput)
        (n211end, _) = n211end_
        n212end_     <- runSections(n212, List((8, .4f)), s"n212-$name", enableOutput)
        (n212end, _) = n212end_
        n22end_      <- runSections(n22, List((5, .4f)), s"n22-$name", enableOutput)
        (n22end, _)  = n22end_

        net5 = n212end >|< n211end
        net6 = net5 >|< n22end

<<<<<<< HEAD
            r <- runSections(net6, List((7, .0f)), s"result-$name")
          } yield r
      }
    }

    def runOneOut = {
      val nets = List(10).map(genNet)

      nets.traverse {
        case (net, name) =>
          for {
            net1_     <- runSections(net, List((10, 0f)), s"net1-$name")
            (net1, _) = net1_
            (o, _)    = net1.split(.9f)
            r         <- runSections(o, List((10, .0f)), s"o-$name")
          } yield r
      }
    }
=======
        r <- runSections(net6, List((5, .0f)), s"result-$name", enableOutput)
      } yield r
>>>>>>> 04532a1a
  }

  implicit val s = monix.execution.Scheduler.global

  val sut = new NetworkRunner[Task]()

  it should "run network with complete dag" in {
    val r        = sut.runDagComplete.runSyncUnsafe()
    val (end, _) = r
    val a = end.senders.toList.map(
      _.realFringes
        .map(_.toList.sortBy { case (k, _) => k.id }.map(_._2.id).toString())
    )
    println(a.mkString("\n"))

  }

  it should "run random network" in {
    val r        = sut.runRandom.runSyncUnsafe()
    val (end, _) = r.last
    val a = end.senders.toList.map(
      _.realFringes
        .map(_.toList.sortBy { case (k, _) => k.id }.map(_._2.id).toString())
    )
    println(a.mkString("\n"))

  }

<<<<<<< HEAD
  it should "run network with one down" in {
    val r        = sut.runOneOut.runSyncUnsafe()
    val (end, _) = r.last
    val a = end.senders.toList.map(
      _.realFringes
        .map(_.toList.sortBy { case (k, _) => k.id }.map(_._2.id).toString())
    )
    println(a.mkString("\n"))

=======
  // This test is ignored by default to provide finite tests time execution
  // It makes sense to turn on this test only on the local machine for long-time finalization testing
  it should "run infinite test" ignore {
    sut.runInfinite(enableOutput = false).runSyncUnsafe()
>>>>>>> 04532a1a
  }

  def dagAsCluster[F[_]: Sync: GraphSerializer](
      topoSort: Vector[Vector[Msg]], // Block hash
      lastFinalizedBlockHash: String
  ): F[Graphz[F]] =
    for {
      acc <- topoSort.foldM(DagInfo.empty[F])(accumulateDagInfo[F](_, _))

      timeseries     = acc.timeseries.reverse
      firstTs        = timeseries.head
      validators     = acc.validators
      validatorsList = validators.toList.sortBy(_._1)
      g              <- initGraph[F]("dag")
      allAncestors = validatorsList
        .flatMap {
          case (_, blocks) =>
            blocks.get(firstTs).map(_.flatMap(b => b.parentsHashes)).getOrElse(List.empty[String])
        }
        .distinct
        .sorted
      // draw ancesotrs first
      _ <- allAncestors.traverse(
            ancestor =>
              g.node(
                ancestor,
                style = styleFor(ancestor, lastFinalizedBlockHash),
                shape = Box
              )
          )
      // create invisible edges from ancestors to first node in each cluster for proper alligment
      _ <- validatorsList.traverse {
            case (id, blocks) =>
              allAncestors.traverse(ancestor => {
                val nodes = nodesForTs(id, firstTs, blocks, lastFinalizedBlockHash).keys.toList
                nodes.traverse(node => g.edge(ancestor, node, style = Some(Invis)))
              })
          }
      // draw clusters per validator
      _ <- validatorsList.traverse {
            case (id, blocks) =>
              g.subgraph(
                validatorCluster(id, blocks, timeseries, lastFinalizedBlockHash)
              )
          }
      // draw parent dependencies
      _ <- drawParentDependencies[F](g, validatorsList.map(_._2))
      // draw justification dotted lines
      showJustificationLines = true
      _ <- if (!showJustificationLines)
            drawJustificationDottedLines[F](g, validators)
          else
            ().pure[F]
      _ <- g.close
    } yield g

  private def accumulateDagInfo[F[_]: Sync](
      acc: DagInfo[F],
      blocks: Vector[Msg] // Block hash
  ): F[DagInfo[F]] = {
    val timeEntry = blocks.head.height.toLong
    val validators = blocks.map { b =>
      val blockHash       = b.id
      val blockSenderHash = b.sender.id.toString
      // TODO: Parent and justifications are the same
      val parents        = b.justifications.values.toList
      val justifications = b.justifications.values.toList
      val validatorBlocks =
        Map(timeEntry -> List(ValidatorBlock(blockHash, parents, justifications)))
      Map(blockSenderHash -> validatorBlocks)
    }
    acc
      .copy[F](
        timeseries = timeEntry :: acc.timeseries,
        validators = acc.validators |+| Foldable[Vector].fold(validators)
      )
      .pure[F]
  }

  private def validatorCluster[G[_]: Monad: GraphSerializer](
      id: String,
      blocks: ValidatorsBlocks,
      timeseries: List[Long],
      lastFinalizedBlockHash: String
  ): G[Graphz[G]] =
    for {
      g     <- Graphz.subgraph[G](s"cluster_$id", DiGraph, label = Some(id))
      nodes = timeseries.map(ts => nodesForTs(id, ts, blocks, lastFinalizedBlockHash))
      _ <- nodes.traverse(
            ns =>
              ns.toList.traverse {
                case (name, style) => g.node(name, style = style, shape = Box)
              }
          )
      _ <- nodes.zip(nodes.drop(1)).traverse {
            case (n1s, n2s) =>
              n1s.keys.toList.traverse { n1 =>
                n2s.keys.toList.traverse { n2 =>
                  g.edge(n1, n2, style = Some(Invis))
                }

              }
          }
      _ <- g.close
    } yield g

  private def initGraph[G[_]: Monad: GraphSerializer](name: String): G[Graphz[G]] = {
    val fontSize = "10"
    Graphz[G](
      name,
      DiGraph,
      rankdir = Some(BT),
      splines = Some("false"),
//      node = Map("width"     -> "0", "height" -> "0", "margin" -> ".03", "fontsize" -> "8"),
      graph = Map("fontsize" -> fontSize),
      node = Map("width"     -> "0", "height" -> "0", "margin" -> "\".1,.05\"", "fontsize" -> fontSize),
      edge = Map(
        "arrowsize" -> ".5",
//        "arrowhead" -> "empty",
        "arrowhead" -> "open",
        "penwidth"  -> ".6"
//        "color"     -> "\"#404040\""
      )
    )
  }

  private def drawParentDependencies[G[_]: Applicative](
      g: Graphz[G],
      validators: List[ValidatorsBlocks]
  ): G[Unit] =
    validators
      .flatMap(_.values.toList.flatten)
      .traverse {
        case ValidatorBlock(blockHash, parentsHashes, _) =>
          parentsHashes.traverse(p => g.edge(blockHash, p, constraint = Some(false)))
      }
      .as(())

  private def drawJustificationDottedLines[G[_]: Applicative](
      g: Graphz[G],
      validators: Map[String, ValidatorsBlocks]
  ): G[Unit] =
    validators.values.toList
      .flatMap(_.values.toList.flatten)
      .traverse {
        case ValidatorBlock(blockHash, _, justifications) =>
          justifications
            .traverse { j =>
              g.edge(
                blockHash,
                j,
                style = Some(Dotted),
                constraint = Some(false),
                arrowHead = Some(NoneArrow)
              )
            }
      }
      .as(())

  private def nodesForTs(
      validatorId: String,
      ts: Long,
      blocks: ValidatorsBlocks,
      lastFinalizedBlockHash: String
  ): Map[String, Option[GraphStyle]] =
    blocks.get(ts) match {
      case Some(tsBlocks) =>
        (tsBlocks.map {
          case ValidatorBlock(blockHash, _, _) =>
            (blockHash -> styleFor(blockHash, lastFinalizedBlockHash))
        }).toMap
      case None => Map(s"${ts.show}_$validatorId" -> Some(Invis))
    }

  private def styleFor(blockHash: String, lastFinalizedBlockHash: String): Option[GraphStyle] =
    if (blockHash == lastFinalizedBlockHash) Some(Filled) else None

}<|MERGE_RESOLUTION|>--- conflicted
+++ resolved
@@ -82,6 +82,21 @@
       val enableOutput = true
       val nets         = List(10).map(genNet(_, enableOutput))
       nets.traverse { case (net, name) => randomTest(net, name, enableOutput) }
+    }
+
+    def runOneOut = {
+      val enableOutput = true
+      val nets         = List(10).map(genNet(_, enableOutput))
+
+      nets.traverse {
+        case (net, name) =>
+          for {
+            net1_     <- runSections(net, List((10, 0f)), s"net1-$name", enableOutput)
+            (net1, _) = net1_
+            (o, _)    = net1.split(.9f)
+            r         <- runSections(o, List((10, .0f)), s"o-$name", enableOutput)
+          } yield r
+      }
     }
 
     def runInfinite(enableOutput: Boolean): F[Unit] = {
@@ -202,29 +217,8 @@
         net5 = n212end >|< n211end
         net6 = net5 >|< n22end
 
-<<<<<<< HEAD
-            r <- runSections(net6, List((7, .0f)), s"result-$name")
-          } yield r
-      }
-    }
-
-    def runOneOut = {
-      val nets = List(10).map(genNet)
-
-      nets.traverse {
-        case (net, name) =>
-          for {
-            net1_     <- runSections(net, List((10, 0f)), s"net1-$name")
-            (net1, _) = net1_
-            (o, _)    = net1.split(.9f)
-            r         <- runSections(o, List((10, .0f)), s"o-$name")
-          } yield r
-      }
-    }
-=======
         r <- runSections(net6, List((5, .0f)), s"result-$name", enableOutput)
       } yield r
->>>>>>> 04532a1a
   }
 
   implicit val s = monix.execution.Scheduler.global
@@ -253,7 +247,6 @@
 
   }
 
-<<<<<<< HEAD
   it should "run network with one down" in {
     val r        = sut.runOneOut.runSyncUnsafe()
     val (end, _) = r.last
@@ -263,12 +256,12 @@
     )
     println(a.mkString("\n"))
 
-=======
+  }
+
   // This test is ignored by default to provide finite tests time execution
   // It makes sense to turn on this test only on the local machine for long-time finalization testing
-  it should "run infinite test" ignore {
+  it should "run infinite test" in {
     sut.runInfinite(enableOutput = false).runSyncUnsafe()
->>>>>>> 04532a1a
   }
 
   def dagAsCluster[F[_]: Sync: GraphSerializer](

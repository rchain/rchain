addSbtPlugin("com.thesamet" % "sbt-protoc" % "0.99.23")
// Yes it's weird to do the following, but it's what is mandated by the scalapb documentation
libraryDependencies += "com.thesamet.scalapb" %% "compilerplugin" % "0.7.4"
addSbtPlugin("com.typesafe.sbt"       % "sbt-license-report"   % "1.2.0")
addSbtPlugin("org.wartremover"        % "sbt-wartremover"      % "2.4.10")
addSbtPlugin("org.scalameta"          % "sbt-scalafmt"         % "2.0.1")
addSbtPlugin("com.eed3si9n"           % "sbt-assembly"         % "0.15.0")
addSbtPlugin("org.scoverage"          % "sbt-scoverage"        % "1.6.1")
addSbtPlugin("com.github.tkawachi"    % "sbt-repeat"           % "0.1.0")
addSbtPlugin("com.eed3si9n"           % "sbt-buildinfo"        % "0.10.0")
<<<<<<< HEAD
addSbtPlugin("com.typesafe.sbt"       % "sbt-native-packager"  % "1.3.25")
addSbtPlugin("pl.project13.scala"     % "sbt-jmh"              % "0.4.0")
addSbtPlugin("com.typesafe.sbt"       % "sbt-site"             % "1.3.3")
addSbtPlugin("com.typesafe.sbt"       % "sbt-ghpages"          % "0.6.2")
=======
addSbtPlugin("com.typesafe.sbt"       % "sbt-native-packager"  % "1.3.12")
addSbtPlugin("pl.project13.scala"     % "sbt-jmh"              % "0.3.7")
addSbtPlugin("com.typesafe.sbt"       % "sbt-site"             % "1.3.3")
addSbtPlugin("com.typesafe.sbt"       % "sbt-ghpages"          % "0.6.3")
>>>>>>> c07671c4
addSbtPlugin("com.jsuereth"           % "sbt-pgp"              % "1.1.2-1")
addSbtPlugin("org.xerial.sbt"         % "sbt-sonatype"         % "2.0")
addSbtPlugin("org.tpolecat"           % "tut-plugin"           % "0.6.13")
addSbtPlugin("net.virtual-void"       % "sbt-dependency-graph" % "0.9.2")
addSbtPlugin("io.spray"               % "sbt-revolver"         % "0.9.1")
addSbtPlugin("com.sksamuel.scapegoat" %% "sbt-scapegoat"       % "1.0.10")<|MERGE_RESOLUTION|>--- conflicted
+++ resolved
@@ -8,17 +8,12 @@
 addSbtPlugin("org.scoverage"          % "sbt-scoverage"        % "1.6.1")
 addSbtPlugin("com.github.tkawachi"    % "sbt-repeat"           % "0.1.0")
 addSbtPlugin("com.eed3si9n"           % "sbt-buildinfo"        % "0.10.0")
-<<<<<<< HEAD
+
 addSbtPlugin("com.typesafe.sbt"       % "sbt-native-packager"  % "1.3.25")
 addSbtPlugin("pl.project13.scala"     % "sbt-jmh"              % "0.4.0")
 addSbtPlugin("com.typesafe.sbt"       % "sbt-site"             % "1.3.3")
-addSbtPlugin("com.typesafe.sbt"       % "sbt-ghpages"          % "0.6.2")
-=======
-addSbtPlugin("com.typesafe.sbt"       % "sbt-native-packager"  % "1.3.12")
-addSbtPlugin("pl.project13.scala"     % "sbt-jmh"              % "0.3.7")
-addSbtPlugin("com.typesafe.sbt"       % "sbt-site"             % "1.3.3")
 addSbtPlugin("com.typesafe.sbt"       % "sbt-ghpages"          % "0.6.3")
->>>>>>> c07671c4
+
 addSbtPlugin("com.jsuereth"           % "sbt-pgp"              % "1.1.2-1")
 addSbtPlugin("org.xerial.sbt"         % "sbt-sonatype"         % "2.0")
 addSbtPlugin("org.tpolecat"           % "tut-plugin"           % "0.6.13")

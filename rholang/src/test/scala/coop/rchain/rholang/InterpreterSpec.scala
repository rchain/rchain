--- conflicted
+++ resolved
@@ -23,22 +23,7 @@
     val sendRho = "@{0}!(0)"
 
     val (initStorage, beforeError, afterError, afterSend, finalContent) =
-<<<<<<< HEAD
-      mkRuntime[Try, Try](tmpPrefix, mapSize).use { runtime =>
-        val initStorage = storageContents(runtime)
-        for {
-          _            <- success(runtime, sendRho)
-          beforeError  = storageContents(runtime)
-          _            <- failure(runtime, "@1!(1) | @2!(3.noSuchMethod())")
-          afterError   = storageContents(runtime)
-          _            <- success(runtime, "new stdout(`rho:io:stdout`) in { stdout!(42) }")
-          afterSend    = storageContents(runtime)
-          _            <- success(runtime, "for (_ <- @0) { Nil }")
-          finalContent = storageContents(runtime)
-        } yield (initStorage, beforeError, afterError, afterSend, finalContent)
-      }.get
-=======
-      mkRuntime(tmpPrefix, mapSize)
+      mkRuntime[Try, Try](tmpPrefix, mapSize)
         .use { runtime =>
           val initStorage = storageContents(runtime)
           for {
@@ -52,8 +37,7 @@
             finalContent = storageContents(runtime)
           } yield (initStorage, beforeError, afterError, afterSend, finalContent)
         }
-        .runSyncUnsafe(maxDuration)
->>>>>>> b97f958c
+        .get
 
     assert(beforeError.contains(sendRho))
     assert(afterError == beforeError)
@@ -62,21 +46,12 @@
   }
 
   it should "yield correct results for the PrimeCheck contract" in {
-<<<<<<< HEAD
-    val contents = mkRuntime(tmpPrefix, mapSize).use { runtime =>
-      for {
-        _ <- success(
-              runtime,
-              """
-=======
-    import coop.rchain.catscontrib.effect.implicits.bracketTry
     val contents = mkRuntime(tmpPrefix, mapSize)
       .use { runtime =>
         for {
           _ <- success(
                 runtime,
                 """
->>>>>>> b97f958c
               |new loop, primeCheck, stdoutAck(`rho:io:stdoutAck`) in {
               |            contract loop(@x) = {
               |              match x {
@@ -100,20 +75,12 @@
               |            loop!([Nil, 7, 7 | 8, 9 | Nil, 9 | 10, Nil, 9])
               |  }
             """.stripMargin
-<<<<<<< HEAD
-            )
-
-        contents = storageContents(runtime)
-      } yield contents
-    }.get
-=======
               )
 
           contents = storageContents(runtime)
         } yield contents
       }
-      .runSyncUnsafe(maxDuration)
->>>>>>> b97f958c
+      .get
 
     // TODO: this is not the way we should be testing execution results,
     // yet strangely it works - and we don't have a better way for now

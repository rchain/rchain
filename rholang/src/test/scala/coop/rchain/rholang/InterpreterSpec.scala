--- conflicted
+++ resolved
@@ -7,12 +7,8 @@
 import coop.rchain.rholang.Resources.mkRuntime
 import coop.rchain.rholang.interpreter.accounting._
 import coop.rchain.rholang.interpreter.storage.StoragePrinter
-<<<<<<< HEAD
-import coop.rchain.rholang.interpreter.{EvaluateResult, Interpreter, InterpreterUtil, Runtime}
-=======
 import coop.rchain.rholang.interpreter.{EvaluateResult, RhoRuntime}
 import coop.rchain.rholang.syntax._
->>>>>>> b90040d0
 import coop.rchain.shared.Log
 import monix.eval.Task
 import monix.execution.Scheduler.Implicits.global
@@ -139,12 +135,7 @@
     val EvaluateResult(cost, errors) =
       mkRuntime[Task](tmpPrefix)
         .use { runtime =>
-<<<<<<< HEAD
-          implicit val c = runtime.cost
-          Interpreter[Task].evaluate(runtime, sendRho, initialPhlo)
-=======
           runtime.evaluate(sendRho, initialPhlo)
->>>>>>> b90040d0
         }
         .runSyncUnsafe(maxDuration)
 
@@ -174,14 +165,7 @@
   private def execute(
       runtime: RhoRuntime[Task],
       source: String
-<<<<<<< HEAD
-  ): Task[EvaluateResult] = {
-    implicit val c = runtime.cost
-    Interpreter[Task].evaluate(runtime, source)
-  }
-=======
   ): Task[EvaluateResult] =
     runtime.evaluate(source)
->>>>>>> b90040d0
 
 }
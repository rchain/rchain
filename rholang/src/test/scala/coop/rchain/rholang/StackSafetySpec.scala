--- conflicted
+++ resolved
@@ -8,13 +8,10 @@
 import coop.rchain.models.serialization.implicits._
 import coop.rchain.rholang.Resources.mkRuntime
 import coop.rchain.rholang.StackSafetySpec.findMaxRecursionDepth
-<<<<<<< HEAD
+import coop.rchain.rholang.interpreter.{ParBuilderUtil, PrettyPrinter}
+import coop.rchain.rholang.syntax._
 import coop.rchain.rholang.interpreter.compiler.Compiler
 import coop.rchain.rholang.interpreter.{Interpreter, InterpreterUtil, ParBuilderUtil, PrettyPrinter}
-=======
-import coop.rchain.rholang.interpreter.{ParBuilderUtil, PrettyPrinter}
-import coop.rchain.rholang.syntax._
->>>>>>> b90040d0
 import coop.rchain.shared.{Log, Serialize}
 import monix.eval.{Coeval, Task}
 import monix.execution.Scheduler.Implicits.global
@@ -203,12 +200,7 @@
       PrettyPrinter().buildString(ast)
       checkSuccess(rho) {
         mkRuntime[Task](tmpPrefix).use { runtime =>
-<<<<<<< HEAD
-          implicit val c = runtime.cost
-          Interpreter[Task].evaluate(runtime, rho)
-=======
           runtime.evaluate(rho)
->>>>>>> b90040d0
         }
       }
     }

package coop.rchain.rholang.interpreter.accounting

import cats.Parallel
import cats.data.Chain
<<<<<<< HEAD
import cats.effect._
import cats.mtl.FunctorTell
=======
>>>>>>> a4ab50f1
import cats.syntax.all._
import coop.rchain.crypto.hash.Blake2b512Random
import coop.rchain.metrics
import coop.rchain.metrics.{Metrics, NoopSpan, Span}
<<<<<<< HEAD
import coop.rchain.rholang.Resources
import coop.rchain.rholang.interpreter.{EvaluateResult, RhoRuntime}
import coop.rchain.rholang.interpreter.syntax._
=======
import coop.rchain.rholang.interpreter._
>>>>>>> a4ab50f1
import coop.rchain.rholang.interpreter.accounting.utils._
import coop.rchain.rholang.interpreter.errors.OutOfPhlogistonsError
import coop.rchain.rspace.Checkpoint
import coop.rchain.rspace.syntax.rspaceSyntaxKeyValueStoreManager
import coop.rchain.shared.Log
import coop.rchain.store.InMemoryStoreManager
import monix.eval.Task
import monix.eval.instances.CatsParallelForTask
import monix.execution.Scheduler.Implicits.global
import org.scalacheck.Prop.forAllNoShrink
import org.scalacheck._
import org.scalatest.prop.Checkers.check
import org.scalatest.prop.PropertyChecks
import org.scalatest.{AppendedClues, Assertion, FlatSpec, Matchers}

import scala.collection.mutable.ListBuffer
import scala.concurrent.duration._

class CostAccountingSpec extends FlatSpec with Matchers with PropertyChecks with AppendedClues {

  private[this] def evaluateWithCostLog(
      initialPhlo: Long,
      contract: String
  ): (EvaluateResult, Chain[Cost]) = {
    implicit val logF: Log[Task]           = new Log.NOPLog[Task]
    implicit val metricsEff: Metrics[Task] = new metrics.Metrics.MetricsNOP[Task]
    implicit val noopSpan: Span[Task]      = NoopSpan[Task]()
<<<<<<< HEAD

    val resources = for {
      dir     <- Resources.mkTempDir[Task]("cost-accounting-spec-")
      costLog <- Resource.liftF(costLog[Task]())
      space   <- Resource.liftF(RhoRuntime.setupRhoRSpace[Task](dir, 1024L * 1024 * 1024))
      runtime <- {
        // naming noOpCostLog because want to override package scope noOpCostLog val
        implicit val noOpCostLog: FunctorTell[Task, Chain[Cost]] = costLog
        Resource.make(
          RhoRuntime
            .createRhoRuntime[Task](space, Seq.empty, false)
        )(
          _.close
        )
=======
    implicit val ms: Metrics.Source        = Metrics.BaseSource
    implicit val kvm                       = InMemoryStoreManager[Task]

    val resources = for {
      costLog             <- costLog[Task]()
      cost                <- CostAccounting.emptyCost[Task](implicitly, metricsEff, costLog, ms)
      store               <- kvm.rSpaceStores
      spaces              <- Runtime.setupRSpace[Task](store)
      (rspace, replay, _) = spaces
      runtime <- {
        // naming noOpCostLog because want to override package scope noOpCostLog val
        implicit val c: _cost[Task] = cost
        Runtime.create[Task]((rspace, replay), Seq.empty)
>>>>>>> a4ab50f1
      }

    } yield (runtime, costLog)

    resources
      .flatMap {
        case (runtime, costL) =>
          costL.listen {
            runtime.evaluate(contract, Cost(initialPhlo.toLong))
          }
      }
      .runSyncUnsafe(75.seconds)
  }

  def evaluateAndReplay(
      initialPhlo: Cost,
      term: String
  ): (EvaluateResult, EvaluateResult) = {

    implicit val logF: Log[Task]           = new Log.NOPLog[Task]
    implicit val metricsEff: Metrics[Task] = new metrics.Metrics.MetricsNOP[Task]
    implicit val noopSpan: Span[Task]      = NoopSpan[Task]()
<<<<<<< HEAD

    val resources = for {
      dir      <- Resources.mkTempDir[Task]("cost-accounting-spec-")
      runtimes <- Resources.mkRuntimesAt[Task](dir)()
    } yield runtimes

    resources
      .use {
        case (runtime, replayRuntime) =>
          implicit def rand: Blake2b512Random = Blake2b512Random(Array.empty[Byte])
          runtime.evaluate(
            term,
            initialPhlo,
            Map.empty
          )(rand) >>= { playResult =>
            runtime.createCheckpoint >>= {
              case Checkpoint(root, log) =>
                replayRuntime.rig(log) >>
                  replayRuntime.reset(root) >>
                  replayRuntime.evaluate(
                    term,
                    initialPhlo,
                    Map.empty
                  )(rand) >>= { replayResult =>
                  replayRuntime.checkReplayData.as((playResult, replayResult))
                }
            }
=======
    implicit val ms: Metrics.Source        = Metrics.BaseSource
    implicit val kvm                       = InMemoryStoreManager[Task]

    val evaluaResult = for {
      costLog             <- costLog[Task]()
      cost                <- CostAccounting.emptyCost[Task](implicitly, metricsEff, costLog, ms)
      store               <- kvm.rSpaceStores
      spaces              <- Runtime.setupRSpace[Task](store)
      (rspace, replay, _) = spaces
      runtime <- {
        implicit val c: _cost[Task] = cost
        Runtime.create[Task]((rspace, replay), Seq.empty)
      }
      result <- {
        implicit def rand: Blake2b512Random = Blake2b512Random(Array.empty[Byte])
        implicit val c: _cost[Task]         = cost

        Interpreter[Task].injAttempt(
          runtime.reducer,
          term,
          initialPhlo,
          Map.empty
        )(rand) >>= { playResult =>
          runtime.space.createCheckpoint() >>= {
            case Checkpoint(root, log) =>
              runtime.replaySpace.rigAndReset(root, log) >>
                Interpreter[Task].injAttempt(
                  runtime.replayReducer,
                  term,
                  initialPhlo,
                  Map.empty
                )(rand) >>= { replayResult =>
                runtime.replaySpace.checkReplayData().as((playResult, replayResult))
              }
>>>>>>> a4ab50f1
          }
        }
      }
    } yield result

    evaluaResult.runSyncUnsafe(75.seconds)
  }

  // Uses Godel numbering and a https://en.wikipedia.org/wiki/Mixed_radix
  // to encode certain terms as numbers in the range [0, 0x144000000).
  // Every number gets decoded into a unique term, but some terms can
  // be encoded by more than one number.
  def fromLong(index: Long): String = {
    var remainder = index
    val numPars   = (index % 4) + 1
    remainder /= 4
    val result        = new ListBuffer[String]()
    var nonlinearSend = false;
    var nonlinearRecv = false;
    for (i <- 0 until numPars.toInt) {
      val dir = remainder % 2
      remainder /= 2
      if (dir == 0) {
        // send
        val bang = if (remainder % 2 == 0) "!" else "!!"
        remainder /= 2

        if (bang == "!" || !nonlinearRecv) {
          val ch = remainder % 4
          remainder /= 4
          result += f"@${ch}${bang}(0)"
          nonlinearSend ||= (bang == "!!")
        }
      } else {
        // receive
        val arrow = (remainder % 3) match {
          case 0 => "<-"
          case 1 => "<="
          case 2 => "<<-"
        }
        remainder /= 3

        if (arrow != "<=" || !nonlinearSend) {
          val numJoins = (remainder % 2) + 1
          remainder /= 2

          val joins = new ListBuffer[String]()
          for (j <- 1 to numJoins.toInt) {
            val ch = remainder % 4
            remainder /= 4
            joins += f"_ ${arrow} @${ch}"
          }
          val joinStr = joins.mkString("; ")
          result += f"for (${joinStr}) { 0 }"
          nonlinearRecv ||= (arrow == "<=")
        }
      }
    }
    result.mkString(" | ")
  }

  val contracts = Table(
    ("contract", "expectedTotalCost"),
    ("""@0!(2)""", 97L),
    ("""@0!(2) | @1!(1)""", 197L),
    ("""for(x <- @0){ Nil }""", 128L),
    ("""for(x <- @0){ Nil } | @0!(2)""", 329L),
    ("@0!!(0) | for (_ <- @0) { 0 }", 342L),
    ("@0!!(0) | for (x <- @0) { 0 }", 342L),
    ("@0!!(0) | for (@0 <- @0) { 0 }", 336L),
    ("@0!!(0) | @0!!(0) | for (_ <- @0) { 0 }", 443L),
    ("@0!!(0) | @1!!(1) | for (_ <- @0;_ <- @1) { 0 }", 594L),
    ("@0!(0) | for (_ <- @0) { 0 }", 333L),
    ("@0!(0) | for (x <- @0) { 0 }", 333L),
    ("@0!(0) | for (@0 <- @0) { 0 }", 327L),
    ("@0!(0) | for (_ <= @0) { 0 }", 354L),
    ("@0!(0) | for (x <= @0) { 0 }", 356L),
    ("@0!(0) | for (@0 <= @0) { 0 }", 341L),
    ("@0!(0) | @0!(0) | for (_ <= @0) { 0 }", 574L),
    ("@0!(0) | for (@0 <- @0) { 0 } | @0!(0) | for (_ <- @0) { 0 }", 663L),
    ("@0!(0) | for (@0 <- @0) { 0 } | @0!(0) | for (@1 <- @0) { 0 }", 551L),
    ("@0!(0) | for (_ <<- @0) { 0 }", 406L),
    ("@0!!(0) | for (_ <<- @0) { 0 }", 343L),
    ("@0!!(0) | @0!!(0) | for (_ <<- @0) { 0 }", 444L),
    ("""new loop in {
         contract loop(@n) = {
           match n {
             0 => Nil
             _ => loop!(n-1)
           }
         } |
         loop!(10)
       }""".stripMargin, 3892L),
    ("""42 | @0!(2) | for (x <- @0) { Nil }""", 336L),
    ("""@1!(1) |
        for(x <- @1) { Nil } |
        new x in { x!(10) | for(X <- x) { @2!(Set(X!(7)).add(*X).contains(10)) }} |
        match 42 {
          38 => Nil
          42 => @3!(42)
        }
     """.stripMargin, 1264L),
    // test that we charge for system processes
    ("""new ret, keccak256Hash(`rho:crypto:keccak256Hash`) in {
       |  keccak256Hash!("TEST".toByteArray(), *ret) |
       |  for (_ <- ret) { Nil }
       |}""".stripMargin, 782L)
    // TODO add a test making sure registry usage has deterministic cost too
  )

  "Total cost of evaluation" should "be equal to the sum of all costs in the log" in {
    forAll(contracts) { (contract: String, expectedTotalCost: Long) =>
      {
        val initialPhlo       = 10000L
        val (result, costLog) = evaluateWithCostLog(initialPhlo, contract)
        result shouldBe EvaluateResult(Cost(expectedTotalCost), Vector.empty)
        costLog.map(_.value).toList.sum shouldEqual expectedTotalCost
      }
    }
  }

  it should "be deterministic" in
    forAll(contracts) { (contract: String, _) =>
      checkDeterministicCost {
        val result = evaluateWithCostLog(Integer.MAX_VALUE, contract)
        assert(result._1.errors.isEmpty)
        result
      }
    }

  // TODO: Remove ignore when bug RCHAIN-3917 is fixed.
  it should "be repeatable when generated" ignore {
    val r = scala.util.Random
    // Try contract fromLong(1716417707L) = @2!!(0) | @0!!(0) | for (_ <<- @2) { 0 } | @2!(0)"
    // because the cost is nondeterministic
    val result1 = evaluateAndReplay(Cost(Integer.MAX_VALUE), fromLong(1716417707))
    assert(result1._1.errors.isEmpty)
    assert(result1._2.errors.isEmpty)
    assert(result1._1.cost == result1._2.cost)
    // Try contract fromLong(510661906) = @1!(0) | @1!(0) | for (_ <= @1; _ <= @1) { 0 }
    // because of bug RCHAIN-3917
    val result2 = evaluateAndReplay(Cost(Integer.MAX_VALUE), fromLong(510661906))
    assert(result2._1.errors.isEmpty)
    assert(result2._2.errors.isEmpty)
    assert(result2._1.cost == result2._2.cost)

    for (i <- 1 to 10000) {
      val long     = ((r.nextLong % 0X144000000L) + 0X144000000L) % 0X144000000L
      val contract = fromLong(long)
      if (contract != "") {
        val result = evaluateAndReplay(Cost(Integer.MAX_VALUE), contract)
        assert(result._1.errors.isEmpty)
        assert(result._2.errors.isEmpty)
        assert(result._1.cost == result._2.cost)
      }
    }
  }

  def checkDeterministicCost(block: => (EvaluateResult, Chain[Cost])): Unit = {
    val repetitions = 20
    val first       = block
    // execute in parallel to trigger different interleaves
    val subsequents = (1 to repetitions).par.map(_ => block).toList
    // check assertions sequentially to avoid "suppressed exceptions" output on assertion failure
    subsequents.foreach { subsequent =>
      val expected = first._1.cost.value
      val actual   = subsequent._1.cost.value
      if (expected != actual) {
        assert(subsequent._2.map(_ + "\n") == first._2.map(_ + "\n"))
          .withClue(s"Cost was not repeatable, expected $expected, got $actual.\n")
      }
    }
  }

  "Running out of phlogistons" should "stop the evaluation upon cost depletion in a single execution branch" in {
    val parsingCost = 6L
    checkPhloLimitExceeded(
      "@1!(1)",
      parsingCost,
      List(Cost(parsingCost, "parsing"))
    )
  }

  it should "not attempt reduction when there wasn't enough phlo for parsing" in {
    val parsingCost = 6L
    checkPhloLimitExceeded("@1!(1)", parsingCost - 1, List())
  }

  it should "stop the evaluation of all execution branches when one of them runs out of phlo" in {
    val parsingCost   = 24L
    val firstStepCost = 11
    checkPhloLimitExceeded(
      "@1!(1) | @2!(2) | @3!(3)",
      parsingCost + firstStepCost,
      List(Cost(parsingCost, "parsing"), Cost(firstStepCost, "send eval"))
    )
  }

  private def checkPhloLimitExceeded(
      contract: String,
      initialPhlo: Long,
      expectedCosts: Seq[Cost]
  ): Assertion = {
    val (EvaluateResult(totalCost, errors), costLog) = evaluateWithCostLog(initialPhlo, contract)
    withClue("We must not expect more costs than initialPhlo allows (duh!):\n") {
      expectedCosts.map(_.value).sum should be <= initialPhlo
    }
    errors shouldBe List(OutOfPhlogistonsError)
    costLog.toList should contain allElementsOf expectedCosts
    withClue("Exactly one cost should be logged past the expected ones, yet:\n") {
      elementCounts(costLog.toList) diff elementCounts(expectedCosts) should have size 1
    }
    totalCost.value should be >= initialPhlo
  }

  private def elementCounts[A](list: Iterable[A]): Set[(A, Int)] =
    list.groupBy(identity).mapValues(_.size).toSet

  it should "stop the evaluation of all execution branches when one of them runs out of phlo with a more sophisiticated contract" in {
    forAll(contracts) { (contract: String, expectedTotalCost: Long) =>
      check(forAllNoShrink(Gen.choose(1L, expectedTotalCost - 1)) { initialPhlo =>
        val (EvaluateResult(_, errors), costLog) =
          evaluateWithCostLog(initialPhlo, contract)
        errors shouldBe List(OutOfPhlogistonsError)
        val costs = costLog.map(_.value).toList
        // The sum of all costs but last needs to be <= initialPhlo, otherwise
        // the last cost should have not been logged
        costs.init.sum should be <= initialPhlo withClue s", cost log was: $costLog"

        // The sum of ALL costs needs to be > initialPhlo, otherwise an error
        // should not have been reported
        costs.sum > initialPhlo withClue s", cost log was: $costLog"
      })
    }
  }

}<|MERGE_RESOLUTION|>--- conflicted
+++ resolved
@@ -2,22 +2,16 @@
 
 import cats.Parallel
 import cats.data.Chain
-<<<<<<< HEAD
 import cats.effect._
 import cats.mtl.FunctorTell
-=======
->>>>>>> a4ab50f1
 import cats.syntax.all._
 import coop.rchain.crypto.hash.Blake2b512Random
 import coop.rchain.metrics
 import coop.rchain.metrics.{Metrics, NoopSpan, Span}
-<<<<<<< HEAD
+import coop.rchain.rholang.interpreter._
 import coop.rchain.rholang.Resources
 import coop.rchain.rholang.interpreter.{EvaluateResult, RhoRuntime}
 import coop.rchain.rholang.interpreter.syntax._
-=======
-import coop.rchain.rholang.interpreter._
->>>>>>> a4ab50f1
 import coop.rchain.rholang.interpreter.accounting.utils._
 import coop.rchain.rholang.interpreter.errors.OutOfPhlogistonsError
 import coop.rchain.rspace.Checkpoint
@@ -45,38 +39,15 @@
     implicit val logF: Log[Task]           = new Log.NOPLog[Task]
     implicit val metricsEff: Metrics[Task] = new metrics.Metrics.MetricsNOP[Task]
     implicit val noopSpan: Span[Task]      = NoopSpan[Task]()
-<<<<<<< HEAD
-
-    val resources = for {
-      dir     <- Resources.mkTempDir[Task]("cost-accounting-spec-")
-      costLog <- Resource.liftF(costLog[Task]())
-      space   <- Resource.liftF(RhoRuntime.setupRhoRSpace[Task](dir, 1024L * 1024 * 1024))
-      runtime <- {
-        // naming noOpCostLog because want to override package scope noOpCostLog val
-        implicit val noOpCostLog: FunctorTell[Task, Chain[Cost]] = costLog
-        Resource.make(
-          RhoRuntime
-            .createRhoRuntime[Task](space, Seq.empty, false)
-        )(
-          _.close
-        )
-=======
     implicit val ms: Metrics.Source        = Metrics.BaseSource
     implicit val kvm                       = InMemoryStoreManager[Task]
 
     val resources = for {
-      costLog             <- costLog[Task]()
-      cost                <- CostAccounting.emptyCost[Task](implicitly, metricsEff, costLog, ms)
-      store               <- kvm.rSpaceStores
-      spaces              <- Runtime.setupRSpace[Task](store)
-      (rspace, replay, _) = spaces
-      runtime <- {
-        // naming noOpCostLog because want to override package scope noOpCostLog val
-        implicit val c: _cost[Task] = cost
-        Runtime.create[Task]((rspace, replay), Seq.empty)
->>>>>>> a4ab50f1
-      }
-
+      costLog                     <- costLog[Task]()
+      cost                        <- CostAccounting.emptyCost[Task](implicitly, metricsEff, costLog, ms)
+      store                       <- kvm.rSpaceStores
+      spaces                      <- RhoRuntime.createRuntimes[Task](store)
+      (runtime, replayRuntime, _) = spaces
     } yield (runtime, costLog)
 
     resources
@@ -97,70 +68,32 @@
     implicit val logF: Log[Task]           = new Log.NOPLog[Task]
     implicit val metricsEff: Metrics[Task] = new metrics.Metrics.MetricsNOP[Task]
     implicit val noopSpan: Span[Task]      = NoopSpan[Task]()
-<<<<<<< HEAD
-
-    val resources = for {
-      dir      <- Resources.mkTempDir[Task]("cost-accounting-spec-")
-      runtimes <- Resources.mkRuntimesAt[Task](dir)()
-    } yield runtimes
-
-    resources
-      .use {
-        case (runtime, replayRuntime) =>
-          implicit def rand: Blake2b512Random = Blake2b512Random(Array.empty[Byte])
-          runtime.evaluate(
-            term,
-            initialPhlo,
-            Map.empty
-          )(rand) >>= { playResult =>
-            runtime.createCheckpoint >>= {
-              case Checkpoint(root, log) =>
-                replayRuntime.rig(log) >>
-                  replayRuntime.reset(root) >>
-                  replayRuntime.evaluate(
-                    term,
-                    initialPhlo,
-                    Map.empty
-                  )(rand) >>= { replayResult =>
-                  replayRuntime.checkReplayData.as((playResult, replayResult))
-                }
-            }
-=======
     implicit val ms: Metrics.Source        = Metrics.BaseSource
     implicit val kvm                       = InMemoryStoreManager[Task]
 
     val evaluaResult = for {
-      costLog             <- costLog[Task]()
-      cost                <- CostAccounting.emptyCost[Task](implicitly, metricsEff, costLog, ms)
-      store               <- kvm.rSpaceStores
-      spaces              <- Runtime.setupRSpace[Task](store)
-      (rspace, replay, _) = spaces
-      runtime <- {
-        implicit val c: _cost[Task] = cost
-        Runtime.create[Task]((rspace, replay), Seq.empty)
-      }
+      costLog                     <- costLog[Task]()
+      cost                        <- CostAccounting.emptyCost[Task](implicitly, metricsEff, costLog, ms)
+      store                       <- kvm.rSpaceStores
+      spaces                      <- RhoRuntime.createRuntimes[Task](store)
+      (runtime, replayRuntime, _) = spaces
       result <- {
         implicit def rand: Blake2b512Random = Blake2b512Random(Array.empty[Byte])
-        implicit val c: _cost[Task]         = cost
-
-        Interpreter[Task].injAttempt(
-          runtime.reducer,
+        runtime.evaluate(
           term,
           initialPhlo,
           Map.empty
         )(rand) >>= { playResult =>
-          runtime.space.createCheckpoint() >>= {
+          runtime.createCheckpoint >>= {
             case Checkpoint(root, log) =>
-              runtime.replaySpace.rigAndReset(root, log) >>
-                Interpreter[Task].injAttempt(
-                  runtime.replayReducer,
+              replayRuntime.reset(root) >> replayRuntime.rig(log) >>
+                replayRuntime.evaluate(
                   term,
                   initialPhlo,
                   Map.empty
                 )(rand) >>= { replayResult =>
-                runtime.replaySpace.checkReplayData().as((playResult, replayResult))
+                replayRuntime.checkReplayData.as((playResult, replayResult))
               }
->>>>>>> a4ab50f1
           }
         }
       }

--- conflicted
+++ resolved
@@ -6,17 +6,9 @@
 import coop.rchain.models.rholang.implicits.{GPrivateBuilder, _}
 import coop.rchain.models.{Send, _}
 import coop.rchain.rholang.interpreter.compiler.{
-<<<<<<< HEAD
-  BoolNormalizeMatcher,
   BoundMapChain,
   Compiler,
   FreeMap,
-  GroundNormalizeMatcher,
-  NameNormalizeMatcher,
-=======
-  DeBruijnLevelMap,
-  IndexMapChain,
->>>>>>> b90040d0
   NameSort,
   NameVisitInputs,
   ProcNormalizeMatcher,

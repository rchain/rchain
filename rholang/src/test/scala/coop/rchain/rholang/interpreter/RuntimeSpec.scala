--- conflicted
+++ resolved
@@ -53,12 +53,7 @@
   private def execute(source: String): EvaluateResult =
     mkRuntime[Task](tmpPrefix)
       .use { runtime =>
-<<<<<<< HEAD
-        implicit val c = runtime.cost
-        Interpreter[Task].evaluate(runtime, source)
-=======
         runtime.evaluate(source)
->>>>>>> b90040d0
       }
       .runSyncUnsafe(maxDuration)
 }
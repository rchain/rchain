--- conflicted
+++ resolved
@@ -34,14 +34,9 @@
       .use { runtime =>
         for {
           _ <- {
-<<<<<<< HEAD
-            implicit val c = runtime.cost
-            Interpreter[Task].evaluate(runtime, "@1!(Nil) | @2!(Nil) | for(_ <- @2) { Nil }")
-=======
             runtime.evaluate(
               "@1!(Nil) | @2!(Nil) | for(_ <- @2) { Nil }"
             )
->>>>>>> b90040d0
           }
           pretty <- StoragePrinter.prettyPrintUnmatchedSends(runtime)
           _      = assert(pretty == "@{1}!(Nil)")

package rholang.rosette

import coop.rchain.metrics
import coop.rchain.metrics.{Metrics, NoopSpan, Span}
import coop.rchain.rholang.Resources.mkRuntime
<<<<<<< HEAD
import coop.rchain.rholang.interpreter.{EvaluateResult, Interpreter, InterpreterUtil}
=======
import coop.rchain.rholang.interpreter.EvaluateResult
import coop.rchain.rholang.syntax._
>>>>>>> b90040d0
import coop.rchain.shared.{Log, Resources}
import monix.eval.Task
import monix.execution.Scheduler.Implicits.global
import org.scalatest.{FunSuite, Matchers}

import java.nio.file.{Files, Path, Paths}
import scala.collection.JavaConverters._
import scala.concurrent.duration._
import scala.io.Source

class CompilerTests extends FunSuite with Matchers {
  private val tmpPrefix                   = "rspace-store-"
  private val maxDuration                 = 5.seconds
  implicit val logF: Log[Task]            = new Log.NOPLog[Task]
  implicit val noopMetrics: Metrics[Task] = new metrics.Metrics.MetricsNOP[Task]
  implicit val noopSpan: Span[Task]       = NoopSpan[Task]()

  private val testFiles: Iterator[Path] =
    Files.walk(Paths.get(getClass.getResource("/tests").getPath)).iterator().asScala

  private val failureTestFiles: Iterator[Path] =
    Files.walk(Paths.get(getClass.getResource("/failure_tests").getPath)).iterator().asScala

  for (file <- testFiles if file.getFileName.toString.endsWith(".rho")) {
    test(file.toString.reverse.takeWhile(_ != '/').reverse) {
      val result = execute(file)
      result.errors shouldBe empty
    }
  }

  for (file <- failureTestFiles if file.getFileName.toString.endsWith(".rho")) {
    test(file.toString.reverse.takeWhile(_ != '/').reverse) {
      val result = execute(file)
      result.errors should not be empty
    }
  }

  private def execute(file: Path): EvaluateResult =
    mkRuntime[Task](tmpPrefix)
      .use { runtime =>
        Resources.withResource(Source.fromFile(file.toString))(
          fileContents => {
<<<<<<< HEAD
            implicit val c = runtime.cost
            Interpreter[Task].evaluate(runtime, fileContents.mkString)
=======
            runtime.evaluate(fileContents.mkString)
>>>>>>> b90040d0
          }
        )
      }
      .runSyncUnsafe(maxDuration)

}<|MERGE_RESOLUTION|>--- conflicted
+++ resolved
@@ -3,12 +3,8 @@
 import coop.rchain.metrics
 import coop.rchain.metrics.{Metrics, NoopSpan, Span}
 import coop.rchain.rholang.Resources.mkRuntime
-<<<<<<< HEAD
+import coop.rchain.rholang.syntax._
 import coop.rchain.rholang.interpreter.{EvaluateResult, Interpreter, InterpreterUtil}
-=======
-import coop.rchain.rholang.interpreter.EvaluateResult
-import coop.rchain.rholang.syntax._
->>>>>>> b90040d0
 import coop.rchain.shared.{Log, Resources}
 import monix.eval.Task
 import monix.execution.Scheduler.Implicits.global
@@ -51,12 +47,7 @@
       .use { runtime =>
         Resources.withResource(Source.fromFile(file.toString))(
           fileContents => {
-<<<<<<< HEAD
-            implicit val c = runtime.cost
-            Interpreter[Task].evaluate(runtime, fileContents.mkString)
-=======
             runtime.evaluate(fileContents.mkString)
->>>>>>> b90040d0
           }
         )
       }

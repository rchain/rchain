package coop.rchain.rholang.interpreter.compiler.normalizer.processes

import cats.effect.Sync
import cats.syntax.all._
import coop.rchain.models.rholang.implicits._
import coop.rchain.models.{New, Par}
import coop.rchain.rholang.ast.rholang_mercury.Absyn.{NameDeclSimpl, NameDeclUrn, PNew}
import coop.rchain.rholang.interpreter.compiler.ProcNormalizeMatcher.normalizeMatch
import coop.rchain.rholang.interpreter.compiler.normalizer.GroundNormalizeMatcher
import coop.rchain.rholang.interpreter.compiler.{
  NameSort,
  ProcVisitInputs,
  ProcVisitOutputs,
  SourcePosition
}

import scala.collection.convert.ImplicitConversionsToScala._

object PNewNormalizer {
  def normalize[F[_]: Sync](p: PNew, input: ProcVisitInputs)(
      implicit env: Map[String, Par]
  ): F[ProcVisitOutputs] = {

    // TODO: bindings within a single new shouldn't have overlapping names.
    val newTaggedBindings = p.listnamedecl_.toVector.map {
      case n: NameDeclSimpl => (None, n.var_, NameSort, n.line_num, n.col_num)
      case n: NameDeclUrn =>
        (
          Some(GroundNormalizeMatcher.stripUri(n.uriliteral_)),
          n.var_,
          NameSort,
          n.line_num,
          n.col_num
        )
    }
    // This sorts the None's first, and the uris by lexicographical order.
    // We do this here because the sorting affects the numbering of variables inside the body.
<<<<<<< HEAD
    val sortBindings = newTaggedBindings.sortBy(row => row._1)
    val newBindings  = sortBindings.map(row => (row._2, row._3, SourcePosition(row._4, row._5)))
    val uris         = sortBindings.flatMap(row => row._1)
    val newEnv       = input.env.put(newBindings.toList)
    val newCount     = newEnv.count - input.env.count

    normalizeMatch[F](p.proc_, ProcVisitInputs(VectorPar(), newEnv, input.knownFree)).map {
      bodyResult =>
        val resultNew = New(
          bindCount = newCount,
          p = bodyResult.par,
          uri = uris,
          injections = env,
          locallyFree = bodyResult.par.locallyFree.from(newCount).map(x => x - newCount)
        )
        ProcVisitOutputs(input.par.prepend(resultNew), bodyResult.knownFree)
=======
    val sortBindings       = newTaggedBindings.sortBy(row => row._1)
    val newBindings        = sortBindings.map(row => (row._2, row._3, SourcePosition(row._4, row._5)))
    val uris               = sortBindings.flatMap(row => row._1)
    val newEnv             = input.boundMapChain.put(newBindings.toList)
    val newCount           = newEnv.count - input.boundMapChain.count
    val requiresDeployId   = uris.contains(deployIdUri)
    val requiresDeployerId = uris.contains(deployerIdUri)

    def missingEnvElement(name: String, uri: String) =
      NormalizerError(s"`$uri` was used in rholang usage context where $name is not available.")
    if (requiresDeployId && env.get(deployIdUri).forall(_.singleDeployId().isEmpty))
      missingEnvElement("DeployId", deployIdUri).raiseError[F, ProcVisitOutputs]
    else if (requiresDeployerId && env.get(deployerIdUri).forall(_.singleDeployerId().isEmpty))
      missingEnvElement("DeployerId", deployerIdUri).raiseError[F, ProcVisitOutputs]
    else {
      normalizeMatch[F](p.proc_, ProcVisitInputs(VectorPar(), newEnv, input.freeMap)).map {
        bodyResult =>
          val resultNew = New(
            bindCount = newCount,
            p = bodyResult.par,
            uri = uris,
            injections = env,
            locallyFree = bodyResult.par.locallyFree.from(newCount).map(x => x - newCount)
          )
          ProcVisitOutputs(input.par.prepend(resultNew), bodyResult.freeMap)
      }
>>>>>>> 7f1fc149
    }

  }
}<|MERGE_RESOLUTION|>--- conflicted
+++ resolved
@@ -35,14 +35,13 @@
     }
     // This sorts the None's first, and the uris by lexicographical order.
     // We do this here because the sorting affects the numbering of variables inside the body.
-<<<<<<< HEAD
     val sortBindings = newTaggedBindings.sortBy(row => row._1)
     val newBindings  = sortBindings.map(row => (row._2, row._3, SourcePosition(row._4, row._5)))
     val uris         = sortBindings.flatMap(row => row._1)
-    val newEnv       = input.env.put(newBindings.toList)
-    val newCount     = newEnv.count - input.env.count
+    val newEnv       = input.boundMapChain.put(newBindings.toList)
+    val newCount     = newEnv.count - input.boundMapChain.count
 
-    normalizeMatch[F](p.proc_, ProcVisitInputs(VectorPar(), newEnv, input.knownFree)).map {
+    normalizeMatch[F](p.proc_, ProcVisitInputs(VectorPar(), newEnv, input.freeMap)).map {
       bodyResult =>
         val resultNew = New(
           bindCount = newCount,
@@ -51,35 +50,7 @@
           injections = env,
           locallyFree = bodyResult.par.locallyFree.from(newCount).map(x => x - newCount)
         )
-        ProcVisitOutputs(input.par.prepend(resultNew), bodyResult.knownFree)
-=======
-    val sortBindings       = newTaggedBindings.sortBy(row => row._1)
-    val newBindings        = sortBindings.map(row => (row._2, row._3, SourcePosition(row._4, row._5)))
-    val uris               = sortBindings.flatMap(row => row._1)
-    val newEnv             = input.boundMapChain.put(newBindings.toList)
-    val newCount           = newEnv.count - input.boundMapChain.count
-    val requiresDeployId   = uris.contains(deployIdUri)
-    val requiresDeployerId = uris.contains(deployerIdUri)
-
-    def missingEnvElement(name: String, uri: String) =
-      NormalizerError(s"`$uri` was used in rholang usage context where $name is not available.")
-    if (requiresDeployId && env.get(deployIdUri).forall(_.singleDeployId().isEmpty))
-      missingEnvElement("DeployId", deployIdUri).raiseError[F, ProcVisitOutputs]
-    else if (requiresDeployerId && env.get(deployerIdUri).forall(_.singleDeployerId().isEmpty))
-      missingEnvElement("DeployerId", deployerIdUri).raiseError[F, ProcVisitOutputs]
-    else {
-      normalizeMatch[F](p.proc_, ProcVisitInputs(VectorPar(), newEnv, input.freeMap)).map {
-        bodyResult =>
-          val resultNew = New(
-            bindCount = newCount,
-            p = bodyResult.par,
-            uri = uris,
-            injections = env,
-            locallyFree = bodyResult.par.locallyFree.from(newCount).map(x => x - newCount)
-          )
-          ProcVisitOutputs(input.par.prepend(resultNew), bodyResult.freeMap)
-      }
->>>>>>> 7f1fc149
+        ProcVisitOutputs(input.par.prepend(resultNew), bodyResult.freeMap)
     }
 
   }

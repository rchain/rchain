--- conflicted
+++ resolved
@@ -54,15 +54,9 @@
   type RhoIStore  = CPAK[IStore]
   type RhoContext = CPAK[Context]
 
-<<<<<<< HEAD
-  type RhoDispatch[F[_]]    = Dispatch[F, ListParWithRandomAndPhlos, TaggedContinuation]
-  type RhoSysFunction[F[_]] = Seq[ListParWithRandomAndPhlos] => F[Unit]
+  type RhoDispatch[F[_]] = Dispatch[F, ListParWithRandomAndPhlos, TaggedContinuation]
+  type RhoSysFunction[F[_]] = (Seq[ListParWithRandomAndPhlos], Int) => F[Unit]
   type RhoDispatchMap[F[_]] = Map[Long, RhoSysFunction[F]]
-=======
-  type RhoDispatch[F[_]] = Dispatch[F, ListParWithRandomAndPhlos, TaggedContinuation]
-  type RhoSysFunction    = (Seq[ListParWithRandomAndPhlos], Int) => Task[Unit]
-  type RhoDispatchMap    = Map[Long, RhoSysFunction]
->>>>>>> ffed3fc0
 
   type CPAK[F[_, _, _, _]] =
     F[Par, BindPattern, ListParWithRandom, TaggedContinuation]
@@ -217,7 +211,6 @@
         KECCAK256_HASH               -> SystemProcesses.keccak256Hash(space, dispatcher),
         BLAKE2B256_HASH              -> SystemProcesses.blake2b256Hash(space, dispatcher),
         SECP256K1_VERIFY             -> SystemProcesses.secp256k1Verify(space, dispatcher),
-<<<<<<< HEAD
         REG_LOOKUP                   -> registry.lookup,
         REG_LOOKUP_CALLBACK          -> registry.lookupCallback,
         REG_INSERT                   -> registry.insert,
@@ -230,20 +223,6 @@
         REG_PUBLIC_REGISTER_RANDOM   -> registry.publicRegisterRandom,
         REG_PUBLIC_REGISTER_SIGNED   -> registry.publicRegisterSigned,
         REG_NONCE_INSERT_CALLBACK    -> registry.nonceInsertCallback,
-=======
-        REG_LOOKUP                   -> (registry.lookup(_, _)),
-        REG_LOOKUP_CALLBACK          -> (registry.lookupCallback(_, _)),
-        REG_INSERT                   -> (registry.insert(_, _)),
-        REG_INSERT_CALLBACK          -> (registry.insertCallback(_, _)),
-        REG_REGISTER_INSERT_CALLBACK -> (registry.registerInsertCallback(_, _)),
-        REG_DELETE                   -> (registry.delete(_, _)),
-        REG_DELETE_ROOT_CALLBACK     -> (registry.deleteRootCallback(_, _)),
-        REG_DELETE_CALLBACK          -> (registry.deleteCallback(_, _)),
-        REG_PUBLIC_LOOKUP            -> (registry.publicLookup(_, _)),
-        REG_PUBLIC_REGISTER_RANDOM   -> (registry.publicRegisterRandom(_, _)),
-        REG_PUBLIC_REGISTER_SIGNED   -> (registry.publicRegisterSigned(_, _)),
-        REG_NONCE_INSERT_CALLBACK    -> (registry.nonceInsertCallback(_, _)),
->>>>>>> ffed3fc0
         GET_DEPLOY_PARAMS            -> SystemProcesses.getDeployParams(space, dispatcher, shortLeashParams),
         GET_TIMESTAMP                -> SystemProcesses.blockTime(space, dispatcher, blockTime)
       )
@@ -351,23 +330,11 @@
       spaceResult <- space.produce(
                       Registry.registryRoot,
                       ListParWithRandom(Seq(Registry.emptyMap), rand),
-<<<<<<< HEAD
-                      persist = false
-=======
-                      false,
-                      0
->>>>>>> ffed3fc0
-                    )
+                      persist = false)
       replayResult <- replaySpace.produce(
                        Registry.registryRoot,
                        ListParWithRandom(Seq(Registry.emptyMap), rand),
-<<<<<<< HEAD
-                       persist = false
-=======
-                       false,
-                       0
->>>>>>> ffed3fc0
-                     )
+                       persist = false)
       _ <- spaceResult match {
             case Right(None) =>
               replayResult match {

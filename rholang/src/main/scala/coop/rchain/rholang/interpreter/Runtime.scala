package coop.rchain.rholang.interpreter

import java.nio.file.{Files, Path}

import cats._
import cats.effect.concurrent.Ref
import cats.effect.{Concurrent, ContextShift, Sync}
import cats.implicits._
import cats.mtl.FunctorTell
import com.google.protobuf.ByteString
import coop.rchain.crypto.hash.Blake2b512Random
import coop.rchain.metrics.Metrics
import coop.rchain.models.Expr.ExprInstance.GString
import coop.rchain.models.TaggedContinuation.TaggedCont.ScalaBodyRef
import coop.rchain.models.Var.VarInstance.FreeVar
import coop.rchain.models._
import coop.rchain.models.rholang.implicits._
import coop.rchain.rholang.interpreter.Runtime._
import coop.rchain.rholang.interpreter.accounting.{noOpCostLog, _}
import coop.rchain.rholang.interpreter.errors.SetupError
import coop.rchain.rholang.interpreter.storage.implicits._
import coop.rchain.rspace._
import coop.rchain.rspace.history.Branch
import coop.rchain.rspace.RSpace
import coop.rchain.rspace.pure.PureRSpace
import coop.rchain.shared.Log

import scala.concurrent.ExecutionContext

class Runtime[F[_]: Sync] private (
    val reducer: ChargingReducer[F],
    val replayReducer: ChargingReducer[F],
    val space: RhoISpace[F],
    val replaySpace: RhoReplayISpace[F],
    val errorLog: ErrorLog[F],
    val cost: _cost[F],
    val deployParametersRef: Ref[F, DeployParameters],
    val blockData: Ref[F, BlockData],
    val invalidBlocks: Runtime.InvalidBlocks[F]
) {
  def readAndClearErrorVector(): F[Vector[Throwable]] = errorLog.readAndClearErrorVector()
  def close(): F[Unit] =
    for {
      _ <- space.close()
      _ <- replaySpace.close()
    } yield ()
}

object Runtime {

  type RhoISpace[F[_]]       = TCPARK[F, ISpace]
  type RhoPureSpace[F[_]]    = TCPARK[F, PureRSpace]
  type RhoReplayISpace[F[_]] = TCPARK[F, IReplaySpace]

  type RhoDispatch[F[_]]    = Dispatch[F, ListParWithRandom, TaggedContinuation]
  type RhoSysFunction[F[_]] = (Seq[ListParWithRandom], Int) => F[Unit]
  type RhoDispatchMap[F[_]] = Map[Long, RhoSysFunction[F]]

  type CPAK[M[_], F[_[_], _, _, _, _]] =
    F[M, Par, BindPattern, ListParWithRandom, TaggedContinuation]

  type TCPARK[M[_], F[_[_], _, _, _, _, _]] =
    F[
      M,
      Par,
      BindPattern,
      ListParWithRandom,
      ListParWithRandom,
      TaggedContinuation
    ]

  type Name      = Par
  type Arity     = Int
  type Remainder = Option[Var]
  type BodyRef   = Long

  final case class BlockData(timeStamp: Long, blockNumber: Long)
  object BlockData {
    def empty: BlockData = BlockData(0, 0)
  }

  class InvalidBlocks[F[_]](val invalidBlocks: Ref[F, Par]) {
    def setParams(invalidBlocks: Par): F[Unit] =
      this.invalidBlocks.set(invalidBlocks)
  }

  object InvalidBlocks {
    def apply[F[_]]()(implicit F: Sync[F]): F[InvalidBlocks[F]] =
      for {
        invalidBlocks <- Ref[F].of(Par())
      } yield new InvalidBlocks[F](invalidBlocks)

    def unsafe[F[_]]()(implicit F: Sync[F]): InvalidBlocks[F] =
      new InvalidBlocks(Ref.unsafe[F, Par](Par()))
  }

  object BodyRefs {
    val STDOUT: Long                       = 0L
    val STDOUT_ACK: Long                   = 1L
    val STDERR: Long                       = 2L
    val STDERR_ACK: Long                   = 3L
    val ED25519_VERIFY: Long               = 4L
    val SHA256_HASH: Long                  = 5L
    val KECCAK256_HASH: Long               = 6L
    val BLAKE2B256_HASH: Long              = 7L
    val SECP256K1_VERIFY: Long             = 9L
    val REG_LOOKUP: Long                   = 10L
    val REG_LOOKUP_CALLBACK: Long          = 11L
    val REG_INSERT: Long                   = 12L
    val REG_INSERT_CALLBACK: Long          = 13L
    val REG_DELETE: Long                   = 14L
    val REG_DELETE_ROOT_CALLBACK: Long     = 15L
    val REG_DELETE_CALLBACK: Long          = 16L
    val REG_PUBLIC_LOOKUP: Long            = 17L
    val REG_PUBLIC_REGISTER_RANDOM: Long   = 18L
    val REG_REGISTER_INSERT_CALLBACK: Long = 19L
    val REG_PUBLIC_REGISTER_SIGNED: Long   = 20L
    val REG_NONCE_INSERT_CALLBACK: Long    = 21L
    val GET_DEPLOY_PARAMS: Long            = 22L
    val GET_BLOCK_DATA: Long               = 23L
    val GET_INVALID_BLOCKS: Long           = 24L
    val REV_ADDRESS: Long                  = 25L
  }

  def byteName(b: Byte): Par = GPrivate(ByteString.copyFrom(Array[Byte](b)))

  object FixedChannels {
    val STDOUT: Par             = byteName(0)
    val STDOUT_ACK: Par         = byteName(1)
    val STDERR: Par             = byteName(2)
    val STDERR_ACK: Par         = byteName(3)
    val ED25519_VERIFY: Par     = GString("ed25519Verify")
    val SHA256_HASH: Par        = GString("sha256Hash")
    val KECCAK256_HASH: Par     = GString("keccak256Hash")
    val BLAKE2B256_HASH: Par    = GString("blake2b256Hash")
    val SECP256K1_VERIFY: Par   = GString("secp256k1Verify")
    val REG_LOOKUP: Par         = byteName(9)
    val REG_INSERT_RANDOM: Par  = byteName(10)
    val REG_INSERT_SIGNED: Par  = byteName(11)
    val GET_DEPLOY_PARAMS: Par  = byteName(12)
    val GET_BLOCK_DATA: Par     = byteName(13)
    val GET_INVALID_BLOCKS: Par = byteName(14)
    val REV_ADDRESS: Par        = byteName(15)
  }

  private def introduceSystemProcesses[F[_]: Sync: _cost](
      space: RhoISpace[F],
      replaySpace: RhoISpace[F],
      processes: List[(Name, Arity, Remainder, BodyRef)]
  ): F[List[Option[(TaggedContinuation, Seq[ListParWithRandom])]]] =
    processes.flatMap {
      case (name, arity, remainder, ref) =>
        val channels = List(name)
        val patterns = List(
          BindPattern(
            (0 until arity).map[Par, Seq[Par]](i => EVar(FreeVar(i))),
            remainder,
            freeCount = arity
          )
        )
        val continuation = TaggedContinuation(ScalaBodyRef(ref))
        List(
          space.install(channels, patterns, continuation)(matchListPar),
          replaySpace.install(channels, patterns, continuation)(matchListPar)
        )
    }.sequence

  object SystemProcess {
    final case class Context[F[_]: Concurrent](
        space: RhoISpace[F],
        dispatcher: RhoDispatch[F],
        registry: Registry[F],
        deployParametersRef: Ref[F, DeployParameters],
        blockData: Ref[F, BlockData],
        invalidBlocks: InvalidBlocks[F]
    ) {
      val systemProcesses = SystemProcesses[F](dispatcher, space)
    }

    final case class Definition[F[_]](
        urn: String,
        fixedChannel: Name,
        arity: Arity,
        bodyRef: BodyRef,
        handler: Context[F] => (Seq[ListParWithRandom], Int) => F[Unit],
        remainder: Remainder = None
    ) {
      def toDispatchTable(
          context: SystemProcess.Context[F]
      ): (BodyRef, (Seq[ListParWithRandom], Arity) => F[Unit]) =
        bodyRef -> handler(context)

      def toUrnMap: (String, Par) = {
        val bundle: Par = Bundle(fixedChannel, writeFlag = true)
        urn -> bundle
      }

      def toProcDefs: (Name, Arity, Remainder, BodyRef) =
        (fixedChannel, arity, remainder, bodyRef)
    }
  }

  def stdSystemProcesses[F[_]]: Seq[SystemProcess.Definition[F]] = Seq(
    SystemProcess.Definition[F]("rho:io:stdout", FixedChannels.STDOUT, 1, BodyRefs.STDOUT, {
      ctx: SystemProcess.Context[F] =>
        ctx.systemProcesses.stdOut
    }),
    SystemProcess
      .Definition[F]("rho:io:stdoutAck", FixedChannels.STDOUT_ACK, 2, BodyRefs.STDOUT_ACK, {
        ctx: SystemProcess.Context[F] =>
          ctx.systemProcesses.stdOutAck
      }),
    SystemProcess.Definition[F]("rho:io:stderr", FixedChannels.STDERR, 1, BodyRefs.STDERR, {
      ctx: SystemProcess.Context[F] =>
        ctx.systemProcesses.stdErr
    }),
    SystemProcess
      .Definition[F]("rho:io:stderrAck", FixedChannels.STDERR_ACK, 2, BodyRefs.STDERR_ACK, {
        ctx: SystemProcess.Context[F] =>
          ctx.systemProcesses.stdErrAck
      }),
    SystemProcess.Definition[F](
      "rho:registry:insertArbitrary",
      FixedChannels.REG_INSERT_RANDOM,
      2,
      BodyRefs.REG_PUBLIC_REGISTER_RANDOM, { ctx =>
        ctx.registry.publicRegisterRandom
      }
    ),
    SystemProcess.Definition[F](
      "rho:registry:insertSigned:secp256k1",
      FixedChannels.REG_INSERT_SIGNED,
      4,
      BodyRefs.REG_PUBLIC_REGISTER_SIGNED, { ctx =>
        ctx.registry.publicRegisterSigned
      }
    ),
    SystemProcess.Definition[F](
      "rho:deploy:params",
      FixedChannels.GET_DEPLOY_PARAMS,
      1,
      BodyRefs.GET_DEPLOY_PARAMS, { ctx =>
        ctx.systemProcesses.getDeployParams(ctx.deployParametersRef)
      }
    ),
    SystemProcess.Definition[F](
      "rho:block:data",
      FixedChannels.GET_BLOCK_DATA,
      1,
      BodyRefs.GET_BLOCK_DATA, { ctx =>
        ctx.systemProcesses.getBlockData(ctx.blockData)
      }
    ),
    SystemProcess.Definition[F](
      "rho:casper:invalidBlocks",
      FixedChannels.GET_INVALID_BLOCKS,
      1,
      BodyRefs.GET_INVALID_BLOCKS, { ctx =>
        ctx.systemProcesses.invalidBlocks(ctx.invalidBlocks)
      }
    ),
    SystemProcess.Definition[F](
      "rho:rev:address",
      FixedChannels.REV_ADDRESS,
      3,
      BodyRefs.REV_ADDRESS, { ctx =>
        ctx.systemProcesses.validateRevAddress
      }
    )
  )

  def createWithEmptyCost[F[_]: ContextShift: Concurrent: Log: Metrics, M[_]](
      dataDir: Path,
      mapSize: Long,
      extraSystemProcesses: Seq[SystemProcess.Definition[F]] = Seq.empty
  )(
      implicit
      P: Parallel[F, M],
      executionContext: ExecutionContext
  ): F[Runtime[F]] =
    (for {
      cost <- CostAccounting.emptyCost[F]
      runtime <- {
        implicit val c = cost
        create(dataDir, mapSize, extraSystemProcesses)
      }
    } yield (runtime))

  def create[F[_]: ContextShift: Concurrent: Log: Metrics, M[_]](
      dataDir: Path,
      mapSize: Long,
      extraSystemProcesses: Seq[SystemProcess.Definition[F]] = Seq.empty
  )(
      implicit P: Parallel[F, M],
      executionContext: ExecutionContext,
      cost: _cost[F]
  ): F[Runtime[F]] = {
    val errorLog                               = new ErrorLog[F]()
    implicit val ft: FunctorTell[F, Throwable] = errorLog

    def dispatchTableCreator(
        space: RhoISpace[F],
        dispatcher: RhoDispatch[F],
        registry: Registry[F],
        deployParametersRef: Ref[F, DeployParameters],
        blockData: Ref[F, BlockData],
        invalidBlocks: InvalidBlocks[F]
    ): RhoDispatchMap[F] = {
      val systemProcesses = SystemProcesses[F](dispatcher, space)
      import BodyRefs._
      Map(
        ED25519_VERIFY               -> systemProcesses.ed25519Verify,
        SHA256_HASH                  -> systemProcesses.sha256Hash,
        KECCAK256_HASH               -> systemProcesses.keccak256Hash,
        BLAKE2B256_HASH              -> systemProcesses.blake2b256Hash,
        SECP256K1_VERIFY             -> systemProcesses.secp256k1Verify,
        REG_LOOKUP                   -> (registry.lookup(_, _)),
        REG_LOOKUP_CALLBACK          -> (registry.lookupCallback(_, _)),
        REG_INSERT                   -> (registry.insert(_, _)),
        REG_INSERT_CALLBACK          -> (registry.insertCallback(_, _)),
        REG_REGISTER_INSERT_CALLBACK -> (registry.registerInsertCallback(_, _)),
        REG_DELETE                   -> (registry.delete(_, _)),
        REG_DELETE_ROOT_CALLBACK     -> (registry.deleteRootCallback(_, _)),
        REG_DELETE_CALLBACK          -> (registry.deleteCallback(_, _)),
        REG_PUBLIC_LOOKUP            -> (registry.publicLookup(_, _)),
        REG_NONCE_INSERT_CALLBACK    -> (registry.nonceInsertCallback(_, _))
      ) ++
        (stdSystemProcesses[F] ++ extraSystemProcesses)
          .map(
            _.toDispatchTable(
              SystemProcess
                .Context(space, dispatcher, registry, deployParametersRef, blockData, invalidBlocks)
            )
          )
    }

    val urnMap: Map[String, Par] = Map[String, Par](
      "rho:registry:lookup" -> Bundle(FixedChannels.REG_LOOKUP, writeFlag = true)
    ) ++ (stdSystemProcesses[F] ++ extraSystemProcesses).map(_.toUrnMap)

    val invalidBlocks = InvalidBlocks.unsafe[F]()

    val procDefs: List[(Name, Arity, Remainder, BodyRef)] = {
      import BodyRefs._
      List(
        (FixedChannels.ED25519_VERIFY, 4, None, ED25519_VERIFY),
        (FixedChannels.SHA256_HASH, 2, None, SHA256_HASH),
        (FixedChannels.KECCAK256_HASH, 2, None, KECCAK256_HASH),
        (FixedChannels.BLAKE2B256_HASH, 2, None, BLAKE2B256_HASH),
        (FixedChannels.SECP256K1_VERIFY, 4, None, SECP256K1_VERIFY),
        (FixedChannels.REG_LOOKUP, 2, None, REG_PUBLIC_LOOKUP)
      ) ++ (stdSystemProcesses[F] ++ extraSystemProcesses).map(_.toProcDefs)
    }

    for {
<<<<<<< HEAD
      setup                         <- setupRSpace[F](dataDir, mapSize)
      deployParametersRef           <- Ref.of(DeployParameters.empty)
      blockDataRef                  <- Ref.of(BlockData.empty)
      (context, space, replaySpace) = setup
=======
      setup                <- setupRSpace[F](dataDir, mapSize)
      deployParametersRef  <- Ref.of(DeployParameters.empty)
      (space, replaySpace) = setup
>>>>>>> 74558a75
      (reducer, replayReducer) = {
        lazy val replayDispatchTable: RhoDispatchMap[F] =
          dispatchTableCreator(
            replaySpace,
            replayDispatcher,
            replayRegistry,
            deployParametersRef,
            blockDataRef,
            invalidBlocks
          )

        lazy val dispatchTable: RhoDispatchMap[F] =
          dispatchTableCreator(
            space,
            dispatcher,
            registry,
            deployParametersRef,
            blockDataRef,
            invalidBlocks
          )

        lazy val (dispatcher, reducer, registry) =
          RholangAndScalaDispatcher.create(space, dispatchTable, urnMap)

        lazy val (replayDispatcher, replayReducer, replayRegistry) =
          RholangAndScalaDispatcher.create(
            replaySpace,
            replayDispatchTable,
            urnMap
          )
        (reducer, replayReducer)
      }
      res <- introduceSystemProcesses(space, replaySpace, procDefs)
    } yield {
      assert(res.forall(_.isEmpty))
      new Runtime[F](
        reducer,
        replayReducer,
        space,
        replaySpace,
        errorLog,
        cost,
        deployParametersRef,
        blockDataRef,
        invalidBlocks
      )
    }
  }

  def injectEmptyRegistryRoot[F[_]](space: RhoISpace[F], replaySpace: RhoReplayISpace[F])(
      implicit F: Concurrent[F]
  ): F[Unit] = {
    // This random value stays dead in the tuplespace, so we can have some fun.
    // This is from Jeremy Bentham's "Defence of Usury"
    val rand = Blake2b512Random(
      ("there can be no such thing as usury: " +
        "for what rate of interest is there that can naturally be more proper than another?")
        .getBytes()
    )

    for {
      cost <- CostAccounting.initialCost[F](Cost.UNSAFE_MAX)
      spaceResult <- space.produce(
                      Registry.registryRoot,
                      ListParWithRandom(Seq(Registry.emptyMap), rand),
                      false,
                      0
                    )(matchListPar(F, cost))
      replayResult <- replaySpace.produce(
                       Registry.registryRoot,
                       ListParWithRandom(Seq(Registry.emptyMap), rand),
                       false,
                       0
                     )(matchListPar(F, cost))
      _ <- spaceResult match {
            case None =>
              replayResult match {
                case None => F.unit
                case Some(_) =>
                  SetupError("Registry insertion in replay fired continuation.").raiseError[F, Unit]
              }
            case Some(_) =>
              SetupError("Registry insertion fired continuation.").raiseError[F, Unit]
          }
    } yield ()
  }

  def setupRSpace[F[_]: Concurrent: ContextShift: Log: Metrics](
      dataDir: Path,
      mapSize: Long
  )(implicit scheduler: ExecutionContext): F[(RhoISpace[F], RhoReplayISpace[F])] = {
    def checkCreateDataDir: F[Unit] =
      for {
        notexists <- Sync[F].delay(Files.notExists(dataDir))
        _ <- if (notexists) Sync[F].delay(Files.createDirectories(dataDir)) >> ().pure[F]
            else ().pure[F]
      } yield ()

    checkCreateDataDir >> RSpace.createWithReplay[
      F,
      Par,
      BindPattern,
      ListParWithRandom,
      ListParWithRandom,
      TaggedContinuation
    ](dataDir, mapSize)
  }
}<|MERGE_RESOLUTION|>--- conflicted
+++ resolved
@@ -353,16 +353,10 @@
     }
 
     for {
-<<<<<<< HEAD
-      setup                         <- setupRSpace[F](dataDir, mapSize)
-      deployParametersRef           <- Ref.of(DeployParameters.empty)
-      blockDataRef                  <- Ref.of(BlockData.empty)
-      (context, space, replaySpace) = setup
-=======
       setup                <- setupRSpace[F](dataDir, mapSize)
       deployParametersRef  <- Ref.of(DeployParameters.empty)
+      blockDataRef         <- Ref.of(BlockData.empty)
       (space, replaySpace) = setup
->>>>>>> 74558a75
       (reducer, replayReducer) = {
         lazy val replayDispatchTable: RhoDispatchMap[F] =
           dispatchTableCreator(

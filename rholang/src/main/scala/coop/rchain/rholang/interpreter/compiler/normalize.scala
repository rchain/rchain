--- conflicted
+++ resolved
@@ -1,6 +1,4 @@
 package coop.rchain.rholang.interpreter.compiler
-
-import java.util.UUID
 
 import cats.effect.Sync
 import cats.syntax.all._
@@ -14,280 +12,6 @@
 case object ProcSort extends VarSort
 case object NameSort extends VarSort
 
-<<<<<<< HEAD
-object BoolNormalizeMatcher {
-  def normalizeMatch(b: BoolLiteral): GBool =
-    b match {
-      case _: BoolTrue  => GBool(true)
-      case _: BoolFalse => GBool(false)
-    }
-}
-
-object GroundNormalizeMatcher {
-  def normalizeMatch[M[_]](g: AbsynGround)(implicit M: MonadError[M, Throwable]): M[Expr] =
-    g match {
-      case gb: GroundBool => Expr(BoolNormalizeMatcher.normalizeMatch(gb.boolliteral_)).pure[M]
-      case gi: GroundInt =>
-        M.fromTry(
-            Try(gi.longliteral_.toLong).adaptError {
-              case e: NumberFormatException => NormalizerError(e.getMessage)
-            }
-          )
-          .map { long =>
-            Expr(GInt(long))
-          }
-      case gs: GroundString => Expr(GString(stripString(gs.stringliteral_))).pure[M]
-      case gu: GroundUri    => Expr(GUri(stripUri(gu.uriliteral_))).pure[M]
-    }
-  // This is necessary to remove the backticks. We don't use a regular
-  // expression because they're always there.
-  def stripUri(raw: String): String = {
-    require(raw.length >= 2)
-    raw.substring(1, raw.length - 1)
-  }
-  // Similarly, we need to remove quotes from strings, since we are using
-  // a custom string token
-  def stripString(raw: String): String = {
-    require(raw.length >= 2)
-    raw.substring(1, raw.length - 1)
-  }
-}
-
-object RemainderNormalizeMatcher {
-  def handleProcVar[M[_]](pv: ProcVar, knownFree: FreeMap[VarSort])(
-      implicit sync: Sync[M]
-  ): M[(Option[Var], FreeMap[VarSort])] =
-    pv match {
-      case pvw: ProcVarWildcard =>
-        (
-          Option(Var(Wildcard(Var.WildcardMsg()))),
-          knownFree.addWildcard(SourcePosition(pvw.line_num, pvw.col_num))
-        ).pure[M]
-      case pvv: ProcVarVar =>
-        val sourcePosition = SourcePosition(pvv.line_num, pvv.col_num)
-        knownFree.get(pvv.var_) match {
-          case None =>
-            val newBindingsPair = knownFree.put((pvv.var_, ProcSort, sourcePosition))
-            (Option(Var(FreeVar(knownFree.nextLevel))), newBindingsPair).pure[M]
-          case Some(FreeContext(_, _, firstSourcePosition)) =>
-            sync.raiseError(
-              UnexpectedReuseOfProcContextFree(pvv.var_, firstSourcePosition, sourcePosition)
-            )
-        }
-    }
-
-  def normalizeMatchProc[M[_]](r: ProcRemainder, knownFree: FreeMap[VarSort])(
-      implicit err: Sync[M]
-  ): M[(Option[Var], FreeMap[VarSort])] =
-    r match {
-      case _: ProcRemainderEmpty => (None: Option[Var], knownFree).pure[M]
-      case pr: ProcRemainderVar =>
-        handleProcVar[M](pr.procvar_, knownFree)
-    }
-
-  def normalizeMatchName[M[_]](nr: NameRemainder, knownFree: FreeMap[VarSort])(
-      implicit err: Sync[M]
-  ): M[(Option[Var], FreeMap[VarSort])] =
-    nr match {
-      case _: NameRemainderEmpty => (None: Option[Var], knownFree).pure[M]
-      case nr: NameRemainderVar =>
-        handleProcVar[M](nr.procvar_, knownFree)
-    }
-}
-
-object CollectionNormalizeMatcher {
-  def normalizeMatch[M[_]](c: Collection, input: CollectVisitInputs)(
-      implicit sync: Sync[M],
-      env: Map[String, Par]
-  ): M[CollectVisitOutputs] = {
-    def foldMatch[T](
-        knownFree: FreeMap[VarSort],
-        listproc: List[Proc],
-        constructor: (Seq[Par], AlwaysEqual[BitSet], Boolean) => T
-    )(implicit toExpr: T => Expr): M[CollectVisitOutputs] = {
-      val init = (Vector[Par](), knownFree, BitSet(), false)
-      listproc
-        .foldM(init) { (acc, proc) =>
-          ProcNormalizeMatcher
-            .normalizeMatch[M](proc, ProcVisitInputs(VectorPar(), input.boundMapChain, acc._2))
-            .map { result =>
-              (
-                result.par +: acc._1,
-                result.freeMap,
-                acc._3 | result.par.locallyFree,
-                acc._4 || result.par.connectiveUsed
-              )
-            }
-        }
-        .map {
-          case (ps, resultKnownFree, locallyFree, connectiveUsed) =>
-            CollectVisitOutputs(
-              constructor(ps.reverse, locallyFree, connectiveUsed),
-              resultKnownFree
-            )
-        }
-    }
-
-    def foldMatchMap(
-        knownFree: FreeMap[VarSort],
-        remainder: Option[Var],
-        listProc: List[AbsynKeyValuePair]
-    ) = {
-      val init = (Vector[(Par, Par)](), knownFree, BitSet(), false)
-      listProc
-        .foldM(init) { (acc, e) =>
-          e match {
-            case e: KeyValuePairImpl =>
-              for {
-                keyResult <- ProcNormalizeMatcher.normalizeMatch[M](
-                              e.proc_1,
-                              ProcVisitInputs(VectorPar(), input.boundMapChain, acc._2)
-                            )
-                valResult <- ProcNormalizeMatcher.normalizeMatch[M](
-                              e.proc_2,
-                              ProcVisitInputs(VectorPar(), input.boundMapChain, keyResult.freeMap)
-                            )
-              } yield (
-                Vector((keyResult.par, valResult.par)) ++ acc._1,
-                valResult.freeMap,
-                acc._3 | keyResult.par.locallyFree | valResult.par.locallyFree,
-                acc._4 || keyResult.par.connectiveUsed || valResult.par.connectiveUsed
-              )
-          }
-        }
-        .map { folded =>
-          val resultKnownFree         = folded._2
-          val remainderConnectiveUsed = remainder.exists(HasLocallyFree[Var].connectiveUsed(_))
-          val remainderLocallyFree =
-            remainder.map(HasLocallyFree[Var].locallyFree(_, 0)).getOrElse(BitSet())
-
-          CollectVisitOutputs(
-            ParMap(
-              seq = folded._1.reverse,
-              connectiveUsed = folded._4 || remainderConnectiveUsed,
-              locallyFree = folded._3 | remainderLocallyFree,
-              remainder = remainder
-            ),
-            resultKnownFree
-          )
-        }
-    }
-
-    c match {
-      case cl: CollectList =>
-        RemainderNormalizeMatcher
-          .normalizeMatchProc[M](cl.procremainder_, input.freeMap)
-          .flatMap {
-            case (optionalRemainder, knownFree) =>
-              val constructor: Option[Var] => (Seq[Par], AlwaysEqual[BitSet], Boolean) => EList =
-                optionalRemainder =>
-                  (ps, lf, cu) => {
-                    val tmpEList = EList(ps, lf, cu, optionalRemainder)
-                    tmpEList.withConnectiveUsed(
-                      tmpEList.connectiveUsed || optionalRemainder.isDefined
-                    )
-                  }
-
-              foldMatch(knownFree, cl.listproc_.toList, constructor(optionalRemainder))
-          }
-
-      case ct: CollectTuple =>
-        val ps = ct.tuple_ match {
-          case ts: TupleSingle   => Seq(ts.proc_)
-          case tm: TupleMultiple => Seq(tm.proc_) ++ tm.listproc_.toList
-        }
-        foldMatch(input.freeMap, ps.toList, ETuple.apply)
-
-      case cs: CollectSet =>
-        RemainderNormalizeMatcher
-          .normalizeMatchProc[M](cs.procremainder_, input.freeMap)
-          .flatMap {
-            case (optionalRemainder, knownFree) =>
-              val constructor: Option[Var] => (Seq[Par], AlwaysEqual[BitSet], Boolean) => ParSet =
-                optionalRemainder =>
-                  (pars, locallyFree, connectiveUsed) => {
-                    val tmpParSet =
-                      ParSet(pars, connectiveUsed, Coeval.delay(locallyFree.get), optionalRemainder)
-                    tmpParSet.copy(
-                      connectiveUsed = tmpParSet.connectiveUsed || optionalRemainder.isDefined
-                    )
-                  }
-
-              foldMatch(knownFree, cs.listproc_.toList, constructor(optionalRemainder))
-          }
-
-      case cm: CollectMap =>
-        RemainderNormalizeMatcher
-          .normalizeMatchProc[M](cm.procremainder_, input.freeMap)
-          .flatMap {
-            case (optionalRemainder, knownFree) =>
-              foldMatchMap(knownFree, optionalRemainder, cm.listkeyvaluepair_.toList)
-          }
-    }
-  }
-}
-
-object NameNormalizeMatcher {
-  def normalizeMatch[M[_]](n: Name, input: NameVisitInputs)(
-      implicit err: Sync[M],
-      env: Map[String, Par]
-  ): M[NameVisitOutputs] =
-    n match {
-      case wc: NameWildcard =>
-        val wildcardBindResult =
-          input.freeMap.addWildcard(SourcePosition(wc.line_num, wc.col_num))
-        NameVisitOutputs(EVar(Wildcard(Var.WildcardMsg())), wildcardBindResult).pure[M]
-      case n: NameVar =>
-        input.boundMapChain.get(n.var_) match {
-          case Some(BoundContext(level, NameSort, _)) => {
-            NameVisitOutputs(EVar(BoundVar(level)), input.freeMap).pure[M]
-          }
-          case Some(BoundContext(_, ProcSort, sourcePosition)) => {
-            err.raiseError(
-              UnexpectedNameContext(n.var_, sourcePosition, SourcePosition(n.line_num, n.col_num))
-            )
-          }
-          case None => {
-            input.freeMap.get(n.var_) match {
-              case None =>
-                val newBindingsPair =
-                  input.freeMap.put((n.var_, NameSort, SourcePosition(n.line_num, n.col_num)))
-                NameVisitOutputs(EVar(FreeVar(input.freeMap.nextLevel)), newBindingsPair).pure[M]
-              case Some(FreeContext(_, _, sourcePosition)) =>
-                err.raiseError(
-                  UnexpectedReuseOfNameContextFree(
-                    n.var_,
-                    sourcePosition,
-                    SourcePosition(n.line_num, n.col_num)
-                  )
-                )
-            }
-          }
-        }
-
-      case n: NameQuote => {
-        ProcNormalizeMatcher
-          .normalizeMatch[M](
-            n.proc_,
-            ProcVisitInputs(VectorPar(), input.boundMapChain, input.freeMap)
-          )
-          .map(
-            procVisitResult => NameVisitOutputs(procVisitResult.par, procVisitResult.freeMap)
-          )
-      }
-    }
-
-}
-
-object ProcNormalizeMatcher {
-  // FIXME before adding any more implicits, or fields to the `*VisitInputs` classes, make the normalizer use
-  // ApplicativeAsk / MonadState instead
-  @SuppressWarnings(Array("org.wartremover.warts.NonUnitStatements"))
-  def normalizeMatch[M[_]](p: Proc, input: ProcVisitInputs)(
-      implicit sync: Sync[M],
-      env: Map[String, Par]
-  ): M[ProcVisitOutputs] = Sync[M].defer {
-=======
 object ProcNormalizeMatcher {
 
   /**
@@ -296,7 +20,6 @@
   def normalizeMatch[F[_]: Sync](p: Proc, input: ProcVisitInputs)(
       implicit env: Map[String, Par]
   ): F[ProcVisitOutputs] = Sync[F].defer {
->>>>>>> b90040d0
     def unaryExp[T](subProc: Proc, input: ProcVisitInputs, constructor: Par => T)(
         implicit toExprInstance: T => Expr
     ): F[ProcVisitOutputs] =
@@ -326,330 +49,6 @@
         rightResult.freeMap
       )
 
-<<<<<<< HEAD
-    def normalizeIfElse(
-        valueProc: Proc,
-        trueBodyProc: Proc,
-        falseBodyProc: Proc,
-        input: ProcVisitInputs
-    ): M[ProcVisitOutputs] =
-      for {
-        targetResult <- normalizeMatch[M](valueProc, input)
-        trueCaseBody <- normalizeMatch[M](
-                         trueBodyProc,
-                         ProcVisitInputs(VectorPar(), input.boundMapChain, targetResult.freeMap)
-                       )
-        falseCaseBody <- normalizeMatch[M](
-                          falseBodyProc,
-                          ProcVisitInputs(VectorPar(), input.boundMapChain, trueCaseBody.freeMap)
-                        )
-        desugaredIf = Match(
-          targetResult.par,
-          Vector(
-            MatchCase(GBool(true), trueCaseBody.par, 0),
-            MatchCase(GBool(false), falseCaseBody.par, 0)
-          ),
-          targetResult.par.locallyFree | trueCaseBody.par.locallyFree | falseCaseBody.par.locallyFree,
-          targetResult.par.connectiveUsed || trueCaseBody.par.connectiveUsed || falseCaseBody.par.connectiveUsed
-        )
-      } yield ProcVisitOutputs(input.par.prepend(desugaredIf), falseCaseBody.freeMap)
-
-    def failOnInvalidConnective(
-        depth: Int,
-        nameRes: NameVisitOutputs
-    ): Either[InterpreterError, NameVisitOutputs] =
-      if (input.boundMapChain.depth == 0) {
-        Either
-          .fromOption(
-            nameRes.freeMap.connectives
-              .collectFirst {
-                case (_: ConnOrBody, sourcePosition) =>
-                  PatternReceiveError(s"\\/ (disjunction) at $sourcePosition")
-                case (_: ConnNotBody, sourcePosition) =>
-                  PatternReceiveError(s"~ (negation) at $sourcePosition")
-              },
-            nameRes
-          )
-          .swap
-      } else Right(nameRes)
-
-    p match {
-      case p: PNegation =>
-        normalizeMatch[M](
-          p.proc_,
-          ProcVisitInputs(VectorPar(), input.boundMapChain, FreeMap.empty)
-        ).map(
-          bodyResult =>
-            ProcVisitOutputs(
-              input.par.prepend(Connective(ConnNotBody(bodyResult.par)), input.boundMapChain.depth),
-              input.freeMap
-                .addConnective(
-                  ConnNotBody(bodyResult.par),
-                  SourcePosition(p.line_num, p.col_num)
-                )
-            )
-        )
-
-      case p: PConjunction =>
-        for {
-          leftResult <- normalizeMatch[M](
-                         p.proc_1,
-                         ProcVisitInputs(VectorPar(), input.boundMapChain, input.freeMap)
-                       )
-          rightResult <- normalizeMatch[M](
-                          p.proc_2,
-                          ProcVisitInputs(VectorPar(), input.boundMapChain, leftResult.freeMap)
-                        )
-          lp = leftResult.par
-          resultConnective = lp.singleConnective() match {
-            case Some(Connective(ConnAndBody(ConnectiveBody(ps)))) =>
-              Connective(ConnAndBody(ConnectiveBody(ps :+ rightResult.par)))
-            case _ =>
-              Connective(ConnAndBody(ConnectiveBody(Vector(lp, rightResult.par))))
-          }
-        } yield ProcVisitOutputs(
-          input.par.prepend(resultConnective, input.boundMapChain.depth),
-          rightResult.freeMap
-            .addConnective(
-              resultConnective.connectiveInstance,
-              SourcePosition(p.line_num, p.col_num)
-            )
-        )
-
-      case p: PDisjunction =>
-        for {
-          leftResult <- normalizeMatch[M](
-                         p.proc_1,
-                         ProcVisitInputs(VectorPar(), input.boundMapChain, FreeMap.empty)
-                       )
-          rightResult <- normalizeMatch[M](
-                          p.proc_2,
-                          ProcVisitInputs(VectorPar(), input.boundMapChain, FreeMap.empty)
-                        )
-          lp = leftResult.par
-          resultConnective = lp.singleConnective() match {
-            case Some(Connective(ConnOrBody(ConnectiveBody(ps)))) =>
-              Connective(ConnOrBody(ConnectiveBody(ps :+ rightResult.par)))
-            case _ =>
-              Connective(ConnOrBody(ConnectiveBody(Vector(lp, rightResult.par))))
-          }
-        } yield ProcVisitOutputs(
-          input.par.prepend(resultConnective, input.boundMapChain.depth),
-          input.freeMap
-            .addConnective(
-              resultConnective.connectiveInstance,
-              SourcePosition(p.line_num, p.col_num)
-            )
-        )
-
-      case p: PSimpleType =>
-        p.simpletype_ match {
-          case _: SimpleTypeBool =>
-            ProcVisitOutputs(
-              input.par
-                .prepend(Connective(ConnBool(true)), input.boundMapChain.depth)
-                .withConnectiveUsed(true),
-              input.freeMap
-            ).pure[M]
-          case _: SimpleTypeInt =>
-            ProcVisitOutputs(
-              input.par
-                .prepend(Connective(ConnInt(true)), input.boundMapChain.depth)
-                .withConnectiveUsed(true),
-              input.freeMap
-            ).pure[M]
-          case _: SimpleTypeString =>
-            ProcVisitOutputs(
-              input.par
-                .prepend(Connective(ConnString(true)), input.boundMapChain.depth)
-                .withConnectiveUsed(true),
-              input.freeMap
-            ).pure[M]
-          case _: SimpleTypeUri =>
-            ProcVisitOutputs(
-              input.par
-                .prepend(Connective(ConnUri(true)), input.boundMapChain.depth)
-                .withConnectiveUsed(true),
-              input.freeMap
-            ).pure[M]
-          case _: SimpleTypeByteArray =>
-            ProcVisitOutputs(
-              input.par
-                .prepend(Connective(ConnByteArray(true)), input.boundMapChain.depth)
-                .withConnectiveUsed(true),
-              input.freeMap
-            ).pure[M]
-        }
-
-      case p: PGround =>
-        GroundNormalizeMatcher
-          .normalizeMatch[M](p.ground_)
-          .map(
-            expr =>
-              ProcVisitOutputs(
-                input.par.prepend(expr, input.boundMapChain.depth),
-                input.freeMap
-              )
-          )
-
-      case p: PCollect =>
-        CollectionNormalizeMatcher
-          .normalizeMatch[M](p.collection_, CollectVisitInputs(input.boundMapChain, input.freeMap))
-          .map(
-            collectResult =>
-              ProcVisitOutputs(
-                input.par.prepend(collectResult.expr, input.boundMapChain.depth),
-                collectResult.freeMap
-              )
-          )
-
-      case p: PVar =>
-        p.procvar_ match {
-          case pvv: ProcVarVar =>
-            input.boundMapChain.get(pvv.var_) match {
-              case Some(BoundContext(level, ProcSort, _)) =>
-                ProcVisitOutputs(
-                  input.par.prepend(EVar(BoundVar(level)), input.boundMapChain.depth),
-                  input.freeMap
-                ).pure[M]
-              case Some(BoundContext(_, NameSort, sourcePosition)) =>
-                sync.raiseError(
-                  UnexpectedProcContext(
-                    pvv.var_,
-                    sourcePosition,
-                    SourcePosition(pvv.line_num, pvv.col_num)
-                  )
-                )
-              case None =>
-                input.freeMap.get(pvv.var_) match {
-                  case None =>
-                    val newBindingsPair =
-                      input.freeMap.put(
-                        (pvv.var_, ProcSort, SourcePosition(pvv.line_num, pvv.col_num))
-                      )
-                    ProcVisitOutputs(
-                      input.par
-                        .prepend(EVar(FreeVar(input.freeMap.nextLevel)), input.boundMapChain.depth)
-                        .withConnectiveUsed(true),
-                      newBindingsPair
-                    ).pure[M]
-                  case Some(FreeContext(_, _, firstSourcePosition)) =>
-                    sync.raiseError(
-                      UnexpectedReuseOfProcContextFree(
-                        pvv.var_,
-                        firstSourcePosition,
-                        SourcePosition(pvv.line_num, pvv.col_num)
-                      )
-                    )
-                }
-            }
-          case _: ProcVarWildcard =>
-            ProcVisitOutputs(
-              input.par
-                .prepend(EVar(Wildcard(Var.WildcardMsg())), input.boundMapChain.depth)
-                .withConnectiveUsed(true),
-              input.freeMap.addWildcard(SourcePosition(p.line_num, p.col_num))
-            ).pure[M]
-        }
-
-      case p: PVarRef =>
-        input.boundMapChain.find(p.var_) match {
-          case None =>
-            sync.raiseError(UnboundVariableRef(p.var_, p.line_num, p.col_num))
-          case Some((BoundContext(idx, kind, sourcePosition), depth)) =>
-            kind match {
-              case ProcSort =>
-                p.varrefkind_ match {
-                  case _: VarRefKindProc =>
-                    ProcVisitOutputs(
-                      input.par
-                        .prepend(
-                          Connective(VarRefBody(VarRef(idx, depth))),
-                          input.boundMapChain.depth
-                        ),
-                      input.freeMap
-                    ).pure[M]
-                  case _ =>
-                    sync.raiseError(
-                      UnexpectedProcContext(
-                        p.var_,
-                        sourcePosition,
-                        SourcePosition(p.line_num, p.col_num)
-                      )
-                    )
-                }
-              case NameSort =>
-                p.varrefkind_ match {
-                  case _: VarRefKindName =>
-                    ProcVisitOutputs(
-                      input.par
-                        .prepend(
-                          Connective(VarRefBody(VarRef(idx, depth))),
-                          input.boundMapChain.depth
-                        ),
-                      input.freeMap
-                    ).pure[M]
-                  case _ =>
-                    sync.raiseError(
-                      UnexpectedNameContext(
-                        p.var_,
-                        sourcePosition,
-                        SourcePosition(p.line_num, p.col_num)
-                      )
-                    )
-                }
-            }
-        }
-
-      case _: PNil => ProcVisitOutputs(input.par, input.freeMap).pure[M]
-
-      case p: PEval =>
-        NameNormalizeMatcher
-          .normalizeMatch[M](p.name_, NameVisitInputs(input.boundMapChain, input.freeMap))
-          .map(
-            nameMatchResult =>
-              ProcVisitOutputs(
-                input.par ++ nameMatchResult.par,
-                nameMatchResult.freeMap
-              )
-          )
-
-      case p: PMethod => {
-        for {
-          targetResult <- normalizeMatch[M](p.proc_, input.copy(par = Par()))
-          target       = targetResult.par
-          initAcc = (
-            List[Par](),
-            ProcVisitInputs(Par(), input.boundMapChain, targetResult.freeMap),
-            BitSet(),
-            false
-          )
-          argResults <- p.listproc_.toList.reverse.foldM(initAcc)((acc, e) => {
-                         normalizeMatch[M](e, acc._2).map(
-                           procMatchResult =>
-                             (
-                               procMatchResult.par :: acc._1,
-                               ProcVisitInputs(Par(), input.boundMapChain, procMatchResult.freeMap),
-                               acc._3 | procMatchResult.par.locallyFree,
-                               acc._4 || procMatchResult.par.connectiveUsed
-                             )
-                         )
-                       })
-        } yield ProcVisitOutputs(
-          input.par.prepend(
-            EMethod(
-              p.var_,
-              targetResult.par,
-              argResults._1,
-              target.locallyFree | argResults._3,
-              target.connectiveUsed || argResults._4
-            ),
-            input.boundMapChain.depth
-          ),
-          argResults._2.freeMap
-        )
-      }
-=======
     p match {
       case p: PNegation =>
         PNegationNormalizer.normalize(p, input)
@@ -675,14 +74,13 @@
       case p: PVarRef =>
         PVarRefNormalizer.normalize(p, input)
 
-      case _: PNil => ProcVisitOutputs(input.par, input.knownFree).pure[F]
+      case _: PNil => ProcVisitOutputs(input.par, input.freeMap).pure[F]
 
       case p: PEval =>
         PEvalNormalizer.normalize(p, input)
 
       case p: PMethod =>
         PMethodNormalizer.normalize(p, input)
->>>>>>> b90040d0
 
       case p: PNot => unaryExp(p.proc_, input, ENot.apply)
       case p: PNeg => unaryExp(p.proc_, input, ENeg.apply)
@@ -709,792 +107,10 @@
       case p: PMatches =>
         PMatchesNormalizer.normalize(p, input)
 
-<<<<<<< HEAD
-        for {
-          leftResult <- normalizeMatch[M](p.proc_1, input.copy(par = VectorPar()))
-          rightResult <- normalizeMatch[M](
-                          p.proc_2,
-                          ProcVisitInputs(
-                            VectorPar(),
-                            input.boundMapChain.push,
-                            FreeMap.empty
-                          )
-                        )
-        } yield ProcVisitOutputs(
-          input.par.prepend(EMatches(leftResult.par, rightResult.par), input.boundMapChain.depth),
-          leftResult.freeMap
-        )
-=======
->>>>>>> b90040d0
       case p: PExprs =>
         normalizeMatch[F](p.proc_, input)
 
       case p: PSend =>
-<<<<<<< HEAD
-        for {
-          nameMatchResult <- NameNormalizeMatcher.normalizeMatch[M](
-                              p.name_,
-                              NameVisitInputs(input.boundMapChain, input.freeMap)
-                            )
-          initAcc = (
-            Vector[Par](),
-            ProcVisitInputs(VectorPar(), input.boundMapChain, nameMatchResult.freeMap),
-            BitSet(),
-            false
-          )
-          dataResults <- p.listproc_.toList.reverse.foldM(initAcc)(
-                          (acc, e) => {
-                            normalizeMatch[M](e, acc._2).map(
-                              procMatchResult =>
-                                (
-                                  procMatchResult.par +: acc._1,
-                                  ProcVisitInputs(
-                                    VectorPar(),
-                                    input.boundMapChain,
-                                    procMatchResult.freeMap
-                                  ),
-                                  acc._3 | procMatchResult.par.locallyFree,
-                                  acc._4 || procMatchResult.par.connectiveUsed
-                                )
-                            )
-                          }
-                        )
-          persistent = p.send_ match {
-            case _: SendSingle   => false
-            case _: SendMultiple => true
-          }
-        } yield ProcVisitOutputs(
-          input.par.prepend(
-            Send(
-              nameMatchResult.par,
-              dataResults._1,
-              persistent,
-              ParLocallyFree
-                .locallyFree(nameMatchResult.par, input.boundMapChain.depth) | dataResults._3,
-              ParLocallyFree.connectiveUsed(nameMatchResult.par) || dataResults._4
-            )
-          ),
-          dataResults._2.freeMap
-        )
-
-      case p: PSendSynch =>
-        val identifier = UUID.randomUUID().toString
-        val nameVar    = new NameVar(identifier)
-
-        val send: PSend = {
-          p.listproc_.prepend(new PEval(nameVar))
-          new PSend(p.name_, new SendSingle(), p.listproc_)
-        }
-
-        val receive: PInput = {
-
-          val listName = new ListName()
-          listName.add(new NameWildcard)
-
-          val listLinearBind = new ListLinearBind()
-          listLinearBind.add(
-            new LinearBindImpl(listName, new NameRemainderEmpty, new SimpleSource(nameVar))
-          )
-
-          val listReceipt = new ListReceipt()
-          listReceipt.add(new ReceiptLinear(new LinearSimple(listLinearBind)))
-
-          new PInput(
-            listReceipt,
-            p.synchsendcont_ match {
-              case _: EmptyCont               => new PNil()
-              case nonEmptyCont: NonEmptyCont => nonEmptyCont.proc_
-            }
-          )
-        }
-
-        val listName = new ListNameDecl()
-        listName.add(new NameDeclSimpl(identifier))
-        normalizeMatch[M](new PNew(listName, new PPar(send, receive)), input)
-
-      case p: PContr => {
-        // A free variable can only be used once in any of the parameters.
-        // And we start with the empty free variable map because these free
-        // variables aren't free in the surrounding context: they're binders
-        for {
-          nameMatchResult <- NameNormalizeMatcher
-                              .normalizeMatch[M](
-                                p.name_,
-                                NameVisitInputs(input.boundMapChain, input.freeMap)
-                              )
-          initAcc = (Vector[Par](), FreeMap.empty[VarSort], BitSet())
-          // Note that we go over these in the order they were given and reverse
-          // down below. This is because it makes more sense to number the free
-          // variables in the order given, rather than in reverse.
-          formalsResults <- p.listname_.toList.foldM(initAcc)(
-                             (acc, n: Name) => {
-                               NameNormalizeMatcher
-                                 .normalizeMatch[M](
-                                   n,
-                                   NameVisitInputs(input.boundMapChain.push, acc._2)
-                                 )
-                                 .flatMap { res =>
-                                   failOnInvalidConnective(input.boundMapChain.depth, res)
-                                     .fold(
-                                       err => Sync[M].raiseError[NameVisitOutputs](err),
-                                       _.pure[M]
-                                     )
-                                 }
-                                 .map(
-                                   result =>
-                                     (
-                                       result.par +: acc._1,
-                                       result.freeMap,
-                                       acc._3 | ParLocallyFree
-                                         .locallyFree(result.par, input.boundMapChain.depth + 1)
-                                     )
-                                 )
-                             }
-                           )
-          remainderResult <- RemainderNormalizeMatcher
-                              .normalizeMatchName[M](p.nameremainder_, formalsResults._2)
-          newEnv     = input.boundMapChain.absorbFree(remainderResult._2)
-          boundCount = remainderResult._2.countNoWildcards
-          bodyResult <- ProcNormalizeMatcher.normalizeMatch[M](
-                         p.proc_,
-                         ProcVisitInputs(VectorPar(), newEnv, nameMatchResult.freeMap)
-                       )
-        } yield ProcVisitOutputs(
-          input.par.prepend(
-            Receive(
-              binds = List(
-                ReceiveBind(
-                  formalsResults._1.reverse,
-                  nameMatchResult.par,
-                  remainderResult._1,
-                  boundCount
-                )
-              ),
-              body = bodyResult.par,
-              persistent = true,
-              peek = false,
-              bindCount = boundCount,
-              locallyFree = ParLocallyFree
-                .locallyFree(nameMatchResult.par, input.boundMapChain.depth) | formalsResults._3
-                | (bodyResult.par.locallyFree
-                  .from(boundCount)
-                  .map(x => x - boundCount)),
-              connectiveUsed = ParLocallyFree
-                .connectiveUsed(nameMatchResult.par) || bodyResult.par.connectiveUsed
-            )
-          ),
-          bodyResult.freeMap
-        )
-      }
-
-      case p: PInput => {
-
-        if (p.listreceipt_.size() > 1) {
-          normalizeMatch[M](p.listreceipt_.reverse.foldLeft(p.proc_) { (proc, receipt) =>
-            val listReceipt = new ListReceipt()
-            listReceipt.add(receipt)
-            new PInput(listReceipt, proc)
-          }, input)
-        } else {
-
-          val receiptContainsComplexSource: Boolean = {
-            p.listreceipt_.head match {
-              case rl: ReceiptLinear =>
-                rl.receiptlinearimpl_ match {
-                  case ls: LinearSimple =>
-                    ls.listlinearbind_.exists {
-                      case lbi: LinearBindImpl =>
-                        lbi.namesource_ match {
-                          case _: SimpleSource => false
-                          case _               => true
-                        }
-                    }
-                  case _ => false
-                }
-              case _ => false
-            }
-          }
-
-          if (receiptContainsComplexSource) {
-            p.listreceipt_.head match {
-              case rl: ReceiptLinear =>
-                rl.receiptlinearimpl_ match {
-                  case ls: LinearSimple =>
-                    val listReceipt    = new ListReceipt()
-                    val listLinearBind = new ListLinearBind()
-                    val listNameDecl   = new ListNameDecl()
-                    listReceipt.add(new ReceiptLinear(new LinearSimple(listLinearBind)))
-                    val (sends, continuation) =
-                      ls.listlinearbind_.foldLeft((new PNil: Proc, p.proc_)) {
-                        case ((sends, continuation), lb) =>
-                          lb match {
-                            case lbi: LinearBindImpl =>
-                              lbi.namesource_ match {
-                                case _: SimpleSource =>
-                                  listLinearBind.add(lbi)
-                                  (sends, continuation)
-                                case _ =>
-                                  val identifier = UUID.randomUUID().toString
-                                  val r          = new NameVar(identifier)
-                                  lbi.namesource_ match {
-                                    case rss: ReceiveSendSource =>
-                                      lbi.listname_.prepend(r)
-                                      listLinearBind.add(
-                                        new LinearBindImpl(
-                                          lbi.listname_,
-                                          lbi.nameremainder_,
-                                          new SimpleSource(rss.name_)
-                                        )
-                                      )
-                                      (
-                                        sends,
-                                        new PPar(
-                                          new PSend(r, new SendSingle, new ListProc()),
-                                          continuation
-                                        )
-                                      )
-                                    case srs: SendReceiveSource =>
-                                      listNameDecl.add(new NameDeclSimpl(identifier))
-                                      listLinearBind.add(
-                                        new LinearBindImpl(
-                                          lbi.listname_,
-                                          lbi.nameremainder_,
-                                          new SimpleSource(r)
-                                        )
-                                      )
-                                      srs.listproc_.prepend(new PEval(r))
-                                      (
-                                        new PPar(
-                                          new PSend(srs.name_, new SendSingle, srs.listproc_),
-                                          sends
-                                        ): Proc,
-                                        continuation
-                                      )
-                                  }
-                              }
-                          }
-                      }
-                    val pInput = new PInput(listReceipt, continuation)
-                    normalizeMatch[M](
-                      if (listNameDecl.isEmpty) pInput
-                      else new PNew(listNameDecl, new PPar(sends, pInput)),
-                      input
-                    )
-                }
-            }
-          } else {
-
-            // To handle the most common case where we can sort the binds because
-            // they're from different sources, Each channel's list of patterns starts its free variables at 0.
-            // We check for overlap at the end after sorting. We could check before, but it'd be an extra step.
-            // We split this into parts. First we process all the sources, then we process all the bindings.
-            def processSources(
-                sources: Vector[Name]
-            ): M[(Vector[Par], FreeMap[VarSort], BitSet, Boolean)] =
-              sources.foldM((Vector.empty[Par], input.freeMap, BitSet.empty, false)) {
-                case ((vectorPar, knownFree, locallyFree, connectiveUsed), name) =>
-                  NameNormalizeMatcher
-                    .normalizeMatch[M](name, NameVisitInputs(input.boundMapChain, knownFree))
-                    .map {
-                      case NameVisitOutputs(par, knownFree) =>
-                        (
-                          vectorPar :+ par,
-                          knownFree,
-                          locallyFree | ParLocallyFree.locallyFree(par, input.boundMapChain.depth),
-                          connectiveUsed || ParLocallyFree.connectiveUsed(par)
-                        )
-                    }
-              }
-
-            def processPatterns(
-                patterns: Vector[(Vector[Name], NameRemainder)]
-            ): M[Vector[(Vector[Par], Option[Var], FreeMap[VarSort], BitSet)]] =
-              patterns.traverse {
-                case (names, nameRemainder) =>
-                  names
-                    .foldM((Vector.empty[Par], FreeMap.empty[VarSort], BitSet.empty)) {
-                      case ((vectorPar, knownFree, locallyFree), name) =>
-                        NameNormalizeMatcher
-                          .normalizeMatch[M](
-                            name,
-                            NameVisitInputs(input.boundMapChain.push, knownFree)
-                          ) >>= {
-                          case nameVisitOutputs @ NameVisitOutputs(par, knownFree) =>
-                            failOnInvalidConnective(input.boundMapChain.depth, nameVisitOutputs)
-                              .fold(
-                                _.raiseError[M, (Vector[Par], FreeMap[VarSort], BitSet)],
-                                _ =>
-                                  (
-                                    vectorPar :+ par,
-                                    knownFree,
-                                    locallyFree | ParLocallyFree
-                                      .locallyFree(par, input.boundMapChain.depth + 1)
-                                  ).pure[M]
-                              )
-                        }
-                    } >>= {
-                    case (vectorPar, knownFree, locallyFree) =>
-                      RemainderNormalizeMatcher.normalizeMatchName(nameRemainder, knownFree).map {
-                        case (optionalVar, knownFree) =>
-                          (vectorPar, optionalVar, knownFree, locallyFree)
-                      }
-                  }
-              }
-
-            // If we get to this point, we know p.listreceipt.size() == 1
-            val (consumes, persistent, peek) =
-              p.listreceipt_.head match {
-                case rl: ReceiptLinear =>
-                  rl.receiptlinearimpl_ match {
-                    case ls: LinearSimple =>
-                      (ls.listlinearbind_.toVector.map {
-                        case lbi: LinearBindImpl =>
-                          ((lbi.listname_.toVector, lbi.nameremainder_), lbi.namesource_ match {
-                            // all sources should be simple sources by this point
-                            case ss: SimpleSource => ss.name_
-                          })
-                      }, false, false)
-                  }
-                case rr: ReceiptRepeated =>
-                  rr.receiptrepeatedimpl_ match {
-                    case rs: RepeatedSimple =>
-                      (rs.listrepeatedbind_.toVector.map {
-                        case rbi: RepeatedBindImpl =>
-                          ((rbi.listname_.toVector, rbi.nameremainder_), rbi.name_)
-                      }, true, false)
-                  }
-                case rp: ReceiptPeek =>
-                  rp.receiptpeekimpl_ match {
-                    case ps: PeekSimple =>
-                      (ps.listpeekbind_.toVector.map {
-                        case pbi: PeekBindImpl =>
-                          ((pbi.listname_.toVector, pbi.nameremainder_), pbi.name_)
-                      }, false, true)
-                  }
-              }
-
-            val (patterns, names) = consumes.unzip
-
-            for {
-              processedSources                                                  <- processSources(names)
-              (sources, sourcesFree, sourcesLocallyFree, sourcesConnectiveUsed) = processedSources
-              processedPatterns                                                 <- processPatterns(patterns)
-              receiveBindsAndFreeMaps <- ReceiveBindsSortMatcher.preSortBinds[M, VarSort](
-                                          processedPatterns.zip(sources).map {
-                                            case ((a, b, c, _), e) => (a, b, e, c)
-                                          }
-                                        )
-              (receiveBinds, receiveBindFreeMaps) = receiveBindsAndFreeMaps.unzip
-              channels                            = receiveBinds.map(_.source)
-              hasSameChannels                     = channels.size > channels.toSet.size
-              _ <- ReceiveOnSameChannelsError(p.line_num, p.col_num)
-                    .raiseError[M, Unit]
-                    .whenA(hasSameChannels)
-              receiveBindsFreeMap <- receiveBindFreeMaps.toList.foldM(FreeMap.empty[VarSort]) {
-                                      case (knownFree, receiveBindFreeMap) =>
-                                        knownFree.merge(receiveBindFreeMap) match {
-                                          case (updatedKnownFree, Nil) => updatedKnownFree.pure[M]
-                                          case (_, (shadowingVar, sourcePosition) :: _) =>
-                                            UnexpectedReuseOfNameContextFree(
-                                              shadowingVar,
-                                              knownFree.get(shadowingVar).get.sourcePosition,
-                                              sourcePosition
-                                            ).raiseError[M, FreeMap[VarSort]]
-                                        }
-                                    }
-              procVisitOutputs <- normalizeMatch[M](
-                                   p.proc_,
-                                   ProcVisitInputs(
-                                     VectorPar(),
-                                     input.boundMapChain.absorbFree(receiveBindsFreeMap),
-                                     sourcesFree
-                                   )
-                                 )
-            } yield {
-              val bindCount = receiveBindsFreeMap.countNoWildcards
-              ProcVisitOutputs(
-                input.par.prepend(
-                  Receive(
-                    receiveBinds,
-                    procVisitOutputs.par,
-                    persistent,
-                    peek,
-                    bindCount,
-                    sourcesLocallyFree | processedPatterns
-                      .map(_._4)
-                      .fold(BitSet.empty)(_ | _) | procVisitOutputs.par.locallyFree
-                      .from(bindCount)
-                      .map(_ - bindCount),
-                    sourcesConnectiveUsed || procVisitOutputs.par.connectiveUsed
-                  )
-                ),
-                procVisitOutputs.freeMap
-              )
-            }
-          }
-        }
-      }
-
-      case p: PPar =>
-        sync.suspend {
-          for {
-            result       <- normalizeMatch[M](p.proc_1, input)
-            chainedInput = input.copy(freeMap = result.freeMap, par = result.par)
-            chainedRes   <- normalizeMatch[M](p.proc_2, chainedInput)
-          } yield chainedRes
-        }
-
-      case p: PNew =>
-        val deployIdUri   = "rho:rchain:deployId"
-        val deployerIdUri = "rho:rchain:deployerId"
-        // TODO: bindings within a single new shouldn't have overlapping names.
-        val newTaggedBindings = p.listnamedecl_.toVector.map {
-          case n: NameDeclSimpl => (None, n.var_, NameSort, n.line_num, n.col_num)
-          case n: NameDeclUrn =>
-            (
-              Some(GroundNormalizeMatcher.stripUri(n.uriliteral_)),
-              n.var_,
-              NameSort,
-              n.line_num,
-              n.col_num
-            )
-        }
-        // This sorts the None's first, and the uris by lexicographical order.
-        // We do this here because the sorting affects the numbering of variables inside the body.
-        val sortBindings       = newTaggedBindings.sortBy(row => row._1)
-        val newBindings        = sortBindings.map(row => (row._2, row._3, SourcePosition(row._4, row._5)))
-        val uris               = sortBindings.flatMap(row => row._1)
-        val newEnv             = input.boundMapChain.put(newBindings.toList)
-        val newCount           = newEnv.count - input.boundMapChain.count
-        val requiresDeployId   = uris.contains(deployIdUri)
-        val requiresDeployerId = uris.contains(deployerIdUri)
-
-        def missingEnvElement(name: String, uri: String) =
-          NormalizerError(s"`$uri` was used in rholang usage context where $name is not available.")
-        if (requiresDeployId && env.get(deployIdUri).forall(_.singleDeployId().isEmpty))
-          missingEnvElement("DeployId", deployIdUri).raiseError[M, ProcVisitOutputs]
-        else if (requiresDeployerId && env.get(deployerIdUri).forall(_.singleDeployerId().isEmpty))
-          missingEnvElement("DeployerId", deployerIdUri).raiseError[M, ProcVisitOutputs]
-        else {
-          normalizeMatch[M](p.proc_, ProcVisitInputs(VectorPar(), newEnv, input.freeMap)).map {
-            bodyResult =>
-              val resultNew = New(
-                bindCount = newCount,
-                p = bodyResult.par,
-                uri = uris,
-                injections = env,
-                locallyFree = bodyResult.par.locallyFree.from(newCount).map(x => x - newCount)
-              )
-              ProcVisitOutputs(input.par.prepend(resultNew), bodyResult.freeMap)
-          }
-        }
-
-      case b: PBundle =>
-        def error(targetResult: ProcVisitOutputs): M[ProcVisitOutputs] = {
-          val errMsg = {
-            def at(variable: String, sourcePosition: SourcePosition): String =
-              variable + " line: " + sourcePosition.row + ", column: " + sourcePosition.column
-            val wildcardsPositions = targetResult.freeMap.wildcards.map(at("", _))
-            val freeVarsPositions = targetResult.freeMap.levelBindings.map {
-              case (n, FreeContext(_, _, sourcePosition)) => at(s"`$n`", sourcePosition)
-            }
-            wildcardsPositions.mkString(" Wildcards at positions: ", ", ", ".") ++
-              freeVarsPositions.mkString(" Free variables at positions: ", ", ", ".")
-          }
-          sync.raiseError(
-            UnexpectedBundleContent(
-              s"Bundle's content must not have free variables or wildcards.$errMsg"
-            )
-          )
-        }
-
-        import BundleOps._
-        for {
-          targetResult <- normalizeMatch[M](b.proc_, input.copy(par = VectorPar()))
-          outermostBundle = b.bundle_ match {
-            case _: BundleReadWrite => Bundle(targetResult.par, writeFlag = true, readFlag = true)
-            case _: BundleRead      => Bundle(targetResult.par, writeFlag = false, readFlag = true)
-            case _: BundleWrite     => Bundle(targetResult.par, writeFlag = true, readFlag = false)
-            case _: BundleEquiv     => Bundle(targetResult.par, writeFlag = false, readFlag = false)
-          }
-          res <- if (targetResult.par.connectives.nonEmpty) {
-                  sync.raiseError(
-                    UnexpectedBundleContent(
-                      s"Illegal top level connective in bundle at position: line: ${b.line_num}, column: ${b.col_num}."
-                    )
-                  )
-                } else if (targetResult.freeMap.wildcards.nonEmpty || targetResult.freeMap.levelBindings.nonEmpty) {
-                  error(targetResult)
-                } else {
-                  val newBundle: Bundle = targetResult.par.singleBundle() match {
-                    case Some(single) => outermostBundle.merge(single)
-                    case None         => outermostBundle
-                  }
-                  ProcVisitOutputs(input.par.prepend(newBundle), input.freeMap).pure[M]
-                }
-        } yield res
-
-      case p: PLet => {
-
-        p.decls_ match {
-
-          case concDeclsImpl: ConcDeclsImpl =>
-            def extractNamesAndProcs(decl: Decl): (ListName, NameRemainder, ListProc) =
-              decl match {
-                case declImpl: DeclImpl =>
-                  (declImpl.listname_, declImpl.nameremainder_, declImpl.listproc_)
-              }
-
-            val (listNames, listNameRemainders, listProcs) =
-              (extractNamesAndProcs(p.decl_) :: concDeclsImpl.listconcdecl_.toList.map {
-                case concDeclImpl: ConcDeclImpl => extractNamesAndProcs(concDeclImpl.decl_)
-              }).unzip3
-
-            /*
-             It is not necessary to use UUIDs to achieve concurrent let declarations.
-             While there is the possibility for collisions with either variables declared by the user
-             or variables declared within this translation, the chances for collision are astronomically
-             small (see analysis here: https://towardsdatascience.com/are-uuids-really-unique-57eb80fc2a87).
-             A strictly correct approach would be one that performs a ADT rather than an AST translation, which
-             was not done here due to time constraints.
-             */
-            val variableNames = List.fill(listNames.size)(UUID.randomUUID().toString)
-
-            val psends = variableNames.zip(listProcs).map {
-              case (variableName, listProc) =>
-                new PSend(new NameVar(variableName), new SendSingle(), listProc)
-            }
-
-            val pinput = {
-              val listLinearBind = new ListLinearBind()
-              variableNames
-                .zip(listNames)
-                .zip(listNameRemainders)
-                .map {
-                  case ((variableName, listName), nameRemainder) =>
-                    new LinearBindImpl(
-                      listName,
-                      nameRemainder,
-                      new SimpleSource(new NameVar(variableName))
-                    )
-                }
-                .foreach(listLinearBind.add)
-              val listReceipt = new ListReceipt()
-              listReceipt.add(new ReceiptLinear(new LinearSimple(listLinearBind)))
-              new PInput(listReceipt, p.proc_)
-            }
-
-            val ppar = {
-              val procs = psends :+ pinput
-              procs.drop(2).foldLeft(new PPar(procs.head, procs(1))) {
-                case (ppar, proc) => new PPar(ppar, proc)
-              }
-            }
-
-            val pnew = {
-              val listNameDecl = new ListNameDecl()
-              variableNames.map(new NameDeclSimpl(_)).foreach(listNameDecl.add)
-              new PNew(listNameDecl, ppar)
-            }
-
-            normalizeMatch[M](pnew, input)
-
-          /*
-          Let processes with a single bind or with sequential binds ";" are converted into match processes rather
-          than input processes, so that each sequential bind doesn't add a new unforgeable name to the tuplespace.
-          The Rholang 1.1 spec defines them as the latter. Because the Rholang 1.1 spec defines let processes in terms
-          of a output process in concurrent composition with an input process, the let process appears to quote the
-          process on the RHS of "<-" and bind it to the pattern on LHS. For example, in
-
-              let x <- 1 in { Nil }
-
-          the process (value) "1" is quoted and bound to "x" as a name. There is no way to perform an AST transformation
-          of sequential let into a match process and still preserve these semantics, so we have to do an ADT transformation.
-           */
-          case _ =>
-            val newContinuation =
-              p.decls_ match {
-                case _: EmptyDeclImpl => p.proc_
-                case linearDeclsImpl: LinearDeclsImpl =>
-                  val newDecl =
-                    linearDeclsImpl.listlineardecl_.head match {
-                      case impl: LinearDeclImpl => impl.decl_
-                    }
-                  val newDecls =
-                    if (linearDeclsImpl.listlineardecl_.size == 1)
-                      new EmptyDeclImpl()
-                    else {
-                      val newListLinearDecls = new ListLinearDecl()
-                      linearDeclsImpl.listlineardecl_.tail.foreach(newListLinearDecls.add)
-                      new LinearDeclsImpl(newListLinearDecls)
-                    }
-                  new PLet(newDecl, newDecls, p.proc_)
-              }
-
-            def listProcToEList(
-                listProc: List[Proc],
-                knownFree: FreeMap[VarSort]
-            ): M[ProcVisitOutputs] =
-              listProc
-                .foldM((Vector.empty[Par], knownFree, BitSet.empty, false)) {
-                  case ((vectorPar, knownFree, locallyFree, connectiveUsed), proc) =>
-                    ProcNormalizeMatcher
-                      .normalizeMatch[M](
-                        proc,
-                        ProcVisitInputs(VectorPar(), input.boundMapChain, knownFree)
-                      )
-                      .map {
-                        case ProcVisitOutputs(par, updatedKnownFree) =>
-                          (
-                            par +: vectorPar,
-                            updatedKnownFree,
-                            locallyFree | par.locallyFree,
-                            connectiveUsed | par.connectiveUsed
-                          )
-                      }
-                }
-                .map {
-                  case (vectorPar, knownFree, locallyFree, connectiveUsed) =>
-                    ProcVisitOutputs(
-                      EList(vectorPar.reverse, locallyFree, connectiveUsed, none[Var]),
-                      knownFree
-                    )
-                }
-
-            // Largely similar to how consume patterns are processed.
-            def listNameToEList(
-                listName: List[Name],
-                nameRemainder: NameRemainder
-            ): M[ProcVisitOutputs] =
-              RemainderNormalizeMatcher
-                .normalizeMatchName(nameRemainder, FreeMap.empty[VarSort]) >>= {
-                case (optionalVar, remainderKnownFree) =>
-                  listName
-                    .foldM((Vector.empty[Par], remainderKnownFree, BitSet.empty)) {
-                      case ((vectorPar, knownFree, locallyFree), name) =>
-                        NameNormalizeMatcher
-                          .normalizeMatch[M](
-                            name,
-                            NameVisitInputs(input.boundMapChain.push, knownFree)
-                          )
-                          .map {
-                            case NameVisitOutputs(par, updatedKnownFree) =>
-                              (
-                                par +: vectorPar,
-                                updatedKnownFree,
-                                // Use input.env.depth + 1 because the pattern was evaluated w.r.t input.env.push,
-                                // and more generally because locally free variables become binders in the pattern position
-                                locallyFree | ParLocallyFree
-                                  .locallyFree(par, input.boundMapChain.depth + 1)
-                              )
-                          }
-                    }
-                    .map {
-                      case (vectorPar, knownFree, locallyFree) =>
-                        ProcVisitOutputs(
-                          EList(vectorPar.reverse, locallyFree, connectiveUsed = true, optionalVar),
-                          knownFree
-                        )
-                    }
-              }
-
-            p.decl_ match {
-              case declImpl: DeclImpl =>
-                listProcToEList(declImpl.listproc_.toList, input.freeMap) >>= {
-                  case ProcVisitOutputs(valueListPar, valueKnownFree) =>
-                    listNameToEList(declImpl.listname_.toList, declImpl.nameremainder_) >>= {
-                      case ProcVisitOutputs(patternListPar, patternKnownFree) =>
-                        normalizeMatch[M](
-                          newContinuation,
-                          ProcVisitInputs(
-                            VectorPar(),
-                            input.boundMapChain.absorbFree(patternKnownFree),
-                            valueKnownFree
-                          )
-                        ).map {
-                          case ProcVisitOutputs(continuationPar, continuationKnownFree) =>
-                            ProcVisitOutputs(
-                              input.par.prepend(
-                                Match(
-                                  target = valueListPar,
-                                  cases = Seq(
-                                    MatchCase(
-                                      patternListPar,
-                                      continuationPar,
-                                      patternKnownFree.countNoWildcards
-                                    )
-                                  ),
-                                  locallyFree = valueListPar.locallyFree | patternListPar.locallyFree | continuationPar.locallyFree
-                                    .from(patternKnownFree.countNoWildcards)
-                                    .map(_ - patternKnownFree.countNoWildcards),
-                                  connectiveUsed = valueListPar.connectiveUsed || continuationPar.connectiveUsed
-                                )
-                              ),
-                              continuationKnownFree
-                            )
-                        }
-                    }
-                }
-            }
-        }
-      }
-
-      case p: PMatch => {
-
-        def liftCase(c: Case): M[(Proc, Proc)] = c match {
-          case ci: CaseImpl => Applicative[M].pure[(Proc, Proc)]((ci.proc_1, ci.proc_2))
-          case _ =>
-            sync.raiseError(UnrecognizedNormalizerError("Unexpected Case implementation."))
-        }
-
-        for {
-          targetResult <- normalizeMatch[M](p.proc_, input.copy(par = VectorPar()))
-          cases        <- p.listcase_.toList.traverse(liftCase)
-
-          initAcc = (Vector[MatchCase](), targetResult.freeMap, BitSet(), false)
-          casesResult <- cases.foldM(initAcc)(
-                          (acc, caseImpl) =>
-                            caseImpl match {
-                              case (pattern, caseBody) => {
-                                for {
-                                  patternResult <- normalizeMatch[M](
-                                                    pattern,
-                                                    ProcVisitInputs(
-                                                      VectorPar(),
-                                                      input.boundMapChain.push,
-                                                      FreeMap.empty
-                                                    )
-                                                  )
-                                  caseEnv    = input.boundMapChain.absorbFree(patternResult.freeMap)
-                                  boundCount = patternResult.freeMap.countNoWildcards
-                                  caseBodyResult <- normalizeMatch[M](
-                                                     caseBody,
-                                                     ProcVisitInputs(VectorPar(), caseEnv, acc._2)
-                                                   )
-                                } yield (
-                                  MatchCase(patternResult.par, caseBodyResult.par, boundCount) +: acc._1,
-                                  caseBodyResult.freeMap,
-                                  acc._3 | patternResult.par.locallyFree | caseBodyResult.par.locallyFree
-                                    .from(boundCount)
-                                    .map(x => x - boundCount),
-                                  acc._4 || caseBodyResult.par.connectiveUsed
-                                )
-                              }
-                            }
-                        )
-        } yield ProcVisitOutputs(
-          input.par.prepend(
-            Match(
-              targetResult.par,
-              casesResult._1.reverse,
-              casesResult._3 | targetResult.par.locallyFree,
-              casesResult._4 || targetResult.par.connectiveUsed
-            )
-          ),
-          casesResult._2
-        )
-      }
-=======
         PSendNormalizer.normalize(p, input)
 
       case p: PContr =>
@@ -1514,7 +130,6 @@
 
       case p: PMatch =>
         PMatchNormalizer.normalize(p, input)
->>>>>>> b90040d0
 
       case p: PIf =>
         PIfNormalizer
@@ -1534,8 +149,6 @@
 
 }
 
-<<<<<<< HEAD
-=======
 /**
   * Input data to the normalizer
   *
@@ -1543,7 +156,6 @@
   * @param env
   * @param knownFree
   */
->>>>>>> b90040d0
 final case class ProcVisitInputs(
     par: Par,
     boundMapChain: BoundMapChain[VarSort],

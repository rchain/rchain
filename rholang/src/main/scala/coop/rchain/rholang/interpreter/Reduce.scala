package coop.rchain.rholang.interpreter

import cats.implicits._
import cats.{Eval => _}
import coop.rchain.models.Channel.ChannelInstance.{ChanVar, Quote}
import coop.rchain.models.Expr.ExprInstance._
import coop.rchain.models.TaggedContinuation.TaggedCont.ParBody
import coop.rchain.models.Var.VarInstance.{BoundVar, FreeVar, Wildcard}
import coop.rchain.models.{Match, MatchCase, GPrivate => _, _}
import coop.rchain.rholang.interpreter.Substitute._
import coop.rchain.rholang.interpreter.implicits._
import coop.rchain.rholang.interpreter.storage.implicits._
import coop.rchain.rspace.{IStore, consume => internalConsume, produce => internalProduce}
import monix.eval.Task

import scala.annotation.tailrec
import scala.collection.immutable.BitSet

// Notes: Caution, a type annotation is often needed for Env.

/** Reduce is the interface for evaluating Rholang expressions.
  *
  * @tparam M The kind of Monad used for evaluation.
  */
trait Reduce[M[_]] {

  def produce(chan: Quote, data: Seq[Par], persistent: Boolean)(implicit env: Env[Par]): M[Unit]

  def consume(binds: Seq[(Seq[Channel], Quote)], body: Par, persistent: Boolean)(
      implicit env: Env[Par]): M[Unit]

  def eval(par: Par)(implicit env: Env[Par]): M[Unit]

  def evalExpr(par: Par)(implicit env: Env[Par]): M[Par]

  def inj(par: Par): M[Unit]
}

object Reduce {

  class DebruijnInterpreter(
      tupleSpace: IStore[Channel, Seq[Channel], Seq[Channel], TaggedContinuation],
      dispatcher: => Dispatch[Task, Seq[Channel], TaggedContinuation])
      extends Reduce[Task] {

    type Cont[Data, Body] = (Body, Env[Data])

    // This makes sense. Run a Par in the empty environment.
    def inj(par: Par): Task[Unit] =
      for { _ <- eval(par)(Env[Par]()) } yield ()

    /**
      * Materialize a send in the store, optionally returning the matched continuation.
      *
      * @param chan  The channel on which data is being sent.
      * @param data  The par objects holding the processes being sent.
      * @param persistent  True if the write should remain in the tuplespace indefinitely.
      * @param env  An environment marking the execution context.
      * @return  An optional continuation resulting from a match in the tuplespace.
      */
    def produce(chan: Quote, data: Seq[Par], persistent: Boolean)(
        implicit env: Env[Par]): Task[Unit] = {
      // TODO: Handle the environment in the store
      val substData: Seq[Channel] = data.toList.map(p => Channel(Quote(substitute(p)(env))))
      internalProduce(tupleSpace, Channel(chan), substData, persist = persistent) match {
        case Some((continuation, dataList)) =>
          if (persistent) {
            Task
              .gather {
                Seq(dispatcher.dispatch(continuation, dataList),
                    produce(chan, data, persistent)(env))
              }
              .map(_ => ())
          } else {
            dispatcher.dispatch(continuation, dataList)
          }
        case None => Task.unit
      }
    }

    /**
      * Materialize a send in the store, optionally returning the matched continuation.
      *
      * @param binds  A Seq of pattern, channel pairs. Each pattern is a Seq[Channel].
      *               The Seq is for arity matching, and each term in the Seq is a name pattern.
      * @param body  A Par object which will be run in the envirnoment resulting from the match.
      * @param env  The current environment, to which the matches will be added before resuming
      *             execution in body
      * @return  An optional continuation resulting from a match. The body of the continuation
      *          will be @param body if the continuation is not None.
      */
    def consume(binds: Seq[(Seq[Channel], Quote)], body: Par, persistent: Boolean)(
        implicit env: Env[Par]): Task[Unit] =
      binds match {
        case Nil => Task raiseError new Error("Error: empty binds")
        case _ =>
          val (patterns: Seq[Seq[Channel]], sources: Seq[Quote]) = binds.unzip
          internalConsume(tupleSpace,
                          sources.map(q => Channel(q)).toList,
                          patterns.toList,
                          TaggedContinuation(ParBody(body)),
                          persist = persistent) match {
            case Some((continuation, dataList)) =>
              dispatcher.dispatch(continuation, dataList)
              if (persistent) {
                Task
                  .gather {
                    Seq(dispatcher.dispatch(continuation, dataList),
                        consume(binds, body, persistent)(env))
                  }
                  .map(_ => ())
              } else {
                dispatcher.dispatch(continuation, dataList)
              }
            case None => Task.unit
          }
      }

    /**
      * Variable "evaluation" is an environment lookup, but
      * lookup of an unbound variable should be an error.
      *
      * @param valproc The variable to be evaluated
      * @param env   The environment (possibly) containing
      *              a binding for the given variable.
      * @return If the variable has a binding (par), lift the
      *         binding into the monadic context, else signal
      *         an exception.
      */
    def eval(valproc: Var)(implicit env: Env[Par]): Task[Par] =
      valproc.varInstance match {
        case BoundVar(level) =>
          env.get(level) match {
            case Some(par) =>
              Task.pure(par)
            case None =>
              Task raiseError new IllegalStateException(
                "Unbound variable: " + level + " in " + env.envMap)
          }
        case Wildcard(_) =>
          Task raiseError new IllegalStateException(
            "Unbound variable: attempting to evaluate a pattern")
        case FreeVar(_) =>
          Task raiseError new IllegalStateException(
            "Unbound variable: attempting to evaluate a pattern")
      }

    /**
      * Evaluating a channel always returns a
      * quote. If a quote is given to be evaluated, the quote
      * is lifted into the monadic context. If a channel
      * variable is given, the variable is evaluated and
      * the resulting par is quoted.
      * In either case the top level expressions of the quoted process are evaluated
      * when the channel is evaluated.
      *
      * @param channel The channel to be evaluated
      * @param env An environment that (possibly) has
      *            a binding for channel
      * @return A quoted process or "channel value"
      */
    def eval(channel: Channel)(implicit env: Env[Par]): Task[Quote] =
      channel.channelInstance match {
        case Quote(p) =>
          for { evaled <- evalExpr(p)(env) } yield Quote(evaled)
        case ChanVar(varue) =>
          for {
            par    <- eval(varue)(env)
            evaled <- evalExpr(par)(env)
          } yield Quote(evaled)
      }

    /** Algorithm as follows:
      *
      * 1. Fully evaluate the channel in given environment.
      *    (See eval(Channel) to see all that entails)
      * 2. Substitute any variable references in the channel so that it can be
      *    correctly used as a key in the tuple space.
      * 3. Evaluate any top level expressions in the data being sent.
      * 4. Call produce
      * 5. If produce returned a continuation, evaluate it.
      * @param send An output process
      * @param env An execution context
      * @return
      */
    def eval(send: Send)(implicit env: Env[Par]): Task[Unit] =
      for {
        quote          <- eval(send.chan.get)
        data           <- send.data.toList.traverse(x => evalExpr(x)(env))
        subChan: Quote = substitute(quote)
        _              <- produce(subChan, data, send.persistent)
      } yield ()

    def eval(receive: Receive)(implicit env: Env[Par]): Task[Unit] =
      for {
        binds <- receive.binds.toList
                  .traverse((rb: ReceiveBind) =>
                    eval(rb.source.get).map(quote => (rb.patterns, substitute(quote))))
        // TODO: Allow for the environment to be stored with the body in the Tuplespace
        substBody = substitute(receive.body.get)(env.shift(receive.bindCount))
        _         <- consume(binds, substBody, receive.persistent)
      } yield ()

    /**
      * Eval is well-defined on channel variables provided
      * a binding exists for the variable. It simply gets the
      * quoted process and calls eval.
      */
    def eval(drop: Eval)(implicit env: Env[Par]): Task[Unit] =
      for {
        quote <- eval(drop.channel.get)
        _     <- eval(quote.value)
      } yield ()

    /**
      * Adds neu.bindCount new GPrivate from UUID's to the environment and then
      * proceeds to evaluate the body.
      *
      * @param neu
      * @param env
      * @return
      */
    def eval(neu: New)(implicit env: Env[Par]): Task[Unit] = {
      def alloc(level: Int)(implicit env: Env[Par]): Task[Env[Par]] =
        Task now {
          (env /: (0 until level).toList) { (_env, _) =>
            val addr: Par = GPrivate()
            _env.put(addr)
          }
        }
      for {
        _env <- alloc(neu.bindCount)
        _    <- eval(neu.p.get)(_env)
      } yield ()
    }

    def evalToInt(p: Par)(implicit env: Env[Par]): Task[Int] =
      if (!p.sends.isEmpty || !p.receives.isEmpty || !p.evals.isEmpty || !p.news.isEmpty || !p.matches.isEmpty || !p.ids.isEmpty)
        Task raiseError new Error(
          "Error: parallel or non expression found where expression expected.")
      else
        p.exprs match {
          case Expr(GInt(v)) +: Nil => Task.pure(v)
          case Expr(EVarBody(EVar(v))) +: Nil =>
            for {
              p      <- eval(v.get)
              intVal <- evalToInt(p)
            } yield intVal
          case (e: Expr) +: Nil =>
            for {
              evaled <- evalExprToExpr(e)
              result <- evaled.exprInstance match {
                         case GInt(v) => Task.pure(v)
                         case _ =>
                           Task raiseError new Error(
                             "Error: expression didn't evaluate to integer.")
                       }
            } yield result
          case _ =>
            Task raiseError new Error("Error: Integer expected, or unimplemented expression.")
        }

    def evalToBool(p: Par)(implicit env: Env[Par]): Task[Boolean] =
      if (!p.sends.isEmpty || !p.receives.isEmpty || !p.evals.isEmpty || !p.news.isEmpty || !p.matches.isEmpty || !p.ids.isEmpty)
        Task raiseError new Error(
          "Error: parallel or non expression found where expression expected.")
      else
        p.exprs match {
          case Expr(GBool(b)) +: Nil => Task.pure(b)
          case Expr(EVarBody(EVar(v))) +: Nil =>
            for {
              p       <- eval(v.get)
              boolVal <- evalToBool(p)
            } yield boolVal
          case (e: Expr) +: Nil =>
            for {
              evaled <- evalExprToExpr(e)
              result <- evaled.exprInstance match {
                         case GBool(b) => Task.pure(b)
                         case _ =>
                           Task raiseError new Error(
                             "Error: expression didn't evaluate to boolean.")
                       }
            } yield result
          case _ =>
            Task raiseError new Error("Error: Multiple expressions given.")
        }

    def evalSingleExpr(p: Par)(implicit env: Env[Par]): Task[Expr] =
      if (!p.sends.isEmpty || !p.receives.isEmpty || !p.evals.isEmpty || !p.news.isEmpty || !p.matches.isEmpty || !p.ids.isEmpty)
        Task raiseError new Error(
          "Error: parallel or non expression found where expression expected.")
      else
        p.exprs match {
          case (e: Expr) +: Nil => evalExprToExpr(e)
          case _ =>
            Task raiseError new Error("Error: Multiple expressions given.")
        }

    def evalExprToExpr(expr: Expr)(implicit env: Env[Par]): Task[Expr] = {
      def relop(p1: Par,
                p2: Par,
                relopb: (Boolean, Boolean) => Boolean,
                relopi: (Int, Int) => Boolean,
                relops: (String, String) => Boolean): Task[Expr] =
        for {
          v1 <- evalSingleExpr(p1)
          v2 <- evalSingleExpr(p2)
          result <- (v1.exprInstance, v2.exprInstance) match {
                     case (GBool(b1), GBool(b2))     => Task.pure(GBool(relopb(b1, b2)))
                     case (GInt(i1), GInt(i2))       => Task.pure(GBool(relopi(i1, i2)))
                     case (GString(s1), GString(s2)) => Task.pure(GBool(relops(s1, s2)))
                     case _                          => Task raiseError new Error("Unexpected compare: " + v1 + " vs. " + v2)
                   }
        } yield result

      expr.exprInstance match {
        case x: GBool   => Task.pure[Expr](x)
        case x: GInt    => Task.pure[Expr](x)
        case x: GString => Task.pure[Expr](x)
        case x: GUri    => Task.pure[Expr](x)
        case ENotBody(ENot(p)) =>
          for {
            b <- evalToBool(p.get)
          } yield GBool(!b)
        case ENegBody(ENeg(p)) =>
          for {
            v <- evalToInt(p.get)
          } yield GInt(-v)
        case EMultBody(EMult(p1, p2)) =>
          for {
            v1 <- evalToInt(p1.get)
            v2 <- evalToInt(p2.get)
          } yield GInt(v1 * v2)
        case EDivBody(EDiv(p1, p2)) =>
          for {
            v1 <- evalToInt(p1.get)
            v2 <- evalToInt(p2.get)
          } yield GInt(v1 / v2)
        case EPlusBody(EPlus(p1, p2)) =>
          for {
            v1 <- evalToInt(p1.get)
            v2 <- evalToInt(p2.get)
          } yield GInt(v1 + v2)
        case EMinusBody(EMinus(p1, p2)) =>
          for {
            v1 <- evalToInt(p1.get)
            v2 <- evalToInt(p2.get)
          } yield GInt(v1 - v2)
        case ELtBody(ELt(p1, p2))   => relop(p1.get, p2.get, (_ < _), (_ < _), (_ < _))
        case ELteBody(ELte(p1, p2)) => relop(p1.get, p2.get, (_ <= _), (_ <= _), (_ <= _))
        case EGtBody(EGt(p1, p2))   => relop(p1.get, p2.get, (_ > _), (_ > _), (_ > _))
        case EGteBody(EGte(p1, p2)) => relop(p1.get, p2.get, (_ >= _), (_ >= _), (_ >= _))
        case EEqBody(EEq(p1, p2)) =>
          for {
            v1 <- evalExpr(p1.get)
            v2 <- evalExpr(p2.get)
            // TODO: build an equality operator that takes in an environment.
            sv1 = substitute(v1)
            sv2 = substitute(v2)
          } yield GBool(sv1 == sv2)
        case ENeqBody(ENeq(p1, p2)) =>
          for {
            v1  <- evalExpr(p1.get)
            v2  <- evalExpr(p2.get)
            sv1 = substitute(v1)
            sv2 = substitute(v2)
          } yield GBool(sv1 != sv2)
        case EAndBody(EAnd(p1, p2)) =>
          for {
            b1 <- evalToBool(p1.get)
            b2 <- evalToBool(p2.get)
          } yield GBool(b1 && b2)
        case EOrBody(EOr(p1, p2)) =>
          for {
            b1 <- evalToBool(p1.get)
            b2 <- evalToBool(p2.get)
          } yield GBool(b1 || b2)
        case EVarBody(EVar(v)) =>
          for {
            p       <- eval(v.get)
            exprVal <- evalSingleExpr(p)
          } yield exprVal
        case EListBody(el) => {
          for {
            evaledPs  <- el.ps.toList.traverse(expr => evalExpr(expr)(env))
            updatedPs = evaledPs.map(updateLocallyFree)
          } yield updateLocallyFree(EList(updatedPs, el.freeCount, el.locallyFree, el.wildcard))
        }
        case EMethodBody(EMethod(method, target, arguments, _, _, _)) => {
          val methodLookup = methodTable.get(method)
          for {
            evaledTarget <- evalExpr(target.get)
            evaledArgs   <- arguments.toList.traverse(expr => evalExpr(expr)(env))
            resultPar <- methodLookup match {
                          case None    => Task raiseError new Error("Unimplemented method: " + method)
                          case Some(f) => f(target.get, evaledArgs)(env)
                        }
            resultExpr <- evalSingleExpr(resultPar)
          } yield resultExpr
        }
        case _ => Task raiseError new Error("Unimplemented expression: " + expr)
      }
    }

<<<<<<< HEAD
    def eval(bundle: Bundle)(implicit env: Env[Par]): Task[Unit] = eval(bundle.body.get)
=======
    def evalExprToPar(expr: Expr)(implicit env: Env[Par]): Task[Par] =
      expr.exprInstance match {
        case EVarBody(EVar(v)) =>
          for {
            p       <- eval(v.get)
            evaledP <- evalExpr(p)
          } yield evaledP
        case EMethodBody(EMethod(method, target, arguments, _, _, _)) => {
          val methodLookup = methodTable.get(method)
          for {
            evaledTarget <- evalExpr(target.get)
            evaledArgs   <- arguments.toList.traverse(expr => evalExpr(expr)(env))
            resultPar <- methodLookup match {
                          case None    => Task raiseError new Error("Unimplemented method: " + method)
                          case Some(f) => f(target.get, evaledArgs)(env)
                        }
          } yield resultPar
        }
        case _ => evalExprToExpr(expr).map(e => (fromExpr(e)(identity)))
      }
>>>>>>> 42ed1340

    def eval(mat: Match)(implicit env: Env[Par]): Task[Unit] = {
      def addToEnv(env: Env[Par], freeMap: Map[Int, Par], freeCount: Int): Env[Par] =
        Range(0, freeCount).foldLeft(env)(
          (acc, e) =>
            acc.put(
              freeMap.get(e) match {
                case Some(p) => p
                case None    => Par()
              }
          )
        )
      @tailrec
      def firstMatch(target: Par, cases: Seq[MatchCase]): Task[Unit] =
        cases match {
          case Nil => Task.unit
          case singleCase +: caseRem =>
            val matchResult = SpatialMatcher
              .spatialMatch(target, singleCase.pattern.get)
              .runS(SpatialMatcher.emptyMap)
            matchResult match {
              case None => firstMatch(target, caseRem)
              case Some(freeMap) => {
                val newEnv = addToEnv(env, freeMap, singleCase.pattern.get.freeCount)
                eval(singleCase.source.get)(newEnv)
              }
            }
        }
      for {
        evaledTarget <- evalExpr(mat.target.get)
        // TODO(kyle): Make the matcher accept an environment, instead of
        // substituting it.
        _ <- firstMatch(substitute(evaledTarget)(env), mat.cases)
      } yield ()
    }

    /** WanderUnordered is the non-deterministic analogue
      * of traverse - it parallelizes eval.
      *
      * 1. For a Par, parallelize the interpretation of each list
      *    of processes in the Par. That's the outer wander.
      * 2. For each process list, parallelize the interpretation
      *    of each process in the list. That's the inner wander.
      *
      * @param par
      * @param env
      * @return
      */
    def eval(par: Par)(implicit env: Env[Par]): Task[Unit] =
      Task.wanderUnordered(
        Seq(
          Task.wanderUnordered(par.sends) { send =>
            eval(send)(env)
          },
          Task.wanderUnordered(par.receives) { recv =>
            eval(recv)(env)
          },
          Task.wanderUnordered(par.news) { neu =>
            eval(neu)(env)
          },
          Task.wanderUnordered(par.evals) { deref =>
            eval(deref)(env)
          },
          Task.wanderUnordered(par.matches) { mat =>
            eval(mat)(env)
          },
<<<<<<< HEAD
          Task.wanderUnordered(par.bundles) { bundle =>
            eval(bundle)
          },
          Task.wanderUnordered(
            par.exprs
              .map(expr =>
                expr.exprInstance match {
                  case EVarBody(EVar(v)) => Some(v)
                  case _                 => None
              })
              .flatten) { varproc =>
            for {
              varref <- eval(varproc.get)
              _      <- eval(varref)
            } yield ()
=======
          Task.wanderUnordered(par.exprs.filter { expr =>
            expr.exprInstance match {
              case _: EVarBody    => true
              case _: EMethodBody => true
              case _              => false
            }
          }) { expr =>
            expr.exprInstance match {
              case EVarBody(EVar(v)) =>
                for {
                  varref <- eval(v.get)
                  _      <- eval(varref)
                } yield ()
              case e: EMethodBody =>
                for {
                  p <- evalExprToPar(Expr(e))
                  _ <- eval(p)
                } yield ()
              case _ => Task.unit
            }
>>>>>>> 42ed1340
          }
        )
      ) { xs =>
        xs
      } map { xxs =>
        ()
      }

    /**
      * Continue is straightforward in this case, it just calls eval.
      */
    def continue(body: Par)(implicit env: Env[Par]): Task[Unit] =
      eval(body)

    /**
      * Evaluate any top level expressions in @param Par .
      */
    def evalExpr(par: Par)(implicit env: Env[Par]): Task[Par] =
      for {
        evaledExprs <- par.exprs.toList.traverse(expr => evalExprToPar(expr)(env))
        result = evaledExprs.foldLeft(par.copy(exprs = Vector())) { (acc, newPar) =>
          acc ++ newPar
        }
      } yield result

    def updateLocallyFree(par: Par): Par = {
      val resultLocallyFree =
        par.sends.foldLeft(BitSet())((acc, send) => acc | send.locallyFree) |
          par.receives.foldLeft(BitSet())((acc, receive) => acc | receive.locallyFree) |
          par.evals.foldLeft(BitSet())((acc, eval) => acc | EvalLocallyFree.locallyFree(eval)) |
          par.news.foldLeft(BitSet())((acc, newProc) => acc | newProc.locallyFree) |
          par.exprs.foldLeft(BitSet())((acc, expr) => acc | ExprLocallyFree.locallyFree(expr)) |
          par.matches.foldLeft(BitSet())((acc, matchProc) => acc | matchProc.locallyFree)
      par.copy(locallyFree = resultLocallyFree)
    }

    def updateLocallyFree(elist: EList): EList = {
      val resultLocallyFree = elist.ps.foldLeft(BitSet())((acc, p) => acc | p.locallyFree)
      elist.copy(locallyFree = resultLocallyFree)
    }

    def debug(msg: String): Unit = {
      val now = java.time.format.DateTimeFormatter.ISO_INSTANT
        .format(java.time.Instant.now)
        .substring(11, 23)
      val thread = Thread.currentThread.getName
      println(s"$now [$thread]" + "\n" + msg)
    }

    val methodTable: Map[String, ((Par, Seq[Par]) => (Env[Par] => Task[Par]))] =
      Map("nth" -> {
        def localNth(ps: Seq[Par], nth: Int): Task[Par] =
          if (ps.isDefinedAt(nth))
            Task.pure(ps(nth))
          else
            Task raiseError new Error("Error: index out of bound: " + nth)
        (p: Par, args: Seq[Par]) => (env: Env[Par]) =>
          {
            if (args.length != 1)
              Task raiseError new Error("Error: nth expects 1 argument")
            for {
              nth <- evalToInt(args(0))(env)
              v   <- evalSingleExpr(p)(env)
              result <- v.exprInstance match {
                         case EListBody(EList(ps, _, _, _))   => localNth(ps, nth)
                         case ETupleBody(ETuple(ps, _, _, _)) => localNth(ps, nth)
                         case _ =>
                           Task raiseError new Error(
                             "Error: nth applied to something that wasn't a list or tuple.")
                       }
            } yield result
          }
      })
  }
}<|MERGE_RESOLUTION|>--- conflicted
+++ resolved
@@ -403,9 +403,8 @@
       }
     }
 
-<<<<<<< HEAD
     def eval(bundle: Bundle)(implicit env: Env[Par]): Task[Unit] = eval(bundle.body.get)
-=======
+
     def evalExprToPar(expr: Expr)(implicit env: Env[Par]): Task[Par] =
       expr.exprInstance match {
         case EVarBody(EVar(v)) =>
@@ -426,7 +425,6 @@
         }
         case _ => evalExprToExpr(expr).map(e => (fromExpr(e)(identity)))
       }
->>>>>>> 42ed1340
 
     def eval(mat: Match)(implicit env: Env[Par]): Task[Unit] = {
       def addToEnv(env: Env[Par], freeMap: Map[Int, Par], freeCount: Int): Env[Par] =
@@ -493,23 +491,9 @@
           Task.wanderUnordered(par.matches) { mat =>
             eval(mat)(env)
           },
-<<<<<<< HEAD
           Task.wanderUnordered(par.bundles) { bundle =>
             eval(bundle)
           },
-          Task.wanderUnordered(
-            par.exprs
-              .map(expr =>
-                expr.exprInstance match {
-                  case EVarBody(EVar(v)) => Some(v)
-                  case _                 => None
-              })
-              .flatten) { varproc =>
-            for {
-              varref <- eval(varproc.get)
-              _      <- eval(varref)
-            } yield ()
-=======
           Task.wanderUnordered(par.exprs.filter { expr =>
             expr.exprInstance match {
               case _: EVarBody    => true
@@ -530,7 +514,6 @@
                 } yield ()
               case _ => Task.unit
             }
->>>>>>> 42ed1340
           }
         )
       ) { xs =>

package coop.rchain.rholang.interpreter

import cats.implicits._
import cats.effect.Sync
import com.google.protobuf.ByteString
import coop.rchain.crypto.hash.{Blake2b256, Keccak256, Sha256}
import coop.rchain.crypto.signatures.{Ed25519, Secp256k1}
import coop.rchain.models.Expr.ExprInstance.{GBool, GByteArray}
import coop.rchain.models._
import coop.rchain.models.rholang.implicits._
import coop.rchain.rholang.interpreter.Runtime.RhoISpace
import coop.rchain.rholang.interpreter.accounting.Cost
import coop.rchain.rholang.interpreter.errors.OutOfPhlogistonsError
import coop.rchain.rholang.interpreter.storage.implicits.matchListPar
import coop.rchain.rspace.util._
import coop.rchain.rspace.{ContResult, Result}
import scala.collection.immutable
import scala.util.Try

object SystemProcesses {

  private val prettyPrinter = PrettyPrinter()

  private val MATCH_UNLIMITED_PHLOS = matchListPar(Cost(Integer.MAX_VALUE))

<<<<<<< HEAD
  def stdout[F[_]: Sync]: Seq[ListParWithRandomAndPhlos] => F[Unit] = {
    case Seq(ListParWithRandomAndPhlos(Seq(arg), _, _)) =>
      Sync[F].delay(Console.println(prettyPrinter.buildString(arg)))
=======
  def stdout: (Seq[ListParWithRandomAndPhlos], Int) => Task[Unit] = {
    case (Seq(ListParWithRandomAndPhlos(Seq(arg), _, _)), _) =>
      Task.delay(Console.println(prettyPrinter.buildString(arg)))
>>>>>>> ffed3fc0
  }

  private type ContinuationWithMetadata = ContResult[Par, BindPattern, TaggedContinuation]
  private type SuccessfulResult =
    Option[(ContinuationWithMetadata, immutable.Seq[Result[ListParWithRandomAndPhlos]])]
  private type ProduceResult = Either[errors.OutOfPhlogistonsError.type, SuccessfulResult]

  private implicit class ProduceOps[F[_]: Sync](res: F[ProduceResult]) {
    def foldResult(
<<<<<<< HEAD
        dispatcher: Dispatch[F, ListParWithRandomAndPhlos, TaggedContinuation]
    ): F[Unit] = {
      def handleSuccess(success: SuccessfulResult): F[Unit] =
        success.fold(Sync[F].pure(())) {
          case (cont, channels) =>
            dispatcher.dispatch(unpackCont(cont), channels.map(_.value))
        }

      res.flatMap(_.fold(_ => Sync[F].raiseError(OutOfPhlogistonsError), handleSuccess))
    }
  }

  def stdoutAck[F[_]: Sync](
      space: RhoISpace[F],
      dispatcher: Dispatch[F, ListParWithRandomAndPhlos, TaggedContinuation]
  ): Seq[ListParWithRandomAndPhlos] => F[Unit] = {
    case Seq(ListParWithRandomAndPhlos(Seq(arg, ack), rand, _)) =>
=======
        dispatcher: Dispatch[Task, ListParWithRandomAndPhlos, TaggedContinuation]
    ): Task[Unit] =
      res.flatMap(
        _.fold(
          err => Task.raiseError(OutOfPhlogistonsError),
          _.fold(Task.unit) {
            case (cont, channels) =>
              _dispatch(dispatcher)(unpackCont(cont), channels.map(_.value), cont.sequenceNumber)
          }
        )
      )
  }

  def stdoutAck(
      space: RhoISpace[Task],
      dispatcher: Dispatch[Task, ListParWithRandomAndPhlos, TaggedContinuation]
  ): (Seq[ListParWithRandomAndPhlos], Int) => Task[Unit] = {
    case (Seq(ListParWithRandomAndPhlos(Seq(arg, ack), rand, _)), sequenceNumber) =>
>>>>>>> ffed3fc0
      for {
        _ <- Sync[F].delay(Console.println(prettyPrinter.buildString(arg)))
        produced <- space
                     .produce(
                       ack,
                       ListParWithRandom(Seq(Par.defaultInstance), rand),
<<<<<<< HEAD
                       persist = false
=======
                       false,
                       sequenceNumber
>>>>>>> ffed3fc0
                     )(MATCH_UNLIMITED_PHLOS)
                     .foldResult(dispatcher)
      } yield produced

  }

<<<<<<< HEAD
  def stderr[F[_]: Sync]: Seq[ListParWithRandomAndPhlos] => F[Unit] = {
    case Seq(ListParWithRandomAndPhlos(Seq(arg), _, _)) =>
      Sync[F].delay(Console.err.println(prettyPrinter.buildString(arg)))
  }

  def stderrAck[F[_]: Sync](
      space: RhoISpace[F],
      dispatcher: Dispatch[F, ListParWithRandomAndPhlos, TaggedContinuation]
  ): Seq[ListParWithRandomAndPhlos] => F[Unit] = {
    case Seq(ListParWithRandomAndPhlos(Seq(arg, ack), rand, _)) =>
=======
  def stderr: (Seq[ListParWithRandomAndPhlos], Int) => Task[Unit] = {
    case (Seq(ListParWithRandomAndPhlos(Seq(arg), _, _)), _) =>
      Task.delay(Console.err.println(prettyPrinter.buildString(arg)))
  }

  def stderrAck(
      space: RhoISpace[Task],
      dispatcher: Dispatch[Task, ListParWithRandomAndPhlos, TaggedContinuation]
  ): (Seq[ListParWithRandomAndPhlos], Int) => Task[Unit] = {
    case (Seq(ListParWithRandomAndPhlos(Seq(arg, ack), rand, _)), sequenceNumber) =>
>>>>>>> ffed3fc0
      for {
        _ <- Sync[F].delay(Console.err.println(prettyPrinter.buildString(arg)))
        produced <- space
                     .produce(
                       ack,
                       ListParWithRandom(Seq(Par.defaultInstance), rand),
<<<<<<< HEAD
                       persist = false
=======
                       false,
                       sequenceNumber
>>>>>>> ffed3fc0
                     )(MATCH_UNLIMITED_PHLOS)
                     .foldResult(dispatcher)
      } yield produced

  }

  object IsByteArray {
    import coop.rchain.models.rholang.implicits._
    def unapply(p: Par): Option[Array[Byte]] =
      p.singleExpr().collect {
        case Expr(GByteArray(bs)) => bs.toByteArray
      }
  }

  //  The following methods will be made available to contract authors.

<<<<<<< HEAD
  def secp256k1Verify[F[_]: Sync](
      space: RhoISpace[F],
      dispatcher: Dispatch[F, ListParWithRandomAndPhlos, TaggedContinuation]
  ): Seq[ListParWithRandomAndPhlos] => F[Unit] = {
    case Seq(
        ListParWithRandomAndPhlos(
          Seq(IsByteArray(data), IsByteArray(signature), IsByteArray(pub), ack),
          rand,
          _
        )
=======
  def secp256k1Verify(
      space: RhoISpace[Task],
      dispatcher: Dispatch[Task, ListParWithRandomAndPhlos, TaggedContinuation]
  ): (Seq[ListParWithRandomAndPhlos], Int) => Task[Unit] = {
    case (
        Seq(
          ListParWithRandomAndPhlos(
            Seq(IsByteArray(data), IsByteArray(signature), IsByteArray(pub), ack),
            rand,
            _
          )
        ),
        sequenceNumber
>>>>>>> ffed3fc0
        ) =>
      for {
        verified <- Sync[F].fromTry(Try(Secp256k1.verify(data, signature, pub)))
        produced <- space
                     .produce(
                       ack,
                       ListParWithRandom(Seq(Expr(GBool(verified))), rand),
<<<<<<< HEAD
                       persist = false
=======
                       false,
                       sequenceNumber
>>>>>>> ffed3fc0
                     )(MATCH_UNLIMITED_PHLOS)
                     .foldResult(dispatcher)
      } yield produced

  }

<<<<<<< HEAD
  def ed25519Verify[F[_]: Sync](
      space: RhoISpace[F],
      dispatcher: Dispatch[F, ListParWithRandomAndPhlos, TaggedContinuation]
  ): Seq[ListParWithRandomAndPhlos] => F[Unit] = {
    case Seq(
        ListParWithRandomAndPhlos(
          Seq(IsByteArray(data), IsByteArray(signature), IsByteArray(pub), ack),
          rand,
          _
        )
=======
  def ed25519Verify(
      space: RhoISpace[Task],
      dispatcher: Dispatch[Task, ListParWithRandomAndPhlos, TaggedContinuation]
  ): (Seq[ListParWithRandomAndPhlos], Int) => Task[Unit] = {
    case (
        Seq(
          ListParWithRandomAndPhlos(
            Seq(IsByteArray(data), IsByteArray(signature), IsByteArray(pub), ack),
            rand,
            _
          )
        ),
        sequenceNumber
>>>>>>> ffed3fc0
        ) =>
      for {
        verified <- Sync[F].fromTry(Try(Ed25519.verify(data, signature, pub)))
        produced <- space
                     .produce(
                       ack,
                       ListParWithRandom(Seq(Expr(GBool(verified))), rand),
<<<<<<< HEAD
                       persist = false
=======
                       false,
                       sequenceNumber
>>>>>>> ffed3fc0
                     )(MATCH_UNLIMITED_PHLOS)
                     .foldResult(dispatcher)
      } yield produced
    case _ =>
      illegalArgumentException(
        "ed25519Verify expects data, signature and public key (all as byte arrays) and ack channel as arguments"
      )
  }

<<<<<<< HEAD
  def sha256Hash[F[_]: Sync](
      space: RhoISpace[F],
      dispatcher: Dispatch[F, ListParWithRandomAndPhlos, TaggedContinuation]
  ): Seq[ListParWithRandomAndPhlos] => F[Unit] = {
    case Seq(ListParWithRandomAndPhlos(Seq(IsByteArray(input), ack), rand, _)) =>
=======
  def sha256Hash(
      space: RhoISpace[Task],
      dispatcher: Dispatch[Task, ListParWithRandomAndPhlos, TaggedContinuation]
  ): (Seq[ListParWithRandomAndPhlos], Int) => Task[Unit] = {
    case (Seq(ListParWithRandomAndPhlos(Seq(IsByteArray(input), ack), rand, _)), sequenceNumber) =>
>>>>>>> ffed3fc0
      for {
        hash <- Sync[F].fromTry(Try(Sha256.hash(input)))
        produced <- space
                     .produce(
                       ack,
                       ListParWithRandom(
                         Seq(Expr(GByteArray(ByteString.copyFrom(hash)))),
                         rand
                       ),
<<<<<<< HEAD
                       persist = false
=======
                       false,
                       sequenceNumber
>>>>>>> ffed3fc0
                     )(MATCH_UNLIMITED_PHLOS)
                     .foldResult(dispatcher)
      } yield produced
    case _ =>
      illegalArgumentException("sha256Hash expects byte array and return channel as arguments")
  }

<<<<<<< HEAD
  def keccak256Hash[F[_]: Sync](
      space: RhoISpace[F],
      dispatcher: Dispatch[F, ListParWithRandomAndPhlos, TaggedContinuation]
  ): Seq[ListParWithRandomAndPhlos] => F[Unit] = {
    case Seq(ListParWithRandomAndPhlos(Seq(IsByteArray(input), ack), rand, _)) =>
=======
  def keccak256Hash(
      space: RhoISpace[Task],
      dispatcher: Dispatch[Task, ListParWithRandomAndPhlos, TaggedContinuation]
  ): (Seq[ListParWithRandomAndPhlos], Int) => Task[Unit] = {
    case (Seq(ListParWithRandomAndPhlos(Seq(IsByteArray(input), ack), rand, _)), sequenceNumber) =>
>>>>>>> ffed3fc0
      for {
        hash <- Sync[F].fromTry(Try(Keccak256.hash(input)))
        produced <- space
                     .produce(
                       ack,
                       ListParWithRandom(
                         Seq(Expr(GByteArray(ByteString.copyFrom(hash)))),
                         rand
                       ),
<<<<<<< HEAD
                       persist = false
=======
                       false,
                       sequenceNumber
>>>>>>> ffed3fc0
                     )(MATCH_UNLIMITED_PHLOS)
                     .foldResult(dispatcher)
      } yield produced

    case _ =>
      illegalArgumentException("keccak256Hash expects byte array and return channel as arguments")
  }

<<<<<<< HEAD
  def blake2b256Hash[F[_]: Sync](
      space: RhoISpace[F],
      dispatcher: Dispatch[F, ListParWithRandomAndPhlos, TaggedContinuation]
  ): Seq[ListParWithRandomAndPhlos] => F[Unit] = {
    case Seq(ListParWithRandomAndPhlos(Seq(IsByteArray(input), ack), rand, _)) =>
=======
  def blake2b256Hash(
      space: RhoISpace[Task],
      dispatcher: Dispatch[Task, ListParWithRandomAndPhlos, TaggedContinuation]
  ): (Seq[ListParWithRandomAndPhlos], Int) => Task[Unit] = {
    case (Seq(ListParWithRandomAndPhlos(Seq(IsByteArray(input), ack), rand, _)), sequenceNumber) =>
>>>>>>> ffed3fc0
      for {
        hash <- Sync[F].fromTry(Try(Blake2b256.hash(input)))
        produced <- space
                     .produce(
                       ack,
                       ListParWithRandom(
                         Seq(Expr(GByteArray(ByteString.copyFrom(hash)))),
                         rand
                       ),
<<<<<<< HEAD
                       persist = false
=======
                       false,
                       sequenceNumber
>>>>>>> ffed3fc0
                     )(MATCH_UNLIMITED_PHLOS)
                     .foldResult(dispatcher)
      } yield produced
    case _ =>
      illegalArgumentException("blake2b256Hash expects byte array and return channel as arguments")
  }

<<<<<<< HEAD
  def getDeployParams[F[_]: Sync](
      space: RhoISpace[F],
      dispatcher: Dispatch[F, ListParWithRandomAndPhlos, TaggedContinuation],
      shortLeashParams: Runtime.ShortLeashParams[F]
  ): Seq[ListParWithRandomAndPhlos] => F[Unit] = {
    case Seq(ListParWithRandomAndPhlos(Seq(ack), rand, _)) =>
=======
  def getDeployParams(
      space: RhoISpace[Task],
      dispatcher: Dispatch[Task, ListParWithRandomAndPhlos, TaggedContinuation],
      shortLeashParams: Runtime.ShortLeashParams[Task]
  ): (Seq[ListParWithRandomAndPhlos], Int) => Task[Unit] = {
    case (Seq(ListParWithRandomAndPhlos(Seq(ack), rand, _)), sequenceNumber) =>
>>>>>>> ffed3fc0
      shortLeashParams.getParams.flatMap { parameters =>
        import parameters._
        space
          .produce(
            ack,
            ListParWithRandom(Seq(codeHash, phloRate, userId, timestamp), rand),
<<<<<<< HEAD
            persist = false
=======
            false,
            sequenceNumber
>>>>>>> ffed3fc0
          )(MATCH_UNLIMITED_PHLOS)
          .foldResult(dispatcher)
      }
    case _ =>
      illegalArgumentException("getDeployParams expects only a return channel.")
  }

<<<<<<< HEAD
  def blockTime[F[_]: Sync](
      space: RhoISpace[F],
      dispatcher: Dispatch[F, ListParWithRandomAndPhlos, TaggedContinuation],
      blockTime: Runtime.BlockTime[F]
  ): Seq[ListParWithRandomAndPhlos] => F[Unit] = {
    case Seq(ListParWithRandomAndPhlos(Seq(ack), rand, _)) =>
=======
  def blockTime(
      space: RhoISpace[Task],
      dispatcher: Dispatch[Task, ListParWithRandomAndPhlos, TaggedContinuation],
      blockTime: Runtime.BlockTime[Task]
  ): (Seq[ListParWithRandomAndPhlos], Int) => Task[Unit] = {
    case (Seq(ListParWithRandomAndPhlos(Seq(ack), rand, _)), sequenceNumber) =>
>>>>>>> ffed3fc0
      for {
        timestamp <- blockTime.timestamp.get
        produced <- space
                     .produce(
                       ack,
                       ListParWithRandom(Seq(timestamp), rand),
<<<<<<< HEAD
                       persist = false
=======
                       false,
                       sequenceNumber
>>>>>>> ffed3fc0
                     )(MATCH_UNLIMITED_PHLOS)
                     .foldResult(dispatcher)
      } yield produced
    case _ =>
      illegalArgumentException("blockTime expects only a return channel.")
  }

<<<<<<< HEAD
  private def illegalArgumentException[F[_]: Sync](msg: String): F[Unit] =
    Sync[F].raiseError(new IllegalArgumentException(msg))
=======
  private def _dispatch(
      dispatcher: Dispatch[Task, ListParWithRandomAndPhlos, TaggedContinuation]
  )(
      cont: TaggedContinuation,
      dataList: Seq[ListParWithRandomAndPhlos],
      sequenceNumber: Int
  ): Task[Unit] =
    dispatcher.dispatch(cont, dataList, sequenceNumber)

  private def illegalArgumentException(msg: String): Task[Unit] =
    Task.raiseError(new IllegalArgumentException(msg))
>>>>>>> ffed3fc0
}<|MERGE_RESOLUTION|>--- conflicted
+++ resolved
@@ -23,15 +23,9 @@
 
   private val MATCH_UNLIMITED_PHLOS = matchListPar(Cost(Integer.MAX_VALUE))
 
-<<<<<<< HEAD
-  def stdout[F[_]: Sync]: Seq[ListParWithRandomAndPhlos] => F[Unit] = {
-    case Seq(ListParWithRandomAndPhlos(Seq(arg), _, _)) =>
+  def stdout[F[_]: Sync]: (Seq[ListParWithRandomAndPhlos], Int) => F[Unit] = {
+    case (Seq(ListParWithRandomAndPhlos(Seq(arg), _, _)), _) =>
       Sync[F].delay(Console.println(prettyPrinter.buildString(arg)))
-=======
-  def stdout: (Seq[ListParWithRandomAndPhlos], Int) => Task[Unit] = {
-    case (Seq(ListParWithRandomAndPhlos(Seq(arg), _, _)), _) =>
-      Task.delay(Console.println(prettyPrinter.buildString(arg)))
->>>>>>> ffed3fc0
   }
 
   private type ContinuationWithMetadata = ContResult[Par, BindPattern, TaggedContinuation]
@@ -41,13 +35,12 @@
 
   private implicit class ProduceOps[F[_]: Sync](res: F[ProduceResult]) {
     def foldResult(
-<<<<<<< HEAD
         dispatcher: Dispatch[F, ListParWithRandomAndPhlos, TaggedContinuation]
     ): F[Unit] = {
       def handleSuccess(success: SuccessfulResult): F[Unit] =
         success.fold(Sync[F].pure(())) {
           case (cont, channels) =>
-            dispatcher.dispatch(unpackCont(cont), channels.map(_.value))
+            dispatcher.dispatch(unpackCont(cont), channels.map(_.value), cont.sequenceNumber)
         }
 
       res.flatMap(_.fold(_ => Sync[F].raiseError(OutOfPhlogistonsError), handleSuccess))
@@ -57,81 +50,40 @@
   def stdoutAck[F[_]: Sync](
       space: RhoISpace[F],
       dispatcher: Dispatch[F, ListParWithRandomAndPhlos, TaggedContinuation]
-  ): Seq[ListParWithRandomAndPhlos] => F[Unit] = {
-    case Seq(ListParWithRandomAndPhlos(Seq(arg, ack), rand, _)) =>
-=======
-        dispatcher: Dispatch[Task, ListParWithRandomAndPhlos, TaggedContinuation]
-    ): Task[Unit] =
-      res.flatMap(
-        _.fold(
-          err => Task.raiseError(OutOfPhlogistonsError),
-          _.fold(Task.unit) {
-            case (cont, channels) =>
-              _dispatch(dispatcher)(unpackCont(cont), channels.map(_.value), cont.sequenceNumber)
-          }
-        )
-      )
-  }
-
-  def stdoutAck(
-      space: RhoISpace[Task],
-      dispatcher: Dispatch[Task, ListParWithRandomAndPhlos, TaggedContinuation]
-  ): (Seq[ListParWithRandomAndPhlos], Int) => Task[Unit] = {
+  ): (Seq[ListParWithRandomAndPhlos], Int) => F[Unit] = {
     case (Seq(ListParWithRandomAndPhlos(Seq(arg, ack), rand, _)), sequenceNumber) =>
->>>>>>> ffed3fc0
       for {
         _ <- Sync[F].delay(Console.println(prettyPrinter.buildString(arg)))
         produced <- space
                      .produce(
                        ack,
                        ListParWithRandom(Seq(Par.defaultInstance), rand),
-<<<<<<< HEAD
-                       persist = false
-=======
-                       false,
-                       sequenceNumber
->>>>>>> ffed3fc0
-                     )(MATCH_UNLIMITED_PHLOS)
-                     .foldResult(dispatcher)
-      } yield produced
-
-  }
-
-<<<<<<< HEAD
-  def stderr[F[_]: Sync]: Seq[ListParWithRandomAndPhlos] => F[Unit] = {
-    case Seq(ListParWithRandomAndPhlos(Seq(arg), _, _)) =>
+                       persist = false,
+                       sequenceNumber
+                     )(MATCH_UNLIMITED_PHLOS)
+                     .foldResult(dispatcher)
+      } yield produced
+
+  }
+
+  def stderr[F[_]: Sync]:(Seq[ListParWithRandomAndPhlos], Int) => F[Unit] = {
+    case (Seq(ListParWithRandomAndPhlos(Seq(arg, ack), rand, _)), sequenceNumber) =>
       Sync[F].delay(Console.err.println(prettyPrinter.buildString(arg)))
   }
 
   def stderrAck[F[_]: Sync](
       space: RhoISpace[F],
       dispatcher: Dispatch[F, ListParWithRandomAndPhlos, TaggedContinuation]
-  ): Seq[ListParWithRandomAndPhlos] => F[Unit] = {
-    case Seq(ListParWithRandomAndPhlos(Seq(arg, ack), rand, _)) =>
-=======
-  def stderr: (Seq[ListParWithRandomAndPhlos], Int) => Task[Unit] = {
-    case (Seq(ListParWithRandomAndPhlos(Seq(arg), _, _)), _) =>
-      Task.delay(Console.err.println(prettyPrinter.buildString(arg)))
-  }
-
-  def stderrAck(
-      space: RhoISpace[Task],
-      dispatcher: Dispatch[Task, ListParWithRandomAndPhlos, TaggedContinuation]
-  ): (Seq[ListParWithRandomAndPhlos], Int) => Task[Unit] = {
+  ): (Seq[ListParWithRandomAndPhlos], Int) => F[Unit] = {
     case (Seq(ListParWithRandomAndPhlos(Seq(arg, ack), rand, _)), sequenceNumber) =>
->>>>>>> ffed3fc0
       for {
         _ <- Sync[F].delay(Console.err.println(prettyPrinter.buildString(arg)))
         produced <- space
                      .produce(
                        ack,
                        ListParWithRandom(Seq(Par.defaultInstance), rand),
-<<<<<<< HEAD
-                       persist = false
-=======
-                       false,
-                       sequenceNumber
->>>>>>> ffed3fc0
+                       persist = false,
+                       sequenceNumber
                      )(MATCH_UNLIMITED_PHLOS)
                      .foldResult(dispatcher)
       } yield produced
@@ -148,32 +100,17 @@
 
   //  The following methods will be made available to contract authors.
 
-<<<<<<< HEAD
   def secp256k1Verify[F[_]: Sync](
       space: RhoISpace[F],
       dispatcher: Dispatch[F, ListParWithRandomAndPhlos, TaggedContinuation]
-  ): Seq[ListParWithRandomAndPhlos] => F[Unit] = {
-    case Seq(
+  ): (Seq[ListParWithRandomAndPhlos], Int) => F[Unit] = {
+    case (Seq(
         ListParWithRandomAndPhlos(
           Seq(IsByteArray(data), IsByteArray(signature), IsByteArray(pub), ack),
           rand,
-          _
-        )
-=======
-  def secp256k1Verify(
-      space: RhoISpace[Task],
-      dispatcher: Dispatch[Task, ListParWithRandomAndPhlos, TaggedContinuation]
-  ): (Seq[ListParWithRandomAndPhlos], Int) => Task[Unit] = {
-    case (
-        Seq(
-          ListParWithRandomAndPhlos(
-            Seq(IsByteArray(data), IsByteArray(signature), IsByteArray(pub), ack),
-            rand,
-            _
-          )
-        ),
+          _),
+        _),
         sequenceNumber
->>>>>>> ffed3fc0
         ) =>
       for {
         verified <- Sync[F].fromTry(Try(Secp256k1.verify(data, signature, pub)))
@@ -181,57 +118,34 @@
                      .produce(
                        ack,
                        ListParWithRandom(Seq(Expr(GBool(verified))), rand),
-<<<<<<< HEAD
-                       persist = false
-=======
-                       false,
-                       sequenceNumber
->>>>>>> ffed3fc0
-                     )(MATCH_UNLIMITED_PHLOS)
-                     .foldResult(dispatcher)
-      } yield produced
-
-  }
-
-<<<<<<< HEAD
+                       persist = false,
+                       sequenceNumber
+                     )(MATCH_UNLIMITED_PHLOS)
+                     .foldResult(dispatcher)
+      } yield produced
+
+  }
+
   def ed25519Verify[F[_]: Sync](
       space: RhoISpace[F],
       dispatcher: Dispatch[F, ListParWithRandomAndPhlos, TaggedContinuation]
-  ): Seq[ListParWithRandomAndPhlos] => F[Unit] = {
-    case Seq(
-        ListParWithRandomAndPhlos(
-          Seq(IsByteArray(data), IsByteArray(signature), IsByteArray(pub), ack),
-          rand,
-          _
-        )
-=======
-  def ed25519Verify(
-      space: RhoISpace[Task],
-      dispatcher: Dispatch[Task, ListParWithRandomAndPhlos, TaggedContinuation]
-  ): (Seq[ListParWithRandomAndPhlos], Int) => Task[Unit] = {
-    case (
-        Seq(
-          ListParWithRandomAndPhlos(
-            Seq(IsByteArray(data), IsByteArray(signature), IsByteArray(pub), ack),
-            rand,
-            _
-          )
-        ),
-        sequenceNumber
->>>>>>> ffed3fc0
-        ) =>
+  ): (Seq[ListParWithRandomAndPhlos], Int) => F[Unit] = {
+    case (Seq(
+            ListParWithRandomAndPhlos(
+              Seq(IsByteArray(data), IsByteArray(signature), IsByteArray(pub), ack),
+              rand,
+              _
+            ),
+          _),
+        sequenceNumber ) =>
       for {
         verified <- Sync[F].fromTry(Try(Ed25519.verify(data, signature, pub)))
         produced <- space
                      .produce(
                        ack,
                        ListParWithRandom(Seq(Expr(GBool(verified))), rand),
-<<<<<<< HEAD
-                       persist = false
-=======
-                       false,
-                       sequenceNumber
->>>>>>> ffed3fc0
+                       persist = false,
+                       sequenceNumber
                      )(MATCH_UNLIMITED_PHLOS)
                      .foldResult(dispatcher)
       } yield produced
@@ -241,19 +155,11 @@
       )
   }
 
-<<<<<<< HEAD
   def sha256Hash[F[_]: Sync](
       space: RhoISpace[F],
       dispatcher: Dispatch[F, ListParWithRandomAndPhlos, TaggedContinuation]
-  ): Seq[ListParWithRandomAndPhlos] => F[Unit] = {
-    case Seq(ListParWithRandomAndPhlos(Seq(IsByteArray(input), ack), rand, _)) =>
-=======
-  def sha256Hash(
-      space: RhoISpace[Task],
-      dispatcher: Dispatch[Task, ListParWithRandomAndPhlos, TaggedContinuation]
-  ): (Seq[ListParWithRandomAndPhlos], Int) => Task[Unit] = {
+  ): (Seq[ListParWithRandomAndPhlos], Int) => F[Unit] = {
     case (Seq(ListParWithRandomAndPhlos(Seq(IsByteArray(input), ack), rand, _)), sequenceNumber) =>
->>>>>>> ffed3fc0
       for {
         hash <- Sync[F].fromTry(Try(Sha256.hash(input)))
         produced <- space
@@ -263,12 +169,8 @@
                          Seq(Expr(GByteArray(ByteString.copyFrom(hash)))),
                          rand
                        ),
-<<<<<<< HEAD
-                       persist = false
-=======
-                       false,
-                       sequenceNumber
->>>>>>> ffed3fc0
+                       persist = false,
+                       sequenceNumber
                      )(MATCH_UNLIMITED_PHLOS)
                      .foldResult(dispatcher)
       } yield produced
@@ -276,19 +178,12 @@
       illegalArgumentException("sha256Hash expects byte array and return channel as arguments")
   }
 
-<<<<<<< HEAD
   def keccak256Hash[F[_]: Sync](
       space: RhoISpace[F],
       dispatcher: Dispatch[F, ListParWithRandomAndPhlos, TaggedContinuation]
-  ): Seq[ListParWithRandomAndPhlos] => F[Unit] = {
-    case Seq(ListParWithRandomAndPhlos(Seq(IsByteArray(input), ack), rand, _)) =>
-=======
-  def keccak256Hash(
-      space: RhoISpace[Task],
-      dispatcher: Dispatch[Task, ListParWithRandomAndPhlos, TaggedContinuation]
-  ): (Seq[ListParWithRandomAndPhlos], Int) => Task[Unit] = {
+  ): (Seq[ListParWithRandomAndPhlos], Int) => F[Unit] = {
     case (Seq(ListParWithRandomAndPhlos(Seq(IsByteArray(input), ack), rand, _)), sequenceNumber) =>
->>>>>>> ffed3fc0
+
       for {
         hash <- Sync[F].fromTry(Try(Keccak256.hash(input)))
         produced <- space
@@ -298,12 +193,8 @@
                          Seq(Expr(GByteArray(ByteString.copyFrom(hash)))),
                          rand
                        ),
-<<<<<<< HEAD
-                       persist = false
-=======
-                       false,
-                       sequenceNumber
->>>>>>> ffed3fc0
+                       persist = false,
+                       sequenceNumber
                      )(MATCH_UNLIMITED_PHLOS)
                      .foldResult(dispatcher)
       } yield produced
@@ -312,19 +203,11 @@
       illegalArgumentException("keccak256Hash expects byte array and return channel as arguments")
   }
 
-<<<<<<< HEAD
   def blake2b256Hash[F[_]: Sync](
       space: RhoISpace[F],
       dispatcher: Dispatch[F, ListParWithRandomAndPhlos, TaggedContinuation]
-  ): Seq[ListParWithRandomAndPhlos] => F[Unit] = {
-    case Seq(ListParWithRandomAndPhlos(Seq(IsByteArray(input), ack), rand, _)) =>
-=======
-  def blake2b256Hash(
-      space: RhoISpace[Task],
-      dispatcher: Dispatch[Task, ListParWithRandomAndPhlos, TaggedContinuation]
-  ): (Seq[ListParWithRandomAndPhlos], Int) => Task[Unit] = {
+  ): (Seq[ListParWithRandomAndPhlos], Int) => F[Unit] = {
     case (Seq(ListParWithRandomAndPhlos(Seq(IsByteArray(input), ack), rand, _)), sequenceNumber) =>
->>>>>>> ffed3fc0
       for {
         hash <- Sync[F].fromTry(Try(Blake2b256.hash(input)))
         produced <- space
@@ -334,12 +217,8 @@
                          Seq(Expr(GByteArray(ByteString.copyFrom(hash)))),
                          rand
                        ),
-<<<<<<< HEAD
-                       persist = false
-=======
-                       false,
-                       sequenceNumber
->>>>>>> ffed3fc0
+                       persist = false,
+                       sequenceNumber
                      )(MATCH_UNLIMITED_PHLOS)
                      .foldResult(dispatcher)
       } yield produced
@@ -347,33 +226,20 @@
       illegalArgumentException("blake2b256Hash expects byte array and return channel as arguments")
   }
 
-<<<<<<< HEAD
   def getDeployParams[F[_]: Sync](
       space: RhoISpace[F],
       dispatcher: Dispatch[F, ListParWithRandomAndPhlos, TaggedContinuation],
       shortLeashParams: Runtime.ShortLeashParams[F]
-  ): Seq[ListParWithRandomAndPhlos] => F[Unit] = {
-    case Seq(ListParWithRandomAndPhlos(Seq(ack), rand, _)) =>
-=======
-  def getDeployParams(
-      space: RhoISpace[Task],
-      dispatcher: Dispatch[Task, ListParWithRandomAndPhlos, TaggedContinuation],
-      shortLeashParams: Runtime.ShortLeashParams[Task]
-  ): (Seq[ListParWithRandomAndPhlos], Int) => Task[Unit] = {
+  ): (Seq[ListParWithRandomAndPhlos], Int) => F[Unit] = {
     case (Seq(ListParWithRandomAndPhlos(Seq(ack), rand, _)), sequenceNumber) =>
->>>>>>> ffed3fc0
       shortLeashParams.getParams.flatMap { parameters =>
         import parameters._
         space
           .produce(
             ack,
             ListParWithRandom(Seq(codeHash, phloRate, userId, timestamp), rand),
-<<<<<<< HEAD
-            persist = false
-=======
-            false,
+            persist = false,
             sequenceNumber
->>>>>>> ffed3fc0
           )(MATCH_UNLIMITED_PHLOS)
           .foldResult(dispatcher)
       }
@@ -381,33 +247,20 @@
       illegalArgumentException("getDeployParams expects only a return channel.")
   }
 
-<<<<<<< HEAD
   def blockTime[F[_]: Sync](
       space: RhoISpace[F],
       dispatcher: Dispatch[F, ListParWithRandomAndPhlos, TaggedContinuation],
       blockTime: Runtime.BlockTime[F]
-  ): Seq[ListParWithRandomAndPhlos] => F[Unit] = {
-    case Seq(ListParWithRandomAndPhlos(Seq(ack), rand, _)) =>
-=======
-  def blockTime(
-      space: RhoISpace[Task],
-      dispatcher: Dispatch[Task, ListParWithRandomAndPhlos, TaggedContinuation],
-      blockTime: Runtime.BlockTime[Task]
-  ): (Seq[ListParWithRandomAndPhlos], Int) => Task[Unit] = {
+  ): (Seq[ListParWithRandomAndPhlos], Int) => F[Unit] = {
     case (Seq(ListParWithRandomAndPhlos(Seq(ack), rand, _)), sequenceNumber) =>
->>>>>>> ffed3fc0
       for {
         timestamp <- blockTime.timestamp.get
         produced <- space
                      .produce(
                        ack,
                        ListParWithRandom(Seq(timestamp), rand),
-<<<<<<< HEAD
-                       persist = false
-=======
-                       false,
-                       sequenceNumber
->>>>>>> ffed3fc0
+                       persist = false,
+                       sequenceNumber
                      )(MATCH_UNLIMITED_PHLOS)
                      .foldResult(dispatcher)
       } yield produced
@@ -415,20 +268,15 @@
       illegalArgumentException("blockTime expects only a return channel.")
   }
 
-<<<<<<< HEAD
   private def illegalArgumentException[F[_]: Sync](msg: String): F[Unit] =
     Sync[F].raiseError(new IllegalArgumentException(msg))
-=======
-  private def _dispatch(
-      dispatcher: Dispatch[Task, ListParWithRandomAndPhlos, TaggedContinuation]
+
+  private def _dispatch[F[_]](
+      dispatcher: Dispatch[F, ListParWithRandomAndPhlos, TaggedContinuation]
   )(
       cont: TaggedContinuation,
       dataList: Seq[ListParWithRandomAndPhlos],
       sequenceNumber: Int
-  ): Task[Unit] =
+  ): F[Unit] =
     dispatcher.dispatch(cont, dataList, sequenceNumber)
-
-  private def illegalArgumentException(msg: String): Task[Unit] =
-    Task.raiseError(new IllegalArgumentException(msg))
->>>>>>> ffed3fc0
 }
--- conflicted
+++ resolved
@@ -58,13 +58,9 @@
 
   private def printTask(normalizedTerm: Par): Task[Unit] =
     Task {
-<<<<<<< HEAD
+      print("Evaluating:\n")
       println(PrettyPrinter().buildString(normalizedTerm))
       print("\n> ")
-=======
-      print("Evaluating:\n")
-      PrettyPrinter.prettyPrint(normalizedTerm)
->>>>>>> 6f15ab4f
     }
 
   private def repl = {

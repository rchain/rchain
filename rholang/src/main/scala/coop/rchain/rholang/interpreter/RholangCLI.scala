--- conflicted
+++ resolved
@@ -1,22 +1,24 @@
 package coop.rchain.rholang.interpreter
 
-import java.io.{BufferedOutputStream, FileOutputStream, FileReader}
+import java.io.{BufferedOutputStream, FileOutputStream, FileReader, StringReader}
 import java.nio.file.{Files, Path}
+import java.util.concurrent.TimeoutException
 
-import cats.Parallel
-import cats.effect.{Resource, Sync}
-import cats.implicits._
+import coop.rchain.catscontrib.TaskContrib._
 import coop.rchain.models._
+import coop.rchain.rholang.interpreter.Interpreter.EvaluateResult
 import coop.rchain.rholang.interpreter.Runtime.RhoIStore
 import coop.rchain.rholang.interpreter.accounting.CostAccount
 import coop.rchain.rholang.interpreter.errors._
 import coop.rchain.rholang.interpreter.storage.StoragePrinter
 import monix.eval.Task
-import monix.execution.Scheduler
-import org.rogach.scallop.{stringListConverter, ScallopConf, ScallopOption}
+import monix.execution.{CancelableFuture, Scheduler}
+import org.rogach.scallop.{stringListConverter, ScallopConf}
 
 import scala.annotation.tailrec
+import scala.concurrent.Await
 import scala.concurrent.duration._
+import scala.util.{Failure, Success}
 
 object RholangCLI {
 
@@ -24,58 +26,34 @@
     version("Rholang Mercury 0.2")
     banner("""Options:""")
 
-    val binary: ScallopOption[Boolean] =
-      opt[Boolean](descr = "outputs binary protobuf serialization")
-    val text: ScallopOption[Boolean] =
-      opt[Boolean](descr = "outputs textual protobuf serialization")
+    val binary = opt[Boolean](descr = "outputs binary protobuf serialization")
+    val text   = opt[Boolean](descr = "outputs textual protobuf serialization")
 
-    val dataDir: ScallopOption[Path] = opt[Path](
+    val dataDir = opt[Path](
       required = false,
       descr = "Path to data directory",
       default = Some(Files.createTempDirectory("rspace-store-"))
     )
 
-    val mapSize: ScallopOption[Long] = opt[Long](
+    val mapSize = opt[Long](
       required = false,
       descr = "Map size (in bytes)",
       default = Some(1024L * 1024L * 1024L)
     )
 
-    val files: ScallopOption[List[String]] =
+    val files =
       trailArg[List[String]](required = false, descr = "Rholang source file")(stringListConverter)
 
     verify()
   }
 
   def main(args: Array[String]): Unit = {
-    import cats.implicits._
     import monix.execution.Scheduler.Implicits.global
 
     val conf = new Conf(args)
 
-<<<<<<< HEAD
-    val runtimeResource: Resource[Task, Runtime[Task]] =
-      Resource
-        .make(
-          Runtime.create[Task, Task.Par](conf.dataDir(), conf.mapSize())
-        )(_.close())
-        .flatMap(
-          runtime =>
-            Resource.liftF(
-              Runtime
-                .injectEmptyRegistryRoot[Task](runtime.space, runtime.replaySpace)
-                .map(Function.const(runtime))
-            )
-        )
-
-    if (conf.files.supplied) {
-      runtimeResource.use { runtime =>
-        conf
-          .files()
-          .traverse[Task, Unit](f => processFile(conf, runtime, f))
-          .map(_.combineAll)
-=======
-    val runtime = Runtime.create(conf.dataDir(), conf.mapSize())
+    val runtime =
+      Runtime.create[Task, Task.Par](conf.dataDir(), conf.mapSize()).runSyncUnsafe(5.seconds)
     Await.result(
       Runtime.injectEmptyRegistryRoot[Task](runtime.space, runtime.replaySpace).runToFuture,
       5.seconds
@@ -87,11 +65,10 @@
         fileNames.foreach(f => processFile(conf, runtime, f))
       } else {
         repl(runtime)
->>>>>>> d5de8f92
       }
-    } else {
-      runtimeResource.use(runtime => Task.delay(repl(runtime)))
-    }.runSyncUnsafe(Duration.Inf)
+    } finally {
+      runtime.close().unsafeRunSync
+    }
   }
 
   def reader(fileName: String): FileReader = new FileReader(fileName)
@@ -112,23 +89,8 @@
   private def printCost(cost: CostAccount): Unit =
     Console.println(s"Estimated deploy cost: $cost")
 
-  def processFile(conf: Conf, runtime: Runtime[Task], fileName: String): Task[Unit] = {
-    val processTerm: Par => Task[Unit] =
-      if (conf.binary()) writeBinary(fileName)
-      else if (conf.text()) writeHumanReadable(fileName)
-      else evaluatePar(runtime)
-
-    val source = reader(fileName)
-
-    Interpreter
-      .buildNormalizedTerm(source)
-      .runAttempt
-      .traverse(processTerm)
-      .map(result => result.leftMap(ex => ex.printStackTrace(Console.err)))
-  }
-
-  private def printErrors(errors: Vector[Throwable]): Unit =
-    if (errors.nonEmpty) {
+  private def printErrors(errors: Vector[Throwable]) =
+    if (!errors.isEmpty) {
       Console.println("Errors received during evaluation:")
       for {
         error <- errors
@@ -150,24 +112,46 @@
         }
       case None =>
         Console.println("\nExiting...")
+        return
     }
     repl(runtime)
   }
 
-  def doAfter[A](timeout: FiniteDuration, action: => Unit)(task: Task[A]): Task[A] = {
-    val longTaskHelper =
-      for {
-        _ <- Task.sleep(timeout)
-        _ <- Task.delay(action)
-        _ <- Task.never[Unit]
-      } yield ()
+  def processFile(conf: Conf, runtime: Runtime[Task], fileName: String)(
+      implicit scheduler: Scheduler
+  ): Unit = {
+    val processTerm: Par => Unit =
+      if (conf.binary()) writeBinary(fileName)
+      else if (conf.text()) writeHumanReadable(fileName)
+      else evaluatePar(runtime)
 
-    Task
-      .race(task, longTaskHelper)
-      .map(_.left.get)
+    val source = reader(fileName)
+
+    Interpreter
+      .buildNormalizedTerm(source)
+      .runAttempt
+      .fold(_.printStackTrace(Console.err), processTerm)
   }
 
-  private def writeHumanReadable(fileName: String)(sortedTerm: Par): Task[Unit] = Task.delay {
+  @tailrec
+  def waitForSuccess(evaluatorFuture: CancelableFuture[EvaluateResult]): Unit =
+    try {
+      Await.ready(evaluatorFuture, 5.seconds).value match {
+        case Some(Success(EvaluateResult(cost, errors))) =>
+          printCost(cost)
+          printErrors(errors)
+        case Some(Failure(e)) => throw e
+        case None             => throw new Exception("Future claimed to be ready, but value was None")
+      }
+    } catch {
+      case _: TimeoutException =>
+        Console.println("This is taking a long time. Feel free to ^C and quit.")
+        waitForSuccess(evaluatorFuture)
+      case e: Exception =>
+        throw e
+    }
+
+  private def writeHumanReadable(fileName: String)(sortedTerm: Par): Unit = {
     val compiledFileName = fileName.replaceAll(".rho$", "") + ".rhoc"
     new java.io.PrintWriter(compiledFileName) {
       write(sortedTerm.toProtoString)
@@ -176,7 +160,7 @@
     println(s"Compiled $fileName to $compiledFileName")
   }
 
-  private def writeBinary(fileName: String)(sortedTerm: Par): Task[Unit] = Task.delay {
+  private def writeBinary(fileName: String)(sortedTerm: Par): Unit = {
     val binaryFileName = fileName.replaceAll(".rho$", "") + ".bin"
     val output         = new BufferedOutputStream(new FileOutputStream(binaryFileName))
     output.write(sortedTerm.toByteString.toByteArray)
@@ -184,24 +168,14 @@
     println(s"Compiled $fileName to $binaryFileName")
   }
 
-  def evaluatePar(runtime: Runtime[Task])(par: Par): Task[Unit] = {
-    val evaluation: Task[Unit] =
+  def evaluatePar(runtime: Runtime[Task])(par: Par)(implicit scheduler: Scheduler): Unit = {
+    val evaluatorTask =
       for {
         _      <- Task.now(printNormalizedTerm(par))
         result <- Interpreter.evaluate(runtime, par)
-      } yield {
-        printStorageContents(runtime.space.store)
-        printCost(result.cost)
-        printErrors(result.errors)
-      }
+      } yield result
 
-<<<<<<< HEAD
-    doAfter(5.seconds, Console.println("This is taking a long time. Feel free to ^C and quit."))(
-      evaluation
-    )
-=======
     waitForSuccess(evaluatorTask.runToFuture)
     printStorageContents(runtime.space.store)
->>>>>>> d5de8f92
   }
 }
--- conflicted
+++ resolved
@@ -11,15 +11,12 @@
 import coop.rchain.rholang.interpreter.compiler.ParBuilder
 import coop.rchain.rholang.interpreter.errors._
 import coop.rchain.rholang.interpreter.storage.StoragePrinter
-<<<<<<< HEAD
 import coop.rchain.rholang.interpreter.syntax._
 import coop.rchain.shared.Resources
-=======
 import coop.rchain.rspace.syntax.rspaceSyntaxKeyValueStoreManager
 import coop.rchain.shared.{Log, Resources}
 import coop.rchain.store.LmdbDirStoreManager.{mb, Db, LmdbEnvConfig}
 import coop.rchain.store.{KeyValueStoreManager, LmdbDirStoreManager}
->>>>>>> a4ab50f1
 import monix.eval.{Coeval, Task}
 import monix.execution.{CancelableFuture, Scheduler}
 import org.rogach.scallop.{stringListConverter, ScallopConf}
@@ -75,18 +72,10 @@
     val kvm = mkRSpaceStoreManager[Task](conf.dataDir(), conf.mapSize()).runSyncUnsafe()
 
     val runtime = (for {
-<<<<<<< HEAD
-      space   <- RhoRuntime.setupRhoRSpace[Task](conf.dataDir(), conf.mapSize())
-      runtime <- RhoRuntime.createRhoRuntime[Task](space)
+      store           <- kvm.rSpaceStores
+      sarAndHR        <- RhoRuntime.createRuntimes[Task](store)
+      (runtime, _, _) = sarAndHR
     } yield (runtime)).unsafeRunSync
-=======
-      store              <- kvm.rSpaceStores
-      sarAndHR           <- Runtime.setupRSpace[Task](store)
-      (space, replay, _) = sarAndHR
-      runtime            <- Runtime.createWithEmptyCost[Task]((space, replay))
-      _                  <- Runtime.bootstrapRegistry[Task](runtime)
-    } yield runtime).unsafeRunSync
->>>>>>> a4ab50f1
 
     val problems = try {
       if (conf.files.supplied) {
@@ -116,12 +105,8 @@
         List()
       }
     } finally {
-<<<<<<< HEAD
-      runtime.close.unsafeRunSync
-=======
       // TODO: Refactor with Resource.
       kvm.shutdown.runSyncUnsafe()
->>>>>>> a4ab50f1
     }
     if (!problems.isEmpty) {
       System.exit(1)

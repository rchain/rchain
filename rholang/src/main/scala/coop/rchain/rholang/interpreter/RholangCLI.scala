--- conflicted
+++ resolved
@@ -6,14 +6,10 @@
 
 import cats.syntax.either._
 import coop.rchain.models.{Channel, Par, TaggedContinuation}
-<<<<<<< HEAD
-=======
-import coop.rchain.rholang.interpreter.Reduce.DebruijnInterpreter
->>>>>>> 325197e8
 import coop.rchain.rholang.interpreter.storage.StoragePrinter
 import coop.rchain.rholang.interpreter.storage.implicits._
 import coop.rchain.rholang.syntax.rholang_mercury.Absyn.Proc
-import coop.rchain.rholang.syntax.rholang_mercury.{Yylex, parser}
+import coop.rchain.rholang.syntax.rholang_mercury.{parser, Yylex}
 import coop.rchain.rspace.{IStore, LMDBStore}
 import monix.eval.Task
 import monix.execution.CancelableFuture
@@ -70,26 +66,14 @@
   def parser(lexer: Yylex): parser         = new parser(lexer, lexer.getSymbolFactory())
 
   private def evaluate(sortedTerm: Par): Unit = {
-<<<<<<< HEAD
-    val persistentStore = buildStore
+    val persistentStore = buildStore()
     val interp          = RholangOnlyDispatcher.create(persistentStore).reducer
     evaluate(interp, persistentStore, sortedTerm)
   }
 
-  private def repl = {
-    val persistentStore = buildStore
+  def repl() = {
+    val persistentStore = buildStore()
     val interp          = RholangOnlyDispatcher.create(persistentStore).reducer
-=======
-    val persistentStore = buildStore()
-    val interp          = Reduce.makeInterpreter(persistentStore)
-    evaluate(interp, persistentStore, sortedTerm)
-  }
-
-  def repl(): Unit = {
-    val persistentStore = buildStore()
-    val interp          = Reduce.makeInterpreter(persistentStore)
-
->>>>>>> 325197e8
     for (ln <- Source.stdin.getLines) {
       if (ln.isEmpty) {
         print("> ")
@@ -120,15 +104,9 @@
     ast.pProc()
   }
 
-<<<<<<< HEAD
-  private def evaluate(interpreter: Reduce[Task],
-                       store: IStore[Channel, Seq[Channel], Seq[Channel], TaggedContinuation],
-                       normalizedTerm: Par): Unit = {
-=======
-  def evaluate(interpreter: DebruijnInterpreter,
+  def evaluate(interpreter: Reduce[Task],
                store: IStore[Channel, Seq[Channel], Seq[Channel], TaggedContinuation],
                normalizedTerm: Par): Unit = {
->>>>>>> 325197e8
     val evaluatorTask = for {
       _ <- printTask(normalizedTerm)
       _ <- interpreter.inj(normalizedTerm)

--- conflicted
+++ resolved
@@ -161,11 +161,7 @@
       case cs: CollectSet =>
         val constructor: (Seq[Par], AlwaysEqual[BitSet], Boolean) => ParSet =
           (pars, locallyFree, connectiveUsed) =>
-<<<<<<< HEAD
-            ParSet(pars, connectiveUsed, Coeval.delay(locallyFree))
-=======
-            ParSet(SortedParHashSet(pars), connectiveUsed, Coeval.delay(locallyFree.get))
->>>>>>> 2166c344
+            ParSet(pars, connectiveUsed, Coeval.delay(locallyFree.get))
         foldMatch(input.knownFree, cs.listproc_.toList, constructor)
       case cm: CollectMap => foldMatchMap(cm.listkeyvaluepair_.toList)
     }

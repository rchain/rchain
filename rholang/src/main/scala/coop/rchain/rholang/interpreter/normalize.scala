package coop.rchain.rholang.interpreter

import cats.effect.Sync
import cats.{Applicative, Functor, Monad}
import coop.rchain.models.Connective.ConnectiveInstance._
import coop.rchain.models.Expr.ExprInstance._
import coop.rchain.models.Var.VarInstance._
import coop.rchain.models._
import coop.rchain.models.rholang.implicits._
import coop.rchain.rholang.syntax.rholang_mercury.Absyn.{
  Bundle => AbsynBundle,
  Ground => AbsynGround,
  KeyValuePair => AbsynKeyValuePair,
  Send => AbsynSend,
  _
}
import cats.implicits._
import coop.rchain.rholang.interpreter.ProcNormalizeMatcher.normalizeMatch
import coop.rchain.rholang.interpreter.errors._
import coop.rchain.models.rholang.implicits._

import scala.collection.immutable.{BitSet, Vector}
import scala.collection.convert.ImplicitConversionsToScala._
import monix.eval.Coeval
import coop.rchain.models.rholang.sort.ordering._

sealed trait VarSort
case object ProcSort extends VarSort
case object NameSort extends VarSort

object BoolNormalizeMatcher {
  def normalizeMatch(b: Bool): GBool =
    b match {
      case _: BoolTrue  => GBool(true)
      case _: BoolFalse => GBool(false)
    }
}

object GroundNormalizeMatcher {
  def normalizeMatch(g: AbsynGround): Expr =
    g match {
      case gb: GroundBool   => BoolNormalizeMatcher.normalizeMatch(gb.bool_)
      case gi: GroundInt    => GInt(gi.long_.toLong) //TODO raise NumberFormatException in a pure way
      case gs: GroundString => GString(gs.string_)
      case gu: GroundUri    => GUri(stripUri(gu.uri_))
    }
  // This is necessary to remove the backticks. We don't use a regular
  // expression because they're always there.
  def stripUri(raw: String): String = raw.substring(1, raw.length - 1)
}

object RemainderNormalizeMatcher {
  def handleProcVar[M[_]](pv: ProcVar, knownFree: DebruijnLevelMap[VarSort])(
      implicit sync: Sync[M]
  ): M[(Option[Var], DebruijnLevelMap[VarSort])] =
    pv match {
      case pvw: ProcVarWildcard =>
        (Option(Var(Wildcard(Var.WildcardMsg()))), knownFree.addWildcard(pvw.line_num, pvw.col_num))
          .pure[M]
      case pvv: ProcVarVar =>
        knownFree.get(pvv.var_) match {
          case None =>
            val newBindingsPair =
              knownFree.newBinding((pvv.var_, ProcSort, pvv.line_num, pvv.col_num))
            (Option(Var(FreeVar(newBindingsPair._2))), newBindingsPair._1).pure[M]
          case Some((_, _, line, col)) =>
            sync.raiseError(
              UnexpectedReuseOfProcContextFree(pvv.var_, line, col, pvv.line_num, pvv.col_num)
            )
        }
    }

  def normalizeMatchProc[M[_]](r: ProcRemainder, knownFree: DebruijnLevelMap[VarSort])(
      implicit err: Sync[M]
  ): M[(Option[Var], DebruijnLevelMap[VarSort])] =
    r match {
      case _: ProcRemainderEmpty => (None: Option[Var], knownFree).pure[M]
      case pr: ProcRemainderVar =>
        handleProcVar[M](pr.procvar_, knownFree)
    }

  def normalizeMatchName[M[_]](nr: NameRemainder, knownFree: DebruijnLevelMap[VarSort])(
      implicit err: Sync[M]
  ): M[(Option[Var], DebruijnLevelMap[VarSort])] =
    nr match {
      case _: NameRemainderEmpty => (None: Option[Var], knownFree).pure[M]
      case nr: NameRemainderVar =>
        handleProcVar[M](nr.procvar_, knownFree)
    }
}

object CollectionNormalizeMatcher {
  def normalizeMatch[M[_]](c: Collection, input: CollectVisitInputs)(
      implicit sync: Sync[M]
  ): M[CollectVisitOutputs] = {
    def foldMatch[T](
        knownFree: DebruijnLevelMap[VarSort],
        listproc: List[Proc],
        constructor: (Seq[Par], AlwaysEqual[BitSet], Boolean) => T
    )(implicit toExpr: T => Expr): M[CollectVisitOutputs] = {
      val init = (Vector[Par](), knownFree, BitSet(), false)
      listproc
        .foldM(init) { (acc, proc) =>
          ProcNormalizeMatcher
            .normalizeMatch[M](proc, ProcVisitInputs(VectorPar(), input.env, acc._2))
            .map { result =>
              (
                result.par +: acc._1,
                result.knownFree,
                acc._3 | result.par.locallyFree,
                acc._4 || result.par.connectiveUsed
              )
            }
        }
        .map {
          case (ps, resultKnownFree, locallyFree, connectiveUsed) =>
            CollectVisitOutputs(
              constructor(ps.reverse, locallyFree, connectiveUsed),
              resultKnownFree
            )
        }
    }

    def foldMatchMap(
        knownFree: DebruijnLevelMap[VarSort],
        remainder: Option[Var],
        listProc: List[AbsynKeyValuePair]
    ) = {
      val init = (Vector[(Par, Par)](), knownFree, BitSet(), false)
      listProc
        .foldM(init) { (acc, e) =>
          e match {
            case e: KeyValuePairImpl =>
              for {
                keyResult <- ProcNormalizeMatcher.normalizeMatch[M](
                              e.proc_1,
                              ProcVisitInputs(VectorPar(), input.env, acc._2)
                            )
                valResult <- ProcNormalizeMatcher.normalizeMatch[M](
                              e.proc_2,
                              ProcVisitInputs(VectorPar(), input.env, keyResult.knownFree)
                            )
              } yield
                (
                  Vector((keyResult.par, valResult.par)) ++ acc._1,
                  valResult.knownFree,
                  acc._3 | keyResult.par.locallyFree | valResult.par.locallyFree,
                  acc._4 || keyResult.par.connectiveUsed || valResult.par.connectiveUsed
                )
          }
        }
        .map { folded =>
          val resultKnownFree         = folded._2
          val remainderConnectiveUsed = remainder.exists(HasLocallyFree[Var].connectiveUsed(_))
          val remainderLocallyFree =
            remainder.map(HasLocallyFree[Var].locallyFree(_, 0)).getOrElse(BitSet())

          CollectVisitOutputs(
            ParMap(
              seq = folded._1.reverse,
              connectiveUsed = folded._4 || remainderConnectiveUsed,
              locallyFree = folded._3 | remainderLocallyFree,
              remainder = remainder
            ),
            resultKnownFree
          )
        }
    }

    c match {
      case cl: CollectList =>
        RemainderNormalizeMatcher
          .normalizeMatchProc[M](cl.procremainder_, input.knownFree)
          .flatMap {
            case (optionalRemainder, knownFree) =>
              val constructor: Option[Var] => (Seq[Par], AlwaysEqual[BitSet], Boolean) => EList =
                optionalRemainder =>
                  (ps, lf, cu) => {
                    val tmpEList = EList(ps, lf, cu, optionalRemainder)
                    tmpEList.withConnectiveUsed(
                      tmpEList.connectiveUsed || optionalRemainder.isDefined
                    )
                  }

              foldMatch(knownFree, cl.listproc_.toList, constructor(optionalRemainder))
          }

      case ct: CollectTuple =>
        val ps = ct.tuple_ match {
          case ts: TupleSingle   => Seq(ts.proc_)
          case tm: TupleMultiple => Seq(tm.proc_) ++ tm.listproc_.toList
        }
        foldMatch(input.knownFree, ps.toList, ETuple.apply)

      case cs: CollectSet =>
        RemainderNormalizeMatcher
          .normalizeMatchProc[M](cs.procremainder_, input.knownFree)
          .flatMap {
            case (optionalRemainder, knownFree) =>
              val constructor: Option[Var] => (Seq[Par], AlwaysEqual[BitSet], Boolean) => ParSet =
                optionalRemainder =>
                  (pars, locallyFree, connectiveUsed) => {
                    val tmpParSet =
                      ParSet(pars, connectiveUsed, Coeval.delay(locallyFree.get), optionalRemainder)
                    tmpParSet.copy(
                      connectiveUsed = tmpParSet.connectiveUsed || optionalRemainder.isDefined
                    )
                  }

              foldMatch(knownFree, cs.listproc_.toList, constructor(optionalRemainder))
          }

      case cm: CollectMap =>
        RemainderNormalizeMatcher
          .normalizeMatchProc[M](cm.procremainder_, input.knownFree)
          .flatMap {
            case (optionalRemainder, knownFree) =>
              foldMatchMap(knownFree, optionalRemainder, cm.listkeyvaluepair_.toList)
          }
    }
  }
}

object NameNormalizeMatcher {
  def normalizeMatch[M[_]](n: Name, input: NameVisitInputs)(
      implicit err: Sync[M]
  ): M[NameVisitOutputs] =
    n match {
      case wc: NameWildcard =>
        val wildcardBindResult = input.knownFree.addWildcard(wc.line_num, wc.col_num)
        NameVisitOutputs(EVar(Wildcard(Var.WildcardMsg())), wildcardBindResult).pure[M]
      case n: NameVar =>
        input.env.get(n.var_) match {
          case Some((level, NameSort, _, _)) => {
            NameVisitOutputs(EVar(BoundVar(level)), input.knownFree).pure[M]
          }
          case Some((_, ProcSort, line, col)) => {
            err.raiseError(UnexpectedNameContext(n.var_, line, col, n.line_num, n.col_num))
          }
          case None => {
            input.knownFree.get(n.var_) match {
              case None =>
                val newBindingsPair =
                  input.knownFree.newBinding((n.var_, NameSort, n.line_num, n.col_num))
                NameVisitOutputs(EVar(FreeVar(newBindingsPair._2)), newBindingsPair._1).pure[M]
              case Some((_, _, line, col)) =>
                err.raiseError(
                  UnexpectedReuseOfNameContextFree(n.var_, line, col, n.line_num, n.col_num)
                )
            }
          }
        }

      case n: NameQuote => {
        ProcNormalizeMatcher
          .normalizeMatch[M](n.proc_, ProcVisitInputs(VectorPar(), input.env, input.knownFree))
          .map(
            procVisitResult => NameVisitOutputs(procVisitResult.par, procVisitResult.knownFree)
          )
      }
    }

}

object ProcNormalizeMatcher {
  def normalizeMatch[M[_]](p: Proc, input: ProcVisitInputs)(
      implicit sync: Sync[M]
  ): M[ProcVisitOutputs] = Sync[M].defer {
    def unaryExp[T](subProc: Proc, input: ProcVisitInputs, constructor: Par => T)(
        implicit toExprInstance: T => Expr
    ): M[ProcVisitOutputs] =
      normalizeMatch[M](subProc, input.copy(par = VectorPar()))
        .map(
          subResult =>
            ProcVisitOutputs(
              input.par.prepend(constructor(subResult.par), input.env.depth),
              subResult.knownFree
            )
        )

    def binaryExp[T](
        subProcLeft: Proc,
        subProcRight: Proc,
        input: ProcVisitInputs,
        constructor: (Par, Par) => T
    )(implicit toExprInstance: T => Expr): M[ProcVisitOutputs] =
      for {
        leftResult <- normalizeMatch[M](subProcLeft, input.copy(par = VectorPar()))
        rightResult <- normalizeMatch[M](
                        subProcRight,
                        input.copy(par = VectorPar(), knownFree = leftResult.knownFree)
                      )
      } yield
        ProcVisitOutputs(
          input.par.prepend(constructor(leftResult.par, rightResult.par), input.env.depth),
          rightResult.knownFree
        )

    def containsConnective(listProc: ListProc): Option[String] =
      listProc
        .collectFirst {
          case p: PNegation    => ("~ (negation)", p.line_num, p.col_num)
          case p: PConjunction => ("/\\ (conjunction)", p.line_num, p.col_num)
          case p: PDisjunction => ("\\/ (disjunction)", p.line_num, p.col_num)
        }
        .map { case (c, line, col) => s"$c at $line:$col" }

    def normalizeIfElse(
        valueProc: Proc,
        trueBodyProc: Proc,
        falseBodyProc: Proc,
        input: ProcVisitInputs
    ): M[ProcVisitOutputs] =
      for {
        targetResult <- normalizeMatch[M](valueProc, input)
        trueCaseBody <- normalizeMatch[M](
                         trueBodyProc,
                         ProcVisitInputs(VectorPar(), input.env, targetResult.knownFree)
                       )
        falseCaseBody <- normalizeMatch[M](
                          falseBodyProc,
                          ProcVisitInputs(VectorPar(), input.env, trueCaseBody.knownFree)
                        )
        desugaredIf = Match(
          targetResult.par,
          Vector(
            MatchCase(GBool(true), trueCaseBody.par, 0),
            MatchCase(GBool(false), falseCaseBody.par, 0)
          ),
          targetResult.par.locallyFree | trueCaseBody.par.locallyFree | falseCaseBody.par.locallyFree,
          targetResult.par.connectiveUsed || trueCaseBody.par.connectiveUsed || falseCaseBody.par.connectiveUsed
        )
      } yield ProcVisitOutputs(input.par.prepend(desugaredIf), falseCaseBody.knownFree)

    p match {
      case p: PNegation =>
        normalizeMatch[M](
          p.proc_,
          ProcVisitInputs(VectorPar(), input.env, DebruijnLevelMap[VarSort]())
        ).map(
          bodyResult =>
            ProcVisitOutputs(
              input.par.prepend(Connective(ConnNotBody(bodyResult.par)), input.env.depth),
              input.knownFree
            )
        )

      case p: PConjunction =>
        for {
          leftResult <- normalizeMatch[M](
                         p.proc_1,
                         ProcVisitInputs(VectorPar(), input.env, input.knownFree)
                       )
          rightResult <- normalizeMatch[M](
                          p.proc_2,
                          ProcVisitInputs(VectorPar(), input.env, leftResult.knownFree)
                        )
          lp = leftResult.par
          resultConnective = lp.singleConnective() match {
            case Some(Connective(ConnAndBody(ConnectiveBody(ps)))) =>
              Connective(ConnAndBody(ConnectiveBody(ps :+ rightResult.par)))
            case _ =>
              Connective(ConnAndBody(ConnectiveBody(Vector(lp, rightResult.par))))
          }
        } yield
          ProcVisitOutputs(
            input.par.prepend(resultConnective, input.env.depth),
            rightResult.knownFree
          )

      case p: PDisjunction =>
        for {
          leftResult <- normalizeMatch[M](
                         p.proc_1,
                         ProcVisitInputs(VectorPar(), input.env, DebruijnLevelMap[VarSort]())
                       )
          rightResult <- normalizeMatch[M](
                          p.proc_2,
                          ProcVisitInputs(VectorPar(), input.env, DebruijnLevelMap[VarSort]())
                        )
          lp = leftResult.par
          resultConnective = lp.singleConnective() match {
            case Some(Connective(ConnOrBody(ConnectiveBody(ps)))) =>
              Connective(ConnOrBody(ConnectiveBody(ps :+ rightResult.par)))
            case _ =>
              Connective(ConnOrBody(ConnectiveBody(Vector(lp, rightResult.par))))
          }
        } yield
          ProcVisitOutputs(input.par.prepend(resultConnective, input.env.depth), input.knownFree)

      case p: PSimpleType =>
        p.simpletype_ match {
          case _: SimpleTypeBool =>
            ProcVisitOutputs(
              input.par
                .prepend(Connective(ConnBool(true)), input.env.depth)
                .withConnectiveUsed(true),
              input.knownFree
            ).pure[M]
          case _: SimpleTypeInt =>
            ProcVisitOutputs(
              input.par
                .prepend(Connective(ConnInt(true)), input.env.depth)
                .withConnectiveUsed(true),
              input.knownFree
            ).pure[M]
          case _: SimpleTypeString =>
            ProcVisitOutputs(
              input.par
                .prepend(Connective(ConnString(true)), input.env.depth)
                .withConnectiveUsed(true),
              input.knownFree
            ).pure[M]
          case _: SimpleTypeUri =>
            ProcVisitOutputs(
              input.par
                .prepend(Connective(ConnUri(true)), input.env.depth)
                .withConnectiveUsed(true),
              input.knownFree
            ).pure[M]
          case _: SimpleTypeByteArray =>
            ProcVisitOutputs(
              input.par
                .prepend(Connective(ConnByteArray(true)), input.env.depth)
                .withConnectiveUsed(true),
              input.knownFree
            ).pure[M]
        }

      case p: PGround =>
        ProcVisitOutputs(
          input.par.prepend(GroundNormalizeMatcher.normalizeMatch(p.ground_), input.env.depth),
          input.knownFree
        ).pure[M]

      case p: PCollect =>
        CollectionNormalizeMatcher
          .normalizeMatch[M](p.collection_, CollectVisitInputs(input.env, input.knownFree))
          .map(
            collectResult =>
              ProcVisitOutputs(
                input.par.prepend(collectResult.expr, input.env.depth),
                collectResult.knownFree
              )
          )

      case p: PVar =>
        p.procvar_ match {
          case pvv: ProcVarVar =>
            input.env.get(pvv.var_) match {
              case Some((level, ProcSort, _, _)) =>
                ProcVisitOutputs(
                  input.par.prepend(EVar(BoundVar(level)), input.env.depth),
                  input.knownFree
                ).pure[M]
              case Some((_, NameSort, line, col)) =>
                sync.raiseError(
                  UnexpectedProcContext(pvv.var_, line, col, pvv.line_num, pvv.col_num)
                )
              case None =>
                input.knownFree.get(pvv.var_) match {
                  case None =>
                    val newBindingsPair =
                      input.knownFree.newBinding((pvv.var_, ProcSort, pvv.line_num, pvv.col_num))
                    ProcVisitOutputs(
                      input.par
                        .prepend(EVar(FreeVar(newBindingsPair._2)), input.env.depth)
                        .withConnectiveUsed(true),
                      newBindingsPair._1
                    ).pure[M]
                  case Some((_, _, line, col)) =>
                    sync.raiseError(
                      UnexpectedReuseOfProcContextFree(
                        pvv.var_,
                        line,
                        col,
                        pvv.line_num,
                        pvv.col_num
                      )
                    )
                }
            }
          case _: ProcVarWildcard =>
            ProcVisitOutputs(
              input.par
                .prepend(EVar(Wildcard(Var.WildcardMsg())), input.env.depth)
                .withConnectiveUsed(true),
              input.knownFree.addWildcard(p.line_num, p.col_num)
            ).pure[M]
        }

      case p: PVarRef =>
        input.env.getDeep(p.var_) match {
          case None =>
            sync.raiseError(UnboundVariableRef(p.var_, p.line_num, p.col_num))
          case Some(((idx, kind, line, col), depth)) =>
            kind match {
              case ProcSort =>
                p.varrefkind_ match {
                  case _: VarRefKindProc =>
                    ProcVisitOutputs(
                      input.par
                        .prepend(Connective(VarRefBody(VarRef(idx, depth))), input.env.depth),
                      input.knownFree
                    ).pure[M]
                  case _ =>
                    sync.raiseError(UnexpectedProcContext(p.var_, line, col, p.line_num, p.col_num))
                }
              case NameSort =>
                p.varrefkind_ match {
                  case _: VarRefKindName =>
                    ProcVisitOutputs(
                      input.par
                        .prepend(Connective(VarRefBody(VarRef(idx, depth))), input.env.depth),
                      input.knownFree
                    ).pure[M]
                  case _ =>
                    sync.raiseError(UnexpectedNameContext(p.var_, line, col, p.line_num, p.col_num))
                }
            }
        }

      case _: PNil => ProcVisitOutputs(input.par, input.knownFree).pure[M]

      case p: PEval =>
        NameNormalizeMatcher
          .normalizeMatch[M](p.name_, NameVisitInputs(input.env, input.knownFree))
          .map(
            nameMatchResult =>
              ProcVisitOutputs(
                input.par ++ nameMatchResult.chan,
                nameMatchResult.knownFree
              )
          )

      case p: PMethod => {
        for {
          targetResult <- normalizeMatch[M](p.proc_, input.copy(par = Par()))
          target       = targetResult.par
          initAcc = (
            List[Par](),
            ProcVisitInputs(Par(), input.env, targetResult.knownFree),
            BitSet(),
            false
          )
          argResults <- p.listproc_.toList.reverse.foldM(initAcc)((acc, e) => {
                         normalizeMatch[M](e, acc._2).map(
                           procMatchResult =>
                             (
                               procMatchResult.par :: acc._1,
                               ProcVisitInputs(Par(), input.env, procMatchResult.knownFree),
                               acc._3 | procMatchResult.par.locallyFree,
                               acc._4 || procMatchResult.par.connectiveUsed
                             )
                         )
                       })
        } yield
          ProcVisitOutputs(
            input.par.prepend(
              EMethod(
                p.var_,
                targetResult.par,
                argResults._1,
                target.locallyFree | argResults._3,
                target.connectiveUsed || argResults._4
              ),
              input.env.depth
            ),
            argResults._2.knownFree
          )
      }

      case p: PNot => unaryExp(p.proc_, input, ENot.apply)
      case p: PNeg => unaryExp(p.proc_, input, ENeg.apply)

      case p: PMult           => binaryExp(p.proc_1, p.proc_2, input, EMult.apply)
      case p: PDiv            => binaryExp(p.proc_1, p.proc_2, input, EDiv.apply)
      case p: PPercentPercent => binaryExp(p.proc_1, p.proc_2, input, EPercentPercent.apply)
      case p: PAdd            => binaryExp(p.proc_1, p.proc_2, input, EPlus.apply)
      case p: PMinus          => binaryExp(p.proc_1, p.proc_2, input, EMinus.apply)
      case p: PPlusPlus       => binaryExp(p.proc_1, p.proc_2, input, EPlusPlus.apply)
      case p: PMinusMinus     => binaryExp(p.proc_1, p.proc_2, input, EMinusMinus.apply)

      case p: PLt  => binaryExp(p.proc_1, p.proc_2, input, ELt.apply)
      case p: PLte => binaryExp(p.proc_1, p.proc_2, input, ELte.apply)
      case p: PGt  => binaryExp(p.proc_1, p.proc_2, input, EGt.apply)
      case p: PGte => binaryExp(p.proc_1, p.proc_2, input, EGte.apply)

      case p: PEq  => binaryExp(p.proc_1, p.proc_2, input, EEq.apply)
      case p: PNeq => binaryExp(p.proc_1, p.proc_2, input, ENeq.apply)

      case p: PAnd     => binaryExp(p.proc_1, p.proc_2, input, EAnd.apply)
      case p: POr      => binaryExp(p.proc_1, p.proc_2, input, EOr.apply)
      case p: PMatches =>
        // In case of 'matches' expression the free variables from the pattern are thrown away
        // and only the ones from the target are used.
        // This is because the "target matches pattern" should have the same semantics as
        // "match target { pattern => true ; _ => false}
        // so free variables from pattern should not be visible at the top level

        for {
          leftResult <- normalizeMatch[M](p.proc_1, input.copy(par = VectorPar()))
          rightResult <- normalizeMatch[M](
                          p.proc_2,
                          ProcVisitInputs(
                            VectorPar(),
                            input.env.pushDown(),
                            DebruijnLevelMap[VarSort]()
                          )
                        )
        } yield
          ProcVisitOutputs(
            input.par.prepend(EMatches(leftResult.par, rightResult.par), input.env.depth),
            leftResult.knownFree
          )
      case p: PExprs =>
        normalizeMatch[M](p.proc_, input)

      case p: PSend =>
        containsConnective(p.listproc_) match {
          case Some(errMsg) =>
            sync.raiseError(
              SendDataConnectivesNotAllowedError(errMsg)
            )
          case None =>
            for {
              nameMatchResult <- NameNormalizeMatcher.normalizeMatch[M](
                                  p.name_,
                                  NameVisitInputs(input.env, input.knownFree)
                                )
              initAcc = (
                Vector[Par](),
                ProcVisitInputs(VectorPar(), input.env, nameMatchResult.knownFree),
                BitSet(),
                false
              )

              dataResults <- p.listproc_.toList.reverse.foldM(initAcc)(
                              (acc, e) => {
                                normalizeMatch[M](e, acc._2).map(
                                  procMatchResult =>
                                    (
                                      procMatchResult.par +: acc._1,
                                      ProcVisitInputs(
                                        VectorPar(),
                                        input.env,
                                        procMatchResult.knownFree
                                      ),
                                      acc._3 | procMatchResult.par.locallyFree,
                                      acc._4 || procMatchResult.par.connectiveUsed
                                    )
                                )
                              }
                            )
<<<<<<< HEAD
              persistent = p.send_ match {
                case _: SendSingle   => false
                case _: SendMultiple => true
              }
            } yield
              ProcVisitOutputs(
                input.par.prepend(
                  Send(
                    nameMatchResult.chan,
                    dataResults._1,
                    persistent,
                    ChannelLocallyFree
                      .locallyFree(nameMatchResult.chan, input.env.depth) | dataResults._3,
                    ChannelLocallyFree.connectiveUsed(nameMatchResult.chan) || dataResults._4
                  )
                ),
                dataResults._2.knownFree
=======
                        )
          persistent = p.send_ match {
            case _: SendSingle   => false
            case _: SendMultiple => true
          }
        } yield
          ProcVisitOutputs(
            input.par.prepend(
              Send(
                nameMatchResult.chan,
                dataResults._1,
                persistent,
                ParLocallyFree
                  .locallyFree(nameMatchResult.chan, input.env.depth) | dataResults._3,
                ParLocallyFree.connectiveUsed(nameMatchResult.chan) || dataResults._4
>>>>>>> 24e1a277
              )
        }

      case p: PContr => {
        // A free variable can only be used once in any of the parameters.
        // And we start with the empty free variable map because these free
        // variables aren't free in the surrounding context: they're binders
        for {
          nameMatchResult <- NameNormalizeMatcher
                              .normalizeMatch[M](
                                p.name_,
                                NameVisitInputs(input.env, input.knownFree)
                              )
          initAcc = (Vector[Par](), DebruijnLevelMap[VarSort](), BitSet())
          // Note that we go over these in the order they were given and reverse
          // down below. This is because it makes more sense to number the free
          // variables in the order given, rather than in reverse.
          formalsResults <- p.listname_.toList.foldM(initAcc)(
                             (acc, n: Name) => {
                               NameNormalizeMatcher
                                 .normalizeMatch[M](
                                   n,
                                   NameVisitInputs(input.env.pushDown(), acc._2)
                                 )
                                 .map(
                                   result =>
                                     (
                                       result.chan +: acc._1,
                                       result.knownFree,
                                       acc._3 | ParLocallyFree
                                         .locallyFree(result.chan, input.env.depth + 1)
                                     )
                                 )
                             }
                           )
          remainderResult <- RemainderNormalizeMatcher
                              .normalizeMatchName[M](p.nameremainder_, formalsResults._2)
          newEnv     = input.env.absorbFree(remainderResult._2)._1
          boundCount = remainderResult._2.countNoWildcards
          bodyResult <- ProcNormalizeMatcher.normalizeMatch[M](
                         p.proc_,
                         ProcVisitInputs(VectorPar(), newEnv, nameMatchResult.knownFree)
                       )
        } yield
          ProcVisitOutputs(
            input.par.prepend(
              Receive(
                binds = List(
                  ReceiveBind(
                    formalsResults._1.reverse,
                    nameMatchResult.chan,
                    remainderResult._1,
                    boundCount
                  )
                ),
                body = bodyResult.par,
                persistent = true,
                bindCount = boundCount,
                locallyFree = ParLocallyFree
                  .locallyFree(nameMatchResult.chan, input.env.depth) | formalsResults._3
                  | (bodyResult.par.locallyFree
                    .from(boundCount)
                    .map(x => x - boundCount)),
                connectiveUsed = ParLocallyFree
                  .connectiveUsed(nameMatchResult.chan) || bodyResult.par.connectiveUsed
              )
            ),
            bodyResult.knownFree
          )
      }

      case p: PInput => {
        // To handle the most common case where we can sort the binds because
        // they're from different sources, Each channel's list of patterns starts its free variables at 0.
        // We check for overlap at the end after sorting. We could check before, but it'd be an extra step.

        // We split this into parts. First we process all the sources, then we process all the bindings.
        def processSources(sources: List[(List[Name], Name, NameRemainder)]): M[
          (Vector[(List[Name], Par, NameRemainder)], DebruijnLevelMap[VarSort], BitSet, Boolean)
        ] = {
          val initAcc =
            (Vector[(List[Name], Par, NameRemainder)](), input.knownFree, BitSet(), false)
          sources
            .foldM(initAcc)((acc, e) => {
              NameNormalizeMatcher
                .normalizeMatch[M](e._2, NameVisitInputs(input.env, acc._2))
                .map(
                  sourceResult =>
                    (
                      (e._1, sourceResult.chan, e._3) +: acc._1,
                      sourceResult.knownFree,
                      acc._3 | ParLocallyFree.locallyFree(sourceResult.chan, input.env.depth),
                      acc._4 || ParLocallyFree.connectiveUsed(sourceResult.chan)
                    )
                )
            })
            .map(foldResult => (foldResult._1.reverse, foldResult._2, foldResult._3, foldResult._4))
        }

        def processBindings(
            bindings: Vector[(List[Name], Par, NameRemainder)]
        ): M[Vector[(Vector[Par], Par, Option[Var], DebruijnLevelMap[VarSort], BitSet)]] =
          bindings.traverse {
            case (names: List[Name], chan: Par, nr: NameRemainder) => {
              val initAcc = (Vector[Par](), DebruijnLevelMap[VarSort](), BitSet())
              names
                .foldM(initAcc)((acc, n: Name) => {
                  NameNormalizeMatcher
                    .normalizeMatch[M](n, NameVisitInputs(input.env.pushDown(), acc._2))
                    .map(
                      result =>
                        (
                          result.chan +: acc._1,
                          result.knownFree,
                          acc._3 | ParLocallyFree.locallyFree(result.chan, input.env.depth + 1)
                        )
                    )
                })
                .flatMap {
                  case (patterns, knownFree, locallyFree) =>
                    RemainderNormalizeMatcher
                      .normalizeMatchName[M](nr, knownFree)
                      .map(
                        remainderResult =>
                          (
                            patterns.reverse,
                            chan,
                            remainderResult._1,
                            remainderResult._2,
                            locallyFree
                          )
                      )
                }
            }
          }

        val resM = p.receipt_ match {
          case rl: ReceiptLinear =>
            rl.receiptlinearimpl_ match {
              case ls: LinearSimple =>
                ls.listlinearbind_.toList
                  .traverse {
                    case lbi: LinearBindImpl =>
                      (lbi.listname_.toList, lbi.name_, lbi.nameremainder_).pure[M]
                  }
                  .map(x => (x, false))
            }
          case rl: ReceiptRepeated =>
            rl.receiptrepeatedimpl_ match {
              case ls: RepeatedSimple =>
                ls.listrepeatedbind_.toList
                  .traverse {
                    case lbi: RepeatedBindImpl =>
                      (lbi.listname_.toList, lbi.name_, lbi.nameremainder_).pure[M]
                  }
                  .map(x => (x, true))
            }
        }

        for {
          res                                                              <- resM
          (bindingsRaw, persistent)                                        = res
          sourcesP                                                         <- processSources(bindingsRaw)
          (sources, thisLevelFree, sourcesLocallyFree, sourcesConnectives) = sourcesP
          bindingsProcessed                                                <- processBindings(sources)
          bindingsFree                                                     = bindingsProcessed.map(binding => binding._5).foldLeft(BitSet())(_ | _)
          bindingsTrimmed                                                  = bindingsProcessed.map(b => (b._1, b._2, b._3, b._4))
          receipts <- ReceiveBindsSortMatcher
                       .preSortBinds[M, VarSort](bindingsTrimmed)
          mergedFrees <- receipts.toList
                          .foldM[M, DebruijnLevelMap[VarSort]](DebruijnLevelMap[VarSort]())(
                            (env, receipt) =>
                              env.merge(receipt._2) match {
                                case (newEnv, Nil) => (newEnv: DebruijnLevelMap[VarSort]).pure[M]
                                case (_, (shadowingVar, line, col) :: _) =>
                                  val Some((_, _, firstUsageLine, firstUsageCol)) =
                                    env.get(shadowingVar)
                                  sync.raiseError(
                                    UnexpectedReuseOfNameContextFree(
                                      shadowingVar,
                                      firstUsageLine,
                                      firstUsageCol,
                                      line,
                                      col
                                    )
                                  )
                              }
                          )
          bindCount  = mergedFrees.countNoWildcards
          binds      = receipts.map(receipt => receipt._1)
          updatedEnv = input.env.absorbFree(mergedFrees)._1
          bodyResult <- normalizeMatch[M](
                         p.proc_,
                         ProcVisitInputs(VectorPar(), updatedEnv, thisLevelFree)
                       )
          connective = sourcesConnectives || bodyResult.par.connectiveUsed
        } yield
          ProcVisitOutputs(
            input.par.prepend(
              Receive(
                binds,
                bodyResult.par,
                persistent,
                bindCount,
                sourcesLocallyFree | bindingsFree | (bodyResult.par.locallyFree
                  .from(bindCount)
                  .map(x => x - bindCount)),
                connective
              )
            ),
            bodyResult.knownFree
          )

      }

      case p: PPar =>
        sync.suspend {
          for {
            result       <- normalizeMatch[M](p.proc_1, input)
            chainedInput = input.copy(knownFree = result.knownFree, par = result.par)
            chainedRes   <- normalizeMatch[M](p.proc_2, chainedInput)
          } yield chainedRes
        }

      case p: PNew => {
        // TODO: bindings within a single new shouldn't have overlapping names.
        val newTaggedBindings = p.listnamedecl_.toVector.map {
          case n: NameDeclSimpl => (None, n.var_, NameSort, n.line_num, n.col_num)
          case n: NameDeclUrn =>
            (Some(GroundNormalizeMatcher.stripUri(n.uri_)), n.var_, NameSort, n.line_num, n.col_num)
        }
        // This sorts the None's first, and the uris by lexicographical order.
        // We do this here because the sorting affects the numbering of variables inside the body.
        val sortBindings = newTaggedBindings.sortBy(row => row._1)
        val newBindings = sortBindings.map { row =>
          (row._2, row._3, row._4, row._5)
        }
        val uris     = sortBindings.flatMap(row => row._1)
        val newEnv   = input.env.newBindings(newBindings.toList)
        val newCount = newEnv.count - input.env.count
        normalizeMatch[M](p.proc_, ProcVisitInputs(VectorPar(), newEnv, input.knownFree))
          .map { bodyResult =>
            val resultNew =
              New(
                newCount,
                bodyResult.par,
                uris,
                bodyResult.par.locallyFree.from(newCount).map(x => x - newCount)
              )
            ProcVisitOutputs(input.par.prepend(resultNew), bodyResult.knownFree)
          }
      }

      case b: PBundle =>
        def error(targetResult: ProcVisitOutputs): M[ProcVisitOutputs] = {
          val errMsg = {
            def at(variable: String, l: Int, col: Int): String =
              s"$variable line: $l, column: $col"
            val wildcardsPositions = targetResult.knownFree.wildcards.map {
              case (l, col) => at("", l, col)
            }
            val freeVarsPositions = targetResult.knownFree.env.map {
              case (n, (_, _, line, col)) => at(s"`$n`", line, col)
            }
            wildcardsPositions.mkString(" Wildcards at positions: ", ", ", ".") ++
              freeVarsPositions.mkString(" Free variables at positions: ", ", ", ".")
          }
          sync.raiseError(
            UnexpectedBundleContent(
              s"Bundle's content shouldn't have free variables or wildcards.$errMsg"
            )
          )
        }

        import BundleOps._
        for {
          targetResult <- normalizeMatch[M](b.proc_, input.copy(par = VectorPar()))
          outermostBundle = b.bundle_ match {
            case _: BundleReadWrite => Bundle(targetResult.par, writeFlag = true, readFlag = true)
            case _: BundleRead      => Bundle(targetResult.par, writeFlag = false, readFlag = true)
            case _: BundleWrite     => Bundle(targetResult.par, writeFlag = true, readFlag = false)
            case _: BundleEquiv     => Bundle(targetResult.par, writeFlag = false, readFlag = false)
          }
          res <- if (targetResult.par.connectiveUsed) {
                  error(targetResult)
                } else {
                  val newBundle: Bundle = targetResult.par.singleBundle() match {
                    case Some(single) => outermostBundle.merge(single)
                    case None         => outermostBundle
                  }
                  ProcVisitOutputs(input.par.prepend(newBundle), input.knownFree).pure[M]
                }
        } yield res

      case p: PMatch => {

        def liftCase(c: Case): M[(Proc, Proc)] = c match {
          case ci: CaseImpl => Applicative[M].pure[(Proc, Proc)]((ci.proc_1, ci.proc_2))
          case _ =>
            sync.raiseError(UnrecognizedNormalizerError("Unexpected Case implementation."))
        }

        for {
          targetResult <- normalizeMatch[M](p.proc_, input.copy(par = VectorPar()))
          cases        <- p.listcase_.toList.traverse(liftCase)

          initAcc = (Vector[MatchCase](), targetResult.knownFree, BitSet(), false)
          casesResult <- cases.foldM(initAcc)(
                          (acc, caseImpl) =>
                            caseImpl match {
                              case (pattern, caseBody) => {
                                for {
                                  patternResult <- normalizeMatch[M](
                                                    pattern,
                                                    ProcVisitInputs(
                                                      VectorPar(),
                                                      input.env.pushDown(),
                                                      DebruijnLevelMap[VarSort]()
                                                    )
                                                  )
                                  caseEnv    = input.env.absorbFree(patternResult.knownFree)._1
                                  boundCount = patternResult.knownFree.countNoWildcards
                                  caseBodyResult <- normalizeMatch[M](
                                                     caseBody,
                                                     ProcVisitInputs(VectorPar(), caseEnv, acc._2)
                                                   )
                                } yield
                                  (
                                    MatchCase(patternResult.par, caseBodyResult.par, boundCount) +: acc._1,
                                    caseBodyResult.knownFree,
                                    acc._3 | patternResult.par.locallyFree | caseBodyResult.par.locallyFree
                                      .from(boundCount)
                                      .map(x => x - boundCount),
                                    acc._4 || caseBodyResult.par.connectiveUsed
                                  )
                              }
                            }
                        )
        } yield
          ProcVisitOutputs(
            input.par.prepend(
              Match(
                targetResult.par,
                casesResult._1.reverse,
                casesResult._3 | targetResult.par.locallyFree,
                casesResult._4 || targetResult.par.connectiveUsed
              )
            ),
            casesResult._2
          )
      }

      case p: PIf =>
        normalizeIfElse(p.proc_1, p.proc_2, new PNil(), input.copy(par = VectorPar()))
          .map(n => n.copy(par = n.par ++ input.par))
      case p: PIfElse =>
        normalizeIfElse(p.proc_1, p.proc_2, p.proc_3, input.copy(par = VectorPar()))
          .map(n => n.copy(par = n.par ++ input.par))

      case _ =>
        sync.raiseError(UnrecognizedNormalizerError("Compilation of construct not yet supported."))
    }
  }

}

/** Input data to the normalizer
  *
  * @param par collection of things that might be run in parallel
  * @param env
  * @param knownFree
  */
case class ProcVisitInputs(
    par: Par,
    env: IndexMapChain[VarSort],
    knownFree: DebruijnLevelMap[VarSort]
)
// Returns the update Par and an updated map of free variables.
case class ProcVisitOutputs(par: Par, knownFree: DebruijnLevelMap[VarSort])

case class NameVisitInputs(env: IndexMapChain[VarSort], knownFree: DebruijnLevelMap[VarSort])
case class NameVisitOutputs(chan: Par, knownFree: DebruijnLevelMap[VarSort])

case class CollectVisitInputs(env: IndexMapChain[VarSort], knownFree: DebruijnLevelMap[VarSort])
case class CollectVisitOutputs(expr: Expr, knownFree: DebruijnLevelMap[VarSort])<|MERGE_RESOLUTION|>--- conflicted
+++ resolved
@@ -652,7 +652,6 @@
                                 )
                               }
                             )
-<<<<<<< HEAD
               persistent = p.send_ match {
                 case _: SendSingle   => false
                 case _: SendMultiple => true
@@ -664,29 +663,12 @@
                     nameMatchResult.chan,
                     dataResults._1,
                     persistent,
-                    ChannelLocallyFree
+                    ParLocallyFree
                       .locallyFree(nameMatchResult.chan, input.env.depth) | dataResults._3,
-                    ChannelLocallyFree.connectiveUsed(nameMatchResult.chan) || dataResults._4
+                    ParLocallyFree.connectiveUsed(nameMatchResult.chan) || dataResults._4
                   )
                 ),
                 dataResults._2.knownFree
-=======
-                        )
-          persistent = p.send_ match {
-            case _: SendSingle   => false
-            case _: SendMultiple => true
-          }
-        } yield
-          ProcVisitOutputs(
-            input.par.prepend(
-              Send(
-                nameMatchResult.chan,
-                dataResults._1,
-                persistent,
-                ParLocallyFree
-                  .locallyFree(nameMatchResult.chan, input.env.depth) | dataResults._3,
-                ParLocallyFree.connectiveUsed(nameMatchResult.chan) || dataResults._4
->>>>>>> 24e1a277
               )
         }
 

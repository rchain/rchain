--- conflicted
+++ resolved
@@ -1,6 +1,5 @@
 package coop.rchain.rholang.interpreter
 
-<<<<<<< HEAD
 import coop.rchain.models.Channel.ChannelInstance._
 import coop.rchain.models.Expr.ExprInstance._
 import coop.rchain.models.Expr.ExprInstance
@@ -14,9 +13,6 @@
 }
 import implicits._
 
-=======
-import coop.rchain.rholang.syntax.rholang_mercury.Absyn.{Ground => AbsynGround, _}
->>>>>>> 3e72df07
 import scala.collection.immutable.BitSet
 
 sealed trait VarSort
@@ -44,13 +40,8 @@
 object CollectionNormalizeMatcher {
   import scala.collection.JavaConverters._
   def normalizeMatch(c: Collection, input: CollectVisitInputs): CollectVisitOutputs = {
-<<<<<<< HEAD
     def foldMatch[T](listproc: List[Proc], constructor: Seq[Par] => T)(
         implicit toExprInstance: T => ExprInstance): CollectVisitOutputs = {
-=======
-    def foldMatch(listproc: List[Proc],
-                  constructor: (List[Par], Int, BitSet) => Expr): CollectVisitOutputs = {
->>>>>>> 3e72df07
       val folded = ((List[Par](), input.knownFree, BitSet()) /: listproc)(
         (acc, e) => {
           val result =
@@ -60,7 +51,6 @@
       )
       val resultKnownFree = folded._2
       val freeCount       = resultKnownFree.next - input.knownFree.next
-<<<<<<< HEAD
       CollectVisitOutputs(Expr(exprInstance = constructor(folded._1.reverse),
                                freeCount = freeCount,
                                locallyFree = folded._3),
@@ -69,14 +59,6 @@
 
     def foldMatchMap(listproc: List[AbsynKeyValuePair]): CollectVisitOutputs = {
       val folded = ((Seq[KeyValuePair](), input.knownFree, BitSet()) /: listproc)(
-=======
-      CollectVisitOutputs(constructor(folded._1.reverse, freeCount, folded._3), resultKnownFree)
-    }
-
-    def foldMatchMap(listproc: List[KeyValuePair],
-                     constructor: (List[(Par, Par)], Int, BitSet) => Expr): CollectVisitOutputs = {
-      val folded = ((List[(Par, Par)](), input.knownFree, BitSet()) /: listproc)(
->>>>>>> 3e72df07
         (acc, e) => {
           e match {
             case e: KeyValuePairImpl => {
@@ -85,11 +67,7 @@
                                                     ProcVisitInputs(Par(), input.env, acc._2))
               val valResult = ProcNormalizeMatcher
                 .normalizeMatch(e.proc_2, ProcVisitInputs(Par(), input.env, keyResult.knownFree))
-<<<<<<< HEAD
               (Seq(KeyValuePair(keyResult.par, valResult.par)) ++ acc._1,
-=======
-              ((keyResult.par, valResult.par) :: acc._1,
->>>>>>> 3e72df07
                valResult.knownFree,
                acc._3 | keyResult.par.locallyFree | valResult.par.locallyFree)
             }
@@ -98,14 +76,10 @@
       )
       val resultKnownFree = folded._2
       val freeCount       = resultKnownFree.next - input.knownFree.next
-<<<<<<< HEAD
       CollectVisitOutputs(Expr(exprInstance = EMap(folded._1.reverse),
                                freeCount = freeCount,
                                locallyFree = folded._3),
                           resultKnownFree)
-=======
-      CollectVisitOutputs(constructor(folded._1.reverse, freeCount, folded._3), resultKnownFree)
->>>>>>> 3e72df07
     }
     c match {
       case cl: CollectList  => foldMatch(cl.listproc_.asScala.toList, EList.apply)
@@ -193,15 +167,9 @@
 
       val desugaredIf = Match(
         targetResult.par,
-<<<<<<< HEAD
         List(MatchCase(GBool(true), trueCaseBody.par), MatchCase(GBool(false), falseCaseBody.par)),
         freeCount,
-        trueCaseBody.par.locallyFree | falseCaseBody.par.locallyFree
-=======
-        List((GBool(true), trueCaseBody.par), (GBool(false), falseCaseBody.par)),
-        freeCount,
         targetResult.par.locallyFree | trueCaseBody.par.locallyFree | falseCaseBody.par.locallyFree
->>>>>>> 3e72df07
       )
       ProcVisitOutputs(input.par.prepend(desugaredIf), falseCaseBody.knownFree)
     }
@@ -297,11 +265,7 @@
                  persistent,
                  freeCount,
                  nameMatchResult.chan.locallyFree | dataResults._3)),
-<<<<<<< HEAD
           dataResults._2.knownFree
-=======
-          dataResults._2.knownFree,
->>>>>>> 3e72df07
         )
       }
 
@@ -332,11 +296,7 @@
         ProcVisitOutputs(
           input.par.prepend(
             Receive(
-<<<<<<< HEAD
               List(ReceiveBind(formalsResults._1.reverse, nameMatchResult.chan)),
-=======
-              List((formalsResults._1.reverse, nameMatchResult.chan)),
->>>>>>> 3e72df07
               bodyResult.par,
               true,
               boundCount,
@@ -444,7 +404,6 @@
         val newCount   = newEnv.next - input.env.next
         val bodyResult = normalizeMatch(p.proc_, ProcVisitInputs(Par(), newEnv, input.knownFree))
         val foldedNew = bodyResult.par.singleNew() match {
-<<<<<<< HEAD
           case Some(New(count, body, freeCount, locallyFree)) =>
             New(newCount + count, body, freeCount, locallyFree.until(input.env.next))
           case _ =>
@@ -452,12 +411,6 @@
                 bodyResult.par,
                 bodyResult.par.freeCount,
                 bodyResult.par.locallyFree.until(input.env.next))
-=======
-          case Some(New(count, body, locallyFree)) =>
-            New(newCount + count, body, locallyFree.until(input.env.next))
-          case _ =>
-            New(newCount, bodyResult.par, bodyResult.par.locallyFree.until(input.env.next))
->>>>>>> 3e72df07
         }
         ProcVisitOutputs(input.par.prepend(foldedNew), bodyResult.knownFree)
       }
@@ -471,11 +424,7 @@
           case _            => throw new Error("Unexpected Case implementation.")
         }
 
-<<<<<<< HEAD
         val initAcc = (Seq[MatchCase](), targetResult.knownFree, BitSet())
-=======
-        val initAcc = (List[Tuple2[Par, Par]](), input.knownFree, BitSet())
->>>>>>> 3e72df07
         val casesResult = (initAcc /: cases) { (acc, caseImpl) =>
           caseImpl match {
             case (pattern, caseBody) => {
@@ -486,11 +435,7 @@
               val caseEnv = input.env.absorbFree(patternResult.knownFree)._1
               val caseBodyResult =
                 normalizeMatch(caseBody, ProcVisitInputs(Par(), caseEnv, acc._2))
-<<<<<<< HEAD
               (Seq(MatchCase(patternResult.par, caseBodyResult.par)) ++ acc._1,
-=======
-              ((patternResult.par, caseBodyResult.par) :: acc._1,
->>>>>>> 3e72df07
                caseBodyResult.knownFree,
                acc._3 | caseBodyResult.par.locallyFree)
             }

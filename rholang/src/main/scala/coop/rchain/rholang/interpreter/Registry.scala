package coop.rchain.rholang.interpreter

import cats.effect.Sync
import cats.implicits._
import com.google.protobuf.ByteString
import com.google.protobuf.ByteString.ByteIterator
import coop.rchain.crypto.codec.Base16
import coop.rchain.crypto.hash.Blake2b512Random
import coop.rchain.models.Expr.ExprInstance._
import coop.rchain.models.TaggedContinuation.TaggedCont.ScalaBodyRef
import coop.rchain.models.Var.VarInstance.FreeVar
import coop.rchain.models._
import coop.rchain.models.rholang.implicits._
import coop.rchain.rholang.interpreter.Registry.FixedRefs._
import coop.rchain.rholang.interpreter.storage.implicits._
import org.lightningj.util.ZBase32

import scala.annotation.tailrec
import scala.collection.immutable.Seq
import scala.collection.{Seq => RootSeq}
import scala.concurrent.Await
import scala.concurrent.duration._

/**
  * Registry implements a radix tree for public lookup of one-sided bundles.
  * The radix tree is implemented as follows:
  * Nodes are maps.
  * The keys in the map are byte arrays of length [0, 1]
  * The values in the map are tuples:
  * (tag, edgeAdditional, data)
  * tag:
  * if tag is 0, it is a terminal edge (We absorb leaf nodes into their parent)
  * if tag is 1, data is a name where another map can be read.
  * edgeAdditional:
  * this is a bytestring that stores any additional edge labeling in the radix tree.
  * data:
  * if tag is 0, this is the stored data.
  * if tag is 1, this is a name where the process recurs.
  */
trait Registry[F[_]] {

  def testInstall(): F[Unit]

  def lookup(args: RootSeq[ListParWithRandom]): F[Unit]

  def lookupCallback(args: RootSeq[ListParWithRandom]): F[Unit]

  def insert(args: RootSeq[ListParWithRandom]): F[Unit]

  def insertCallback(args: RootSeq[ListParWithRandom]): F[Unit]

  def delete(args: RootSeq[ListParWithRandom]): F[Unit]

  def deleteRootCallback(args: RootSeq[ListParWithRandom]): F[Unit]

  def deleteCallback(args: RootSeq[ListParWithRandom]): F[Unit]

  def publicLookup(args: RootSeq[ListParWithRandom]): F[Unit]

  def publicRegisterRandom(args: RootSeq[ListParWithRandom]): F[Unit]

  def publicRegisterInsertCallback(args: RootSeq[ListParWithRandom]): F[Unit]
}

class RegistryImpl[F[_]](
    private val space: Runtime.RhoPureSpace[F],
    private val dispatcher: Runtime.RhoDispatch[F]
)(implicit F: Sync[F])
    extends Registry[F] {

  import Registry._
  private def commonPrefix(b1: ByteString, b2: ByteString): ByteString = {
    val prefixOut = ByteString.newOutput()
    @tailrec
    def loop(it1: ByteIterator, it2: ByteIterator): ByteString =
      if (!it1.hasNext || !it2.hasNext) {
        prefixOut.toByteString
      } else {
        val b: Byte = it1.nextByte
        if (it2.nextByte == b) {
          prefixOut.write(b.toInt)
          loop(it1, it2)
        } else {
          prefixOut.toByteString()
        }
      }
    loop(b1.iterator, b2.iterator)
  }

  private def safeUncons(b: ByteString): (ByteString, ByteString) = {
    val head = if (b.isEmpty()) b else b.substring(0, 1)
    val tail = if (b.isEmpty()) b else b.substring(1)
    (head, tail)
  }

  private val lookupPatterns = List(
    BindPattern(
      Seq(
        Par(exprs = Seq(EVar(FreeVar(0))), connectiveUsed = true),
        Par(exprs = Seq(EVar(FreeVar(1))), connectiveUsed = true)
      ),
      freeCount = 2
    )
  )
  // Testing only
<<<<<<< HEAD
  private val lookupChannels  = List(Channel(Quote(GPrivate(ByteString.copyFrom(Array[Byte](10))))))
=======
  private val lookupChannels  = List[Par](GPrivate(ByteString.copyFrom(Array[Byte](10))))
>>>>>>> c13d0b63
  private val insertRef: Long = Runtime.BodyRefs.REG_INSERT
  private val insertPatterns = List(
    BindPattern(
      Seq(
        Par(exprs = Seq(EVar(FreeVar(0))), connectiveUsed = true),
        Par(exprs = Seq(EVar(FreeVar(1))), connectiveUsed = true),
        Par(exprs = Seq(EVar(FreeVar(2))), connectiveUsed = true)
      ),
      freeCount = 3
    )
  )
  // Testing only
  private val insertChannels = List[Par](GPrivate(ByteString.copyFrom(Array[Byte](12))))
  private val deletePatterns = List(
    BindPattern(
      Seq(
        Par(exprs = Seq(EVar(FreeVar(0))), connectiveUsed = true),
        Par(exprs = Seq(EVar(FreeVar(1))), connectiveUsed = true)
      ),
      freeCount = 2
    )
  )
  // Testing only
  private val deleteChannels = List[Par](GPrivate(ByteString.copyFrom(Array[Byte](14))))

  private val publicLookupRef: Long = Runtime.BodyRefs.REG_PUBLIC_LOOKUP
  // Testing only
  private val publicLookupChannels = List[Par](GPrivate(ByteString.copyFrom(Array[Byte](17))))
  private val publicLookupPatterns = List(
    BindPattern(
      Seq(
        Par(exprs = Seq(EVar(FreeVar(0))), connectiveUsed = true),
        Par(exprs = Seq(EVar(FreeVar(1))), connectiveUsed = true)
      ),
      freeCount = 2
    )
  )

  private val publicRegisterRandomRef: Long = Runtime.BodyRefs.REG_PUBLIC_REGISTER_RANDOM
  private val publicRegisterInsertCallbackRef: Long =
    Runtime.BodyRefs.REG_PUBLIC_REGISTER_INSERT_CALLBACK
  // Testing only
  private val publicRegisterRandomChannels =
    List[Par](GPrivate(ByteString.copyFrom(Array[Byte](18))))
  private val publicRegisterRandomPatterns = List(
    BindPattern(
      Seq(
        Par(exprs = Seq(EVar(FreeVar(0))), connectiveUsed = true),
        Par(exprs = Seq(EVar(FreeVar(1))), connectiveUsed = true)
      ),
      freeCount = 2
    )
  )

  private val publicRegisterInsertCallbackPatterns = List(
    BindPattern(
      Seq(
        Par(exprs = Seq(EVar(FreeVar(0))), connectiveUsed = true),
        Par(exprs = Seq(EVar(FreeVar(1))), connectiveUsed = true),
        Par(exprs = Seq(EVar(FreeVar(2))), connectiveUsed = true)
      ),
      freeCount = 3
    ),
    BindPattern(
      Seq(Par(exprs = Seq(EVar(FreeVar(0))), connectiveUsed = true)),
      freeCount = 1
    )
  )

  def testInstall(): F[Unit] =
    for {
      _ <- space.install(
            lookupChannels,
            lookupPatterns,
            TaggedContinuation(ScalaBodyRef(lookupRef))
          )
      _ <- space.install(
            insertChannels,
            insertPatterns,
            TaggedContinuation(ScalaBodyRef(insertRef))
          )
      _ <- space.install(
            deleteChannels,
            deletePatterns,
            TaggedContinuation(ScalaBodyRef(deleteRef))
          )
      _ <- space.install(
            publicLookupChannels,
            publicLookupPatterns,
            TaggedContinuation(ScalaBodyRef(publicLookupRef))
          )
      _ <- space.install(
            publicRegisterRandomChannels,
            publicRegisterRandomPatterns,
            TaggedContinuation(ScalaBodyRef(publicRegisterRandomRef))
          )
    } yield Unit

  private val prefixRetReplacePattern = BindPattern(
    Seq(
      Par(exprs = Seq(EVar(FreeVar(0))), connectiveUsed = true),
      Par(exprs = Seq(EVar(FreeVar(1))), connectiveUsed = true),
      Par(exprs = Seq(EVar(FreeVar(2))), connectiveUsed = true)
    ),
    freeCount = 3
  )
  private val prefixValueRetReplacePattern = BindPattern(
    Seq(
      Par(exprs = Seq(EVar(FreeVar(0))), connectiveUsed = true),
      Par(exprs = Seq(EVar(FreeVar(1))), connectiveUsed = true),
      Par(exprs = Seq(EVar(FreeVar(2))), connectiveUsed = true),
      Par(exprs = Seq(EVar(FreeVar(3))), connectiveUsed = true)
    ),
    freeCount = 4
  )
  private val parentKeyDataReplacePattern = BindPattern(
    Seq(
      Par(exprs = Seq(EVar(FreeVar(0))), connectiveUsed = true),
      Par(exprs = Seq(EVar(FreeVar(1))), connectiveUsed = true),
      Par(exprs = Seq(EVar(FreeVar(2))), connectiveUsed = true)
    ),
    freeCount = 3
  )
  private val triePattern = BindPattern(
    Seq(Par(exprs = Seq(EVar(FreeVar(0))), connectiveUsed = true)),
    freeCount = 1
  )

  private def parByteArray(bs: ByteString): Par = GByteArray(bs)

  private def handleResult[E <: Throwable](
      resultF: F[Either[E, Option[(TaggedContinuation, Seq[ListParWithRandom])]]]
  ): F[Unit] =
    resultF.flatMap({
      case Right(Some((continuation, dataList))) => dispatcher.dispatch(continuation, dataList)
      case Right(None)                           => F.unit
      case Left(err)                             => F.raiseError(err)
    })

  private def singleSend(data: Par, chan: Par, rand: Blake2b512Random): F[Unit] =
    handleResult(space.produce(chan, ListParWithRandom(Seq(data), rand), false))

  private def succeed(result: Par, ret: Par, rand: Blake2b512Random): F[Unit] =
    singleSend(result, ret, rand)

  private def fail(ret: Par, rand: Blake2b512Random): F[Unit] =
    singleSend(Par(), ret, rand)

  private def replace(data: Par, replaceChan: Par, dataRand: Blake2b512Random): F[Unit] =
    singleSend(data, replaceChan, dataRand)

  private def failAndReplace(
      data: Par,
      replaceChan: Par,
      retChan: Par,
      dataRand: Blake2b512Random,
      failRand: Blake2b512Random
  ): F[Unit] =
    for {
      _ <- replace(data, replaceChan, dataRand)
      _ <- fail(retChan, failRand)
    } yield ()

  private def fetchDataLookup(
      dataSource: Par,
      key: Par,
      ret: Par,
      rand: Blake2b512Random
  ): F[Unit] = {
    val channel: Par = GPrivate(ByteString.copyFrom(rand.next()))
    for {
      _ <- handleResult(
            space.produce(
              channel,
              ListParWithRandom(Seq(key, ret, dataSource), rand),
              false
            )
          )
      _ <- handleResult(
            space.consume(
              Seq[Par](channel, dataSource),
              Seq(prefixRetReplacePattern, triePattern),
              TaggedContinuation(ScalaBodyRef(lookupCallbackRef)),
              false
            )
          )
    } yield ()
  }

  private def fetchDataInsert(
      dataSource: Par,
      key: Par,
      value: Par,
      ret: Par,
      rand: Blake2b512Random
  ): F[Unit] = {
    val channel: Par = GPrivate(ByteString.copyFrom(rand.next()))
    for {
      _ <- handleResult(
            space.produce(
              channel,
              ListParWithRandom(Seq(key, value, ret, dataSource), rand),
              false
            )
          )
      _ <- handleResult(
            space.consume(
              Seq[Par](channel, dataSource),
              Seq(prefixValueRetReplacePattern, triePattern),
              TaggedContinuation(ScalaBodyRef(insertCallbackRef)),
              false
            )
          )
    } yield ()
  }

  private def fetchDataRootDelete(
      dataSource: Par,
      key: Par,
      ret: Par,
      rand: Blake2b512Random
  ): F[Unit] = {
    val channel: Par = GPrivate(ByteString.copyFrom(rand.next()))
    for {
      _ <- handleResult(
            space.produce(
              channel,
              ListParWithRandom(Seq(key, ret, dataSource), rand),
              false
            )
          )
      _ <- handleResult(
            space.consume(
              Seq[Par](channel, dataSource),
              Seq(prefixRetReplacePattern, triePattern),
              TaggedContinuation(ScalaBodyRef(deleteRootCallbackRef)),
              false
            )
          )
    } yield ()
  }

  private def fetchDataDelete(
      dataSource: Par,
      key: Par,
      ret: Par,
      rand: Blake2b512Random,
      parentKey: Par,
      parentData: Par,
      parentReplace: Par,
      parentRand: Blake2b512Random
  ): F[Unit] = {
    val keyChannel: Par    = GPrivate(ByteString.copyFrom(rand.next()))
    val parentChannel: Par = GPrivate(ByteString.copyFrom(rand.next()))
    for {
      _ <- handleResult(
            space.produce(
              keyChannel,
              ListParWithRandom(Seq(key, ret, dataSource), rand),
              false
            )
          )
      _ <- handleResult(
            space.produce(
              parentChannel,
              ListParWithRandom(Seq(parentKey, parentData, parentReplace), parentRand),
              false
            )
          )
      _ <- handleResult(
            space.consume(
              Seq[Par](keyChannel, parentChannel, dataSource),
              Seq(prefixRetReplacePattern, parentKeyDataReplacePattern, triePattern),
              TaggedContinuation(ScalaBodyRef(deleteCallbackRef)),
              false
            )
          )
    } yield ()
  }

  def lookup(args: RootSeq[ListParWithRandom]): F[Unit] =
    args match {
      case Seq(ListParWithRandom(Seq(key, ret), rand, cost)) =>
        try {
          val Some(Expr(GByteArray(_))) = key.singleExpr
          fetchDataLookup(registryRoot, key, ret, rand)
        } catch {
          case _: MatchError => fail(ret, rand)
        }
      case _ => F.unit
    }

  // A lookup result should result in 1 of 3 things
  // Result not there. Return Nil
  // Result there, return it.
  // Further lookup needed, recurse.

  def lookupCallback(args: RootSeq[ListParWithRandom]): F[Unit] =
    args match {
      case Seq(
          ListParWithRandom(Seq(key, ret, replaceChan), callRand, callCost),
          ListParWithRandom(Seq(data), dataRand, dataCost)
          ) =>
        def localFail() = failAndReplace(data, replaceChan, ret, dataRand, callRand)
        try {
          val Some(Expr(GByteArray(bs)))               = key.singleExpr
          val (head, tail)                             = safeUncons(bs)
          val Some(Expr(EMapBody(parMap)))             = data.singleExpr
          val Some(value)                              = parMap.ps.get(Expr(GByteArray(head)))
          val Some(Expr(ETupleBody(ETuple(ps, _, _)))) = value.singleExpr()
          if (ps.length != 3) {
            localFail()
          } else {
            // The second tuple field should be a bytearray in both cases.
            val Some(Expr(GByteArray(edgeAdditional))) = ps(1).singleExpr()
            ps(0).singleExpr() match {
              case Some(Expr(GInt(0))) =>
                if (tail == edgeAdditional)
                  replace(data, replaceChan, dataRand).flatMap(_ => succeed(ps(2), ret, callRand))
                else
                  localFail()
              case Some(Expr(GInt(1))) =>
                if (tail.startsWith(edgeAdditional)) {
                  val newKey = tail.substring(edgeAdditional.size)

                  replace(data, replaceChan, dataRand).flatMap(
                    _ =>
                      fetchDataLookup(
                        ps(2),
                        parByteArray(newKey),
                        ret,
                        callRand
                      )
                  )
                } else
                  localFail()
            }
          }
        } catch {
          case _: MatchError => localFail()
        }
      case _ => F.unit
    }

  def insert(args: RootSeq[ListParWithRandom]): F[Unit] =
    args match {
      case Seq(ListParWithRandom(Seq(key, value, ret), rand, cost)) =>
        try {
          val Some(Expr(GByteArray(_))) = key.singleExpr
          fetchDataInsert(registryRoot, key, value, ret, rand)
        } catch {
          case _: MatchError => fail(ret, rand)
        }
      case _ => F.unit
    }

  def insertCallback(args: RootSeq[ListParWithRandom]): F[Unit] =
    args match {
      case Seq(
          ListParWithRandom(Seq(key, value, ret, replaceChan), callRand, callCost),
          ListParWithRandom(Seq(data), dataRand, dataCost)
          ) =>
        def localFail() = failAndReplace(data, replaceChan, ret, dataRand, callRand)
        try {
          val Some(Expr(GByteArray(bs)))   = key.singleExpr
          val (head, tail)                 = safeUncons(bs)
          val Some(Expr(EMapBody(parMap))) = data.singleExpr
          def insert() = {
            val tuple: Par  = ETuple(Seq(GInt(0), parByteArray(tail), value))
            val newMap: Par = ParMap(SortedParMap(parMap.ps + (parByteArray(head) -> tuple)))
            replace(newMap, replaceChan, dataRand)
              .flatMap(_ => succeed(value, ret, callRand))
          }
          parMap.ps.get(parByteArray(head)) match {
            case None => insert()
            case Some(mapEntry) =>
              val Some(Expr(ETupleBody(ETuple(ps, _, _)))) = mapEntry.singleExpr()
              if (ps.length != 3)
                localFail()
              else {
                // The second tuple field should be a bytearray in both cases.
                val Some(Expr(GByteArray(edgeAdditional))) = ps(1).singleExpr()
                def split() = {
                  val outgoingEdgeStr: ByteString = commonPrefix(edgeAdditional, tail)
                  val outgoingEdge: Par           = parByteArray(outgoingEdgeStr)
                  val oldEdgeStr: ByteString      = edgeAdditional.substring(outgoingEdgeStr.size())
                  val newEdgeStr: ByteString      = tail.substring(outgoingEdgeStr.size())
                  val (oldEdgeHead, oldEdgeTail)  = safeUncons(oldEdgeStr)
                  val (newEdgeHead, newEdgeTail)  = safeUncons(newEdgeStr)
                  val newMap: ParMap = ParMap(
                    SortedParMap(
                      Seq[(Par, Par)](
                        parByteArray(oldEdgeHead) -> ETuple(
                          Seq(ps(0), parByteArray(oldEdgeTail), ps(2))
                        ),
                        parByteArray(newEdgeHead) -> ETuple(
                          Seq(GInt(0), parByteArray(newEdgeTail), value)
                        )
                      )
                    )
                  )
                  val newName: Par      = GPrivate(ByteString.copyFrom(callRand.next()))
                  val updatedTuple: Par = ETuple(Seq(GInt(1), outgoingEdge, newName))
                  val updatedMap: Par = ParMap(
                    SortedParMap(parMap.ps + (parByteArray(head) -> updatedTuple))
                  )
                  for {
                    _ <- replace(updatedMap, replaceChan, dataRand)
                    _ <- replace(newMap, newName, callRand.splitByte(0))
                    _ <- succeed(value, ret, callRand.splitByte(1))
                  } yield ()
                }
                ps(0).singleExpr() match {
                  case Some(Expr(GInt(0))) =>
                    // Replace key
                    if (tail == edgeAdditional) {
                      insert()
                    } else {
                      split()
                    }
                  case Some(Expr(GInt(1))) =>
                    // If we have a complete match, recurse.
                    if (tail.startsWith(edgeAdditional)) {
                      val newKey = tail.substring(edgeAdditional.size)

                      replace(data, replaceChan, dataRand).flatMap(
                        _ =>
                          fetchDataInsert(
                            ps(2),
                            parByteArray(newKey),
                            value,
                            ret,
                            callRand
                          )
                      )
                    } else {
                      split()
                    }
                }
              }
          }
        } catch {
          case _: MatchError => localFail()
        }
      case _ => F.unit
    }

  def delete(args: RootSeq[ListParWithRandom]): F[Unit] =
    args match {
      case Seq(ListParWithRandom(Seq(key, ret), rand, cost)) =>
        try {
          val Some(Expr(GByteArray(_))) = key.singleExpr
          fetchDataRootDelete(registryRoot, key, ret, rand)
        } catch {
          case _: MatchError => fail(ret, rand)
        }
      case _ => F.unit
    }

  def deleteRootCallback(args: RootSeq[ListParWithRandom]): F[Unit] =
    args match {
      case Seq(
          ListParWithRandom(Seq(key, ret, replaceChan), callRand, callCost),
          ListParWithRandom(Seq(data), dataRand, dataCost)
          ) =>
        def localFail() = failAndReplace(data, replaceChan, ret, dataRand, callRand)
        try {
          val Some(Expr(GByteArray(bs)))               = key.singleExpr
          val (head, tail)                             = safeUncons(bs)
          val Some(Expr(EMapBody(parMap)))             = data.singleExpr
          val Some(value)                              = parMap.ps.get(parByteArray(head))
          val Some(Expr(ETupleBody(ETuple(ps, _, _)))) = value.singleExpr()
          if (ps.length != 3)
            localFail()
          else {
            // The second tuple field should be a bytearray in both cases.
            val Some(Expr(GByteArray(edgeAdditional))) = ps(1).singleExpr()
            ps(0).singleExpr() match {
              case Some(Expr(GInt(0))) =>
                if (tail == edgeAdditional) {
                  val updatedMap: Par = ParMap(SortedParMap(parMap.ps - parByteArray(head)))
                  replace(updatedMap, replaceChan, dataRand)
                    .flatMap(_ => succeed(ps(2), ret, callRand))
                } else {
                  localFail()
                }
              case Some(Expr(GInt(1))) =>
                if (tail.startsWith(edgeAdditional)) {
                  val newKey = tail.substring(edgeAdditional.size)
                  fetchDataDelete(
                    ps(2),
                    parByteArray(newKey),
                    ret,
                    callRand,
                    parByteArray(head),
                    data,
                    replaceChan,
                    dataRand
                  )
                } else {
                  localFail()
                }
            }
          }
        } catch {
          case _: MatchError => localFail()
        }
      case _ => F.unit
    }

  def deleteCallback(args: RootSeq[ListParWithRandom]): F[Unit] =
    args match {
      case Seq(
          ListParWithRandom(Seq(key, ret, replaceChan), callRand, callCost),
          ListParWithRandom(Seq(parentKey, parentData, parentReplace), parentRand, parentCost),
          ListParWithRandom(Seq(data), dataRand, dataCost)
          ) =>
        def localFail() =
          replace(parentData, parentReplace, parentRand).flatMap(
            _ => failAndReplace(data, replaceChan, ret, dataRand, callRand)
          )
        try {
          val Some(Expr(GByteArray(bs))) = key.singleExpr
          val (head, tail)               = safeUncons(bs)

          def mergeWithParent(lastKey: Par, lastEntry: Par): F[Unit] = {
            val Some(Expr(EMapBody(parMap)))                   = parentData.singleExpr()
            val Some(parentEntry)                              = parMap.ps.get(parentKey)
            val Some(Expr(ETupleBody(ETuple(parentPs, _, _)))) = parentEntry.singleExpr()
            if (parentPs.length != 3)
              localFail()
            else {
              val Some(Expr(GByteArray(parentAdditional))) = parentPs(1).singleExpr
              val Some(Expr(GByteArray(lastKeyStr)))       = lastKey.singleExpr()
              val Some(Expr(ETupleBody(ETuple(ps, _, _)))) = lastEntry.singleExpr()
              if (ps.length != 3)
                localFail()
              else {
                val Some(Expr(GByteArray(edgeAdditional))) = ps(1).singleExpr()
                val mergeStream                            = ByteString.newOutput()
                parentAdditional.writeTo(mergeStream)
                lastKeyStr.writeTo(mergeStream)
                edgeAdditional.writeTo(mergeStream)
                val mergedEdge        = parByteArray(mergeStream.toByteString())
                val updatedTuple: Par = ETuple(Seq(ps(0), mergedEdge, ps(2)))
                val updatedMap: Par = ParMap(
                  SortedParMap(parMap.ps + (parentKey -> updatedTuple))
                )
                replace(updatedMap, parentReplace, parentRand)
              }
            }
          }

          val Some(Expr(EMapBody(parMap)))             = data.singleExpr
          val Some(value)                              = parMap.ps.get(parByteArray(head))
          val Some(Expr(ETupleBody(ETuple(ps, _, _)))) = value.singleExpr()
          if (ps.length != 3)
            localFail()
          else {
            // The second tuple field should be a bytearray in both cases.
            val Some(Expr(GByteArray(edgeAdditional))) = ps(1).singleExpr()
            ps(0).singleExpr() match {
              case Some(Expr(GInt(0))) =>
                if (tail == edgeAdditional) {
                  if (parMap.ps.size > 2) {
                    val updatedMap: Par = ParMap(SortedParMap(parMap.ps - parByteArray(head)))
                    for {
                      _ <- replace(updatedMap, replaceChan, dataRand)
                      _ <- replace(parentData, parentReplace, parentRand)
                      _ <- succeed(ps(2), ret, callRand)
                    } yield ()
                  } else if (parMap.ps.size != 2) {
                    localFail()
                  } else {
                    val shrunkMap = (parMap.ps - parByteArray(head))
                    for {
                      _ <- Function.tupled(mergeWithParent(_, _))(shrunkMap.head)
                      _ <- succeed(ps(2), ret, callRand)
                    } yield ()
                  }
                } else {
                  localFail()
                }
              case Some(Expr(GInt(1))) =>
                if (tail.startsWith(edgeAdditional)) {
                  val newKey = tail.substring(edgeAdditional.size)
                  fetchDataDelete(
                    ps(2),
                    parByteArray(newKey),
                    ret,
                    callRand,
                    parByteArray(head),
                    data,
                    replaceChan,
                    dataRand
                  )
                } else {
                  localFail()
                }
            }
          }
        } catch {
          case _: MatchError => localFail()
        }
      case _ => F.unit
    }

  def publicLookup(args: RootSeq[ListParWithRandom]): F[Unit] =
    args match {
      case Seq(ListParWithRandom(Seq(key, ret), rand, cost)) =>
        def localFail() = fail(ret, rand)
        try {
          val Some(Expr(GUri(uri))) = key.singleExpr
          if (uri.startsWith("rho:id:")) {
            val tail = uri.substring("rho:id:".length)
            if (tail.size != 54) {
              localFail()
            } else {
              // Could fail
              // 256 bits plus 14 bit crc-14
              val bytes: Array[Byte] = ZBase32.decode(tail, 270)
              val crc: Short =
                ((bytes(32).toShort & 0xff) | ((bytes(33).toShort & 0xfc) << 6)).toShort
              if (crc == CRC14.compute(bytes.view.slice(0, 32))) {
                val args = RootSeq(
                  ListParWithRandom(
                    Seq(parByteArray(ByteString.copyFrom(bytes, 0, 32)), ret),
                    rand
                  )
                )
                lookup(args)
              } else {
                localFail()
              }
            }
          } else {
            localFail()
          }
        } catch {
          case _: MatchError               => localFail()
          case _: IllegalArgumentException => localFail()
        }
      case _ => F.unit
    }

  def publicRegisterRandom(args: RootSeq[ListParWithRandom]): F[Unit] =
    args match {
      case Seq(ListParWithRandom(Seq(value, ret), rand, cost)) =>
        def localFail() = fail(ret, rand)
        try {
          if (value.serializedSize > 1024)
            localFail()
          else {
            val bytes           = rand.next()
            val partialKey: Par = parByteArray(ByteString.copyFrom(bytes))
            val curryChan: Par  = GPrivate(ByteString.copyFrom(rand.next()))
            val resultChan: Par = GPrivate(ByteString.copyFrom(rand.next()))
            val uri: Par        = GUri(buildURI(bytes))
            val args = RootSeq(
              ListParWithRandom(Seq(partialKey, value, resultChan), rand)
            )
            for {
              _ <- handleResult(
                    space.produce(
                      curryChan,
                      // This re-use of rand is fine because we throw it away in the callback below.
                      ListParWithRandom(Seq(uri, value, ret), rand),
                      false
                    )
                  )
              _ <- handleResult(
                    space.consume(
                      Seq[Par](curryChan, resultChan),
                      publicRegisterInsertCallbackPatterns,
                      TaggedContinuation(ScalaBodyRef(publicRegisterInsertCallbackRef)),
                      false
                    )
                  )
              _ <- insert(args)
            } yield ()
          }
        } catch {
          case _: MatchError               => localFail()
          case _: IllegalArgumentException => localFail()
        }
      case _ => F.unit
    }

  def publicRegisterInsertCallback(args: RootSeq[ListParWithRandom]): F[Unit] =
    args match {
      case Seq(
          ListParWithRandom(Seq(urn, expectedValue, ret), _, callCost),
          ListParWithRandom(Seq(value), valRand, valCost)
          ) =>
        if (expectedValue == value)
          singleSend(urn, ret, valRand)
        else
          fail(ret, valRand)
      case _ =>
        F.unit
    }
}

object Registry {
  val registryRoot = GPrivate(
    ByteString
      .copyFrom(Base16.decode("a4fd447dedfc960485983ee817632cf36d79f45fd1796019edfb4a84a81d1697"))
  )

  def byteName(b: Byte): Par = GPrivate(ByteString.copyFrom(Array[Byte](b)))

  val testingUrnMap: Map[String, Par] = Map(
    "rho:registry:testing:lookup"  -> byteName(10),
    "rho:registry:testing:insert"  -> byteName(12),
    "rho:registry:testing:delete"  -> byteName(14),
    "rho:registry:lookup"          -> byteName(17),
    "rho:registry:insertArbitrary" -> byteName(18)
  )

  object FixedRefs {
    val lookupRef: Long               = Runtime.BodyRefs.REG_LOOKUP
    val lookupCallbackRef: Long       = Runtime.BodyRefs.REG_LOOKUP_CALLBACK
    val insertRef: Long               = Runtime.BodyRefs.REG_INSERT
    val deleteRef: Long               = Runtime.BodyRefs.REG_DELETE
    val insertCallbackRef: Long       = Runtime.BodyRefs.REG_INSERT_CALLBACK
    val deleteRootCallbackRef: Long   = Runtime.BodyRefs.REG_DELETE_ROOT_CALLBACK
    val deleteCallbackRef: Long       = Runtime.BodyRefs.REG_DELETE_CALLBACK
    val publicLookupRef: Long         = Runtime.BodyRefs.REG_PUBLIC_LOOKUP
    val publicRegisterRandomRef: Long = Runtime.BodyRefs.REG_PUBLIC_REGISTER_RANDOM
    val publicRegisterInsertCallbackRef: Long =
      Runtime.BodyRefs.REG_PUBLIC_REGISTER_INSERT_CALLBACK

  }

  object CRC14 {
    val INIT_REMAINDER: Short = 0
    def update(rem: Short, b: Byte): Short = {
      @tailrec
      def loop(i: Int, rem: Short): Short =
        if (i < 8) {
          val shiftRem: Short = (rem << 1).toShort
          if ((shiftRem & 0x4000) != 0)
            loop(i + 1, (shiftRem ^ 0x4805).toShort)
          else
            loop(i + 1, shiftRem)
        } else {
          rem
        }
      loop(0, (rem ^ (b << 6).toShort).toShort)
    }

    def compute(b: IndexedSeq[Byte]) =
      b.foldLeft(INIT_REMAINDER)(update(_, _))
  }

  def buildURI(arr: Array[Byte]): String = {
    val fullKey = new Array[Byte](34)
    Array.copy(arr, 0, fullKey, 0, 32)
    val crc = CRC14.compute(fullKey.view.slice(0, 32))
    fullKey(32) = (crc & 0xff).toByte
    fullKey(33) = ((crc & 0xff00) >>> 6).toByte
    "rho:id:" + ZBase32.encodeToString(fullKey, 270)
  }
}<|MERGE_RESOLUTION|>--- conflicted
+++ resolved
@@ -103,11 +103,7 @@
     )
   )
   // Testing only
-<<<<<<< HEAD
-  private val lookupChannels  = List(Channel(Quote(GPrivate(ByteString.copyFrom(Array[Byte](10))))))
-=======
   private val lookupChannels  = List[Par](GPrivate(ByteString.copyFrom(Array[Byte](10))))
->>>>>>> c13d0b63
   private val insertRef: Long = Runtime.BodyRefs.REG_INSERT
   private val insertPatterns = List(
     BindPattern(

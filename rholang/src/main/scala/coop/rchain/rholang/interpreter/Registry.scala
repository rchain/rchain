package coop.rchain.rholang.interpreter

import cats.effect.Sync
import cats.implicits._
import com.google.protobuf.ByteString
import com.google.protobuf.ByteString.ByteIterator
import coop.rchain.crypto.codec.Base16
import coop.rchain.crypto.hash.Blake2b512Random
import coop.rchain.models.Channel.ChannelInstance.{ChanVar, Quote}
import coop.rchain.models.Expr.ExprInstance._
import coop.rchain.models.TaggedContinuation.TaggedCont.ScalaBodyRef
import coop.rchain.models.Var.VarInstance.FreeVar
import coop.rchain.models._
import coop.rchain.models.rholang.implicits._
import coop.rchain.rholang.interpreter.Registry.FixedRefs._
import coop.rchain.rholang.interpreter.storage.implicits._
<<<<<<< HEAD
import monix.eval.Task
=======
>>>>>>> 8c175b67
import org.lightningj.util.ZBase32

import scala.annotation.tailrec
import scala.collection.immutable.Seq
import scala.collection.{Seq => RootSeq}
import scala.concurrent.Await
import scala.concurrent.duration._

/**
  * Registry implements a radix tree for public lookup of one-sided bundles.
  * The radix tree is implemented as follows:
  * Nodes are maps.
  * The keys in the map are byte arrays of length [0, 1]
  * The values in the map are tuples:
  * (tag, edgeAdditional, data)
  * tag:
  * if tag is 0, it is a terminal edge (We absorb leaf nodes into their parent)
  * if tag is 1, data is a name where another map can be read.
  * edgeAdditional:
  * this is a bytestring that stores any additional edge labeling in the radix tree.
  * data:
  * if tag is 0, this is the stored data.
  * if tag is 1, this is a name where the process recurs.
  */
trait Registry[F[_]] {

  def testInstall(): F[Unit]

  def lookup(args: RootSeq[ListChannelWithRandom]): F[Unit]

  def lookupCallback(args: RootSeq[ListChannelWithRandom]): F[Unit]

  def insert(args: RootSeq[ListChannelWithRandom]): F[Unit]

  def insertCallback(args: RootSeq[ListChannelWithRandom]): F[Unit]

  def delete(args: RootSeq[ListChannelWithRandom]): F[Unit]

  def deleteRootCallback(args: RootSeq[ListChannelWithRandom]): F[Unit]

  def deleteCallback(args: RootSeq[ListChannelWithRandom]): F[Unit]

  def publicLookup(args: RootSeq[ListChannelWithRandom]): F[Unit]

  def publicRegisterRandom(args: RootSeq[ListChannelWithRandom]): F[Unit]

  def publicRegisterInsertCallback(args: RootSeq[ListChannelWithRandom]): F[Unit]
}

class RegistryImpl[F[_]](
    private val space: Runtime.RhoPureSpace[F],
    private val dispatcher: Runtime.RhoDispatch[F]
)(implicit F: Sync[F])
    extends Registry[F] {

  import Registry._
  private def commonPrefix(b1: ByteString, b2: ByteString): ByteString = {
    val prefixOut = ByteString.newOutput()
    @tailrec
    def loop(it1: ByteIterator, it2: ByteIterator): ByteString =
      if (!it1.hasNext || !it2.hasNext) {
        prefixOut.toByteString
      } else {
        val b: Byte = it1.nextByte
        if (it2.nextByte == b) {
          prefixOut.write(b.toInt)
          loop(it1, it2)
        } else {
          prefixOut.toByteString()
        }
      }
    loop(b1.iterator, b2.iterator)
  }

  private def safeUncons(b: ByteString): (ByteString, ByteString) = {
    val head = if (b.isEmpty()) b else b.substring(0, 1)
    val tail = if (b.isEmpty()) b else b.substring(1)
    (head, tail)
  }

  private val lookupPatterns = List(
    BindPattern(
      Seq(Quote(Par(exprs = Seq(EVar(FreeVar(0))), connectiveUsed = true)), ChanVar(FreeVar(1))),
      freeCount = 2))
  private val lookupChannels = List(Channel(Quote(GPrivate(ByteString.copyFrom(Array[Byte](10))))))
  private val insertPatterns = List(
    BindPattern(
      Seq(Quote(Par(exprs = Seq(EVar(FreeVar(0))), connectiveUsed = true)),
          Quote(Par(exprs = Seq(EVar(FreeVar(1))), connectiveUsed = true)),
          ChanVar(FreeVar(2))),
      freeCount = 3
    ))
  private val insertChannels = List(Channel(Quote(GPrivate(ByteString.copyFrom(Array[Byte](12))))))
  private val deletePatterns = List(
    BindPattern(
      Seq(Quote(Par(exprs = Seq(EVar(FreeVar(0))), connectiveUsed = true)), ChanVar(FreeVar(1))),
      freeCount = 2))
  private val deleteChannels = List(Channel(Quote(GPrivate(ByteString.copyFrom(Array[Byte](14))))))

  private val publicLookupChannels = List(
    Channel(Quote(GPrivate(ByteString.copyFrom(Array[Byte](17))))))
  private val publicLookupPatterns = List(
    BindPattern(
      Seq(Quote(Par(exprs = Seq(EVar(FreeVar(0))), connectiveUsed = true)), ChanVar(FreeVar(1))),
      freeCount = 2))

  private val publicRegisterRandomChannels = List(
    Channel(Quote(GPrivate(ByteString.copyFrom(Array[Byte](18))))))
  // format: off
  private val publicRegisterRandomPatterns = List(
    BindPattern(
      Seq(Quote(Par(exprs = Seq(EVar(FreeVar(0))), connectiveUsed = true)), ChanVar(FreeVar(1))),
      freeCount = 2))
  // format: on

  private val publicRegisterInsertCallbackPatterns = List(
    BindPattern(
      Seq(Quote(Par(exprs = Seq(EVar(FreeVar(0))), connectiveUsed = true)),
          Quote(Par(exprs = Seq(EVar(FreeVar(1))), connectiveUsed = true)),
          ChanVar(FreeVar(2))),
      freeCount = 3
    ),
    BindPattern(Seq(Quote(Par(exprs = Seq(EVar(FreeVar(0))), connectiveUsed = true))),
                freeCount = 1)
  )

  def testInstall(): F[Unit] =
    for {
      _ <- space.install(lookupChannels,
                         lookupPatterns,
                         TaggedContinuation(ScalaBodyRef(lookupRef)))
      _ <- space.install(insertChannels,
                         insertPatterns,
                         TaggedContinuation(ScalaBodyRef(insertRef)))
      _ <- space.install(deleteChannels,
                         deletePatterns,
                         TaggedContinuation(ScalaBodyRef(deleteRef)))
      _ <- space.install(publicLookupChannels,
                         publicLookupPatterns,
                         TaggedContinuation(ScalaBodyRef(publicLookupRef)))
      _ <- space.install(publicRegisterRandomChannels,
                         publicRegisterRandomPatterns,
                         TaggedContinuation(ScalaBodyRef(publicRegisterRandomRef)))
    } yield Unit

  private val prefixRetReplacePattern = BindPattern(
    Seq(Quote(Par(exprs = Seq(EVar(FreeVar(0))), connectiveUsed = true)),
        ChanVar(FreeVar(1)),
        ChanVar(FreeVar(2))),
    freeCount = 3)
  private val prefixValueRetReplacePattern = BindPattern(
    Seq(
      Quote(Par(exprs = Seq(EVar(FreeVar(0))), connectiveUsed = true)),
      Quote(Par(exprs = Seq(EVar(FreeVar(1))), connectiveUsed = true)),
      ChanVar(FreeVar(2)),
      ChanVar(FreeVar(3))
    ),
    freeCount = 4
  )
  private val parentKeyDataReplacePattern = BindPattern(
    Seq(Quote(Par(exprs = Seq(EVar(FreeVar(0))), connectiveUsed = true)),
        Quote(Par(exprs = Seq(EVar(FreeVar(1))), connectiveUsed = true)),
        ChanVar(FreeVar(2))),
    freeCount = 3
  )
  private val triePattern = BindPattern(
    Seq(Quote(Par(exprs = Seq(EVar(FreeVar(0))), connectiveUsed = true))),
    freeCount = 1)

  private def parByteArray(bs: ByteString): Par = GByteArray(bs)

  private def handleResult[E <: Throwable](
      resultF: F[Either[E, Option[(TaggedContinuation, Seq[ListChannelWithRandom])]]]): F[Unit] =
    resultF.flatMap({
      case Right(Some((continuation, dataList))) => dispatcher.dispatch(continuation, dataList)
      case Right(None)                           => F.unit
      case Left(err)                             => F.raiseError(err)
    })

  private def singleSend(data: Channel, chan: Quote, rand: Blake2b512Random): F[Unit] =
    handleResult(space.produce(chan, ListChannelWithRandom(Seq(data), rand, None), false))

  private def succeed(result: Par, ret: Channel, rand: Blake2b512Random): F[Unit] =
    ret match {
      case Channel(q @ Quote(_)) => singleSend(Quote(result), q, rand)
      case _                     => F.unit
    }

  private def fail(ret: Channel, rand: Blake2b512Random): F[Unit] =
    ret match {
      case Channel(q @ Quote(_)) => singleSend(Quote(Par()), q, rand)
      case _                     => F.unit
    }

  private def replace(data: Channel, replaceChan: Channel, dataRand: Blake2b512Random): F[Unit] =
    replaceChan match {
      case Channel(q @ Quote(_)) => singleSend(data, q, dataRand)
      case _                     => F.unit
    }

  private def failAndReplace(data: Channel,
                             replaceChan: Channel,
                             retChan: Channel,
                             dataRand: Blake2b512Random,
                             failRand: Blake2b512Random): F[Unit] =
    for {
      _ <- replace(data, replaceChan, dataRand)
      _ <- fail(retChan, failRand)
    } yield ()

  private def fetchDataLookup(dataSource: Quote,
                              key: Channel,
                              ret: Channel,
                              rand: Blake2b512Random): F[Unit] = {
    val channel: Par = GPrivate(ByteString.copyFrom(rand.next()))
    for {
      _ <- handleResult(
            space.produce(Quote(channel),
                          ListChannelWithRandom(Seq(key, ret, Channel(dataSource)), rand, None),
                          false))
      _ <- handleResult(
            space.consume(
              Seq[Channel](Quote(channel), dataSource),
              Seq(prefixRetReplacePattern, triePattern),
              TaggedContinuation(ScalaBodyRef(lookupCallbackRef)),
              false
            ))
    } yield ()
  }

  private def fetchDataInsert(dataSource: Quote,
                              key: Channel,
                              value: Channel,
                              ret: Channel,
                              rand: Blake2b512Random): F[Unit] = {
    val channel: Par = GPrivate(ByteString.copyFrom(rand.next()))
    for {
      _ <- handleResult(
            space.produce(
              Quote(channel),
              ListChannelWithRandom(Seq(key, value, ret, Channel(dataSource)), rand, None),
              false))
      _ <- handleResult(
            space.consume(
              Seq[Channel](Quote(channel), dataSource),
              Seq(prefixValueRetReplacePattern, triePattern),
              TaggedContinuation(ScalaBodyRef(insertCallbackRef)),
              false
            ))
    } yield ()
  }

  private def fetchDataRootDelete(dataSource: Quote,
                                  key: Channel,
                                  ret: Channel,
                                  rand: Blake2b512Random): F[Unit] = {
    val channel: Par = GPrivate(ByteString.copyFrom(rand.next()))
    for {
      _ <- handleResult(
            space.produce(Quote(channel),
                          ListChannelWithRandom(Seq(key, ret, Channel(dataSource)), rand, None),
                          false))
      _ <- handleResult(
            space.consume(
              Seq[Channel](Quote(channel), dataSource),
              Seq(prefixRetReplacePattern, triePattern),
              TaggedContinuation(ScalaBodyRef(deleteRootCallbackRef)),
              false
            ))
    } yield ()
  }

  private def fetchDataDelete(dataSource: Quote,
                              key: Channel,
                              ret: Channel,
                              rand: Blake2b512Random,
                              parentKey: Channel,
                              parentData: Channel,
                              parentReplace: Channel,
                              parentRand: Blake2b512Random): F[Unit] = {
    val keyChannel: Par    = GPrivate(ByteString.copyFrom(rand.next()))
    val parentChannel: Par = GPrivate(ByteString.copyFrom(rand.next()))
    for {
      _ <- handleResult(
            space.produce(Quote(keyChannel),
                          ListChannelWithRandom(Seq(key, ret, Channel(dataSource)), rand, None),
                          false))
      _ <- handleResult(
            space.produce(
              Quote(parentChannel),
              ListChannelWithRandom(Seq(parentKey, parentData, parentReplace), parentRand, None),
              false))
      _ <- handleResult(
            space.consume(
              Seq[Channel](Quote(keyChannel), Quote(parentChannel), dataSource),
              Seq(prefixRetReplacePattern, parentKeyDataReplacePattern, triePattern),
              TaggedContinuation(ScalaBodyRef(deleteCallbackRef)),
              false
            ))
    } yield ()
  }

  def lookup(args: RootSeq[ListChannelWithRandom]): F[Unit] =
    args match {
      case Seq(ListChannelWithRandom(Seq(key, ret), rand, cost)) =>
        try {
          val Channel(Quote(keyPar))    = key
          val Some(Expr(GByteArray(_))) = keyPar.singleExpr
          fetchDataLookup(Quote(registryRoot), key, ret, rand)
        } catch {
          case _: MatchError => fail(ret, rand)
        }
      case _ => F.unit
    }

  // A lookup result should result in 1 of 3 things
  // Result not there. Return Nil
  // Result there, return it.
  // Further lookup needed, recurse.

  def lookupCallback(args: RootSeq[ListChannelWithRandom]): F[Unit] =
    args match {
      case Seq(ListChannelWithRandom(Seq(key, ret, replaceChan), callRand, callCost),
               ListChannelWithRandom(Seq(data), dataRand, dataCost)) =>
        def localFail() = failAndReplace(data, replaceChan, ret, dataRand, callRand)
        try {
          val Channel(Quote(keyPar))                   = key
          val Some(Expr(GByteArray(bs)))               = keyPar.singleExpr
          val (head, tail)                             = safeUncons(bs)
          val Channel(Quote(dataPar))                  = data
          val Some(Expr(EMapBody(parMap)))             = dataPar.singleExpr
          val Some(value)                              = parMap.ps.get(Expr(GByteArray(head)))
          val Some(Expr(ETupleBody(ETuple(ps, _, _)))) = value.singleExpr()
          if (ps.length != 3) {
            localFail()
          } else {
            // The second tuple field should be a bytearray in both cases.
            val Some(Expr(GByteArray(edgeAdditional))) = ps(1).singleExpr()
            ps(0).singleExpr() match {
              case Some(Expr(GInt(0))) =>
                if (tail == edgeAdditional)
                  replace(data, replaceChan, dataRand).flatMap(_ => succeed(ps(2), ret, callRand))
                else
                  localFail()
              case Some(Expr(GInt(1))) =>
                if (tail.startsWith(edgeAdditional)) {
                  val newKey = tail.substring(edgeAdditional.size)

                  replace(data, replaceChan, dataRand).flatMap(
                    _ =>
                      fetchDataLookup(Quote(ps(2)),
                                      Channel(Quote(parByteArray(newKey))),
                                      ret,
                                      callRand))
                } else
                  localFail()
            }
          }
        } catch {
          case _: MatchError => localFail()
        }
      case _ => F.unit
    }

  def insert(args: RootSeq[ListChannelWithRandom]): F[Unit] =
    args match {
      case Seq(ListChannelWithRandom(Seq(key, value, ret), rand, cost)) =>
        try {
          val Channel(Quote(keyPar))    = key
          val Some(Expr(GByteArray(_))) = keyPar.singleExpr
          fetchDataInsert(Quote(registryRoot), key, value, ret, rand)
        } catch {
          case _: MatchError => fail(ret, rand)
        }
      case _ => F.unit
    }

  def insertCallback(args: RootSeq[ListChannelWithRandom]): F[Unit] =
    args match {
      case Seq(ListChannelWithRandom(Seq(key, value, ret, replaceChan), callRand, callCost),
               ListChannelWithRandom(Seq(data), dataRand, dataCost)) =>
        def localFail() = failAndReplace(data, replaceChan, ret, dataRand, callRand)
        try {
          val Channel(Quote(keyPar))       = key
          val Some(Expr(GByteArray(bs)))   = keyPar.singleExpr
          val (head, tail)                 = safeUncons(bs)
          val Channel(Quote(dataPar))      = data
          val Some(Expr(EMapBody(parMap))) = dataPar.singleExpr
          val Channel(Quote(valuePar))     = value
          def insert() = {
            val tuple: Par  = ETuple(Seq(GInt(0), parByteArray(tail), valuePar))
            val newMap: Par = ParMap(SortedParMap(parMap.ps + (parByteArray(head) -> tuple)))
            replace(Channel(Quote(newMap)), replaceChan, dataRand).flatMap(_ =>
              succeed(valuePar, ret, callRand))
          }
          parMap.ps.get(parByteArray(head)) match {
            case None => insert()
            case Some(mapEntry) =>
              val Some(Expr(ETupleBody(ETuple(ps, _, _)))) = mapEntry.singleExpr()
              if (ps.length != 3)
                localFail()
              else {
                // The second tuple field should be a bytearray in both cases.
                val Some(Expr(GByteArray(edgeAdditional))) = ps(1).singleExpr()
                def split() = {
                  val outgoingEdgeStr: ByteString = commonPrefix(edgeAdditional, tail)
                  val outgoingEdge: Par           = parByteArray(outgoingEdgeStr)
                  val oldEdgeStr: ByteString      = edgeAdditional.substring(outgoingEdgeStr.size())
                  val newEdgeStr: ByteString      = tail.substring(outgoingEdgeStr.size())
                  val (oldEdgeHead, oldEdgeTail)  = safeUncons(oldEdgeStr)
                  val (newEdgeHead, newEdgeTail)  = safeUncons(newEdgeStr)
                  val newMap: ParMap = ParMap(
                    SortedParMap(
                      Seq[(Par, Par)](
                        parByteArray(oldEdgeHead) -> ETuple(
                          Seq(ps(0), parByteArray(oldEdgeTail), ps(2))),
                        parByteArray(newEdgeHead) -> ETuple(
                          Seq(GInt(0), parByteArray(newEdgeTail), valuePar))
                      )))
                  val newName: Par      = GPrivate(ByteString.copyFrom(callRand.next()))
                  val updatedTuple: Par = ETuple(Seq(GInt(1), outgoingEdge, newName))
                  val updatedMap: Par = ParMap(
                    SortedParMap(parMap.ps + (parByteArray(head) -> updatedTuple)))
                  for {
                    _ <- replace(Quote(updatedMap), replaceChan, dataRand)
                    _ <- replace(Quote(newMap), Quote(newName), callRand.splitByte(0))
                    _ <- succeed(valuePar, ret, callRand.splitByte(1))
                  } yield ()
                }
                ps(0).singleExpr() match {
                  case Some(Expr(GInt(0))) =>
                    // Replace key
                    if (tail == edgeAdditional) {
                      insert()
                    } else {
                      split()
                    }
                  case Some(Expr(GInt(1))) =>
                    // If we have a complete match, recurse.
                    if (tail.startsWith(edgeAdditional)) {
                      val newKey = tail.substring(edgeAdditional.size)

                      replace(data, replaceChan, dataRand).flatMap(
                        _ =>
                          fetchDataInsert(Quote(ps(2)),
                                          Channel(Quote(parByteArray(newKey))),
                                          value,
                                          ret,
                                          callRand))
                    } else {
                      split()
                    }
                }
              }
          }
        } catch {
          case _: MatchError => localFail()
        }
      case _ => F.unit
    }

  def delete(args: RootSeq[ListChannelWithRandom]): F[Unit] =
    args match {
      case Seq(ListChannelWithRandom(Seq(key, ret), rand, cost)) =>
        try {
          val Channel(Quote(keyPar))    = key
          val Some(Expr(GByteArray(_))) = keyPar.singleExpr
          fetchDataRootDelete(Quote(registryRoot), key, ret, rand)
        } catch {
          case _: MatchError => fail(ret, rand)
        }
      case _ => F.unit
    }

  def deleteRootCallback(args: RootSeq[ListChannelWithRandom]): F[Unit] =
    args match {
      case Seq(ListChannelWithRandom(Seq(key, ret, replaceChan), callRand, callCost),
               ListChannelWithRandom(Seq(data), dataRand, dataCost)) =>
        def localFail() = failAndReplace(data, replaceChan, ret, dataRand, callRand)
        try {
          val Channel(Quote(keyPar))                   = key
          val Some(Expr(GByteArray(bs)))               = keyPar.singleExpr
          val (head, tail)                             = safeUncons(bs)
          val Channel(Quote(dataPar))                  = data
          val Some(Expr(EMapBody(parMap)))             = dataPar.singleExpr
          val Some(value)                              = parMap.ps.get(parByteArray(head))
          val Some(Expr(ETupleBody(ETuple(ps, _, _)))) = value.singleExpr()
          if (ps.length != 3)
            localFail()
          else {
            // The second tuple field should be a bytearray in both cases.
            val Some(Expr(GByteArray(edgeAdditional))) = ps(1).singleExpr()
            ps(0).singleExpr() match {
              case Some(Expr(GInt(0))) =>
                if (tail == edgeAdditional) {
                  val updatedMap: Par = ParMap(SortedParMap(parMap.ps - parByteArray(head)))
                  replace(Quote(updatedMap), replaceChan, dataRand)
                    .flatMap(_ => succeed(ps(2), ret, callRand))
                } else {
                  localFail()
                }
              case Some(Expr(GInt(1))) =>
                if (tail.startsWith(edgeAdditional)) {
                  val newKey = tail.substring(edgeAdditional.size)
                  fetchDataDelete(Quote(ps(2)),
                                  Channel(Quote(parByteArray(newKey))),
                                  ret,
                                  callRand,
                                  Quote(parByteArray(head)),
                                  data,
                                  replaceChan,
                                  dataRand)
                } else {
                  localFail()
                }
            }
          }
        } catch {
          case _: MatchError => localFail()
        }
      case _ => F.unit
    }

  def deleteCallback(args: RootSeq[ListChannelWithRandom]): F[Unit] =
    args match {
      case Seq(
          ListChannelWithRandom(Seq(key, ret, replaceChan), callRand, callCost),
          ListChannelWithRandom(Seq(parentKey, parentData, parentReplace), parentRand, parentCost),
          ListChannelWithRandom(Seq(data), dataRand, dataCost)) =>
        def localFail() =
          replace(parentData, parentReplace, parentRand).flatMap(_ =>
            failAndReplace(data, replaceChan, ret, dataRand, callRand))
        try {
          val Channel(Quote(keyPar))     = key
          val Some(Expr(GByteArray(bs))) = keyPar.singleExpr
          val (head, tail)               = safeUncons(bs)

          def mergeWithParent(lastKey: Par, lastEntry: Par): F[Unit] = {
            val Channel(Quote(parentKeyPar))                   = parentKey
            val Channel(Quote(parentDataPar))                  = parentData
            val Some(Expr(EMapBody(parMap)))                   = parentDataPar.singleExpr()
            val Some(parentEntry)                              = parMap.ps.get(parentKeyPar)
            val Some(Expr(ETupleBody(ETuple(parentPs, _, _)))) = parentEntry.singleExpr()
            if (parentPs.length != 3)
              localFail()
            else {
              val Some(Expr(GByteArray(parentAdditional))) = parentPs(1).singleExpr
              val Some(Expr(GByteArray(lastKeyStr)))       = lastKey.singleExpr()
              val Some(Expr(ETupleBody(ETuple(ps, _, _)))) = lastEntry.singleExpr()
              if (ps.length != 3)
                localFail()
              else {
                val Some(Expr(GByteArray(edgeAdditional))) = ps(1).singleExpr()
                val mergeStream                            = ByteString.newOutput()
                parentAdditional.writeTo(mergeStream)
                lastKeyStr.writeTo(mergeStream)
                edgeAdditional.writeTo(mergeStream)
                val mergedEdge        = parByteArray(mergeStream.toByteString())
                val updatedTuple: Par = ETuple(Seq(ps(0), mergedEdge, ps(2)))
                val updatedMap: Par = ParMap(
                  SortedParMap(parMap.ps + (parentKeyPar -> updatedTuple)))
                replace(Quote(updatedMap), parentReplace, parentRand)
              }
            }
          }

          val Channel(Quote(dataPar))                  = data
          val Some(Expr(EMapBody(parMap)))             = dataPar.singleExpr
          val Some(value)                              = parMap.ps.get(parByteArray(head))
          val Some(Expr(ETupleBody(ETuple(ps, _, _)))) = value.singleExpr()
          if (ps.length != 3)
            localFail()
          else {
            // The second tuple field should be a bytearray in both cases.
            val Some(Expr(GByteArray(edgeAdditional))) = ps(1).singleExpr()
            ps(0).singleExpr() match {
              case Some(Expr(GInt(0))) =>
                if (tail == edgeAdditional) {
                  if (parMap.ps.size > 2) {
                    val updatedMap: Par = ParMap(SortedParMap(parMap.ps - parByteArray(head)))
                    for {
                      _ <- replace(Quote(updatedMap), replaceChan, dataRand)
                      _ <- replace(parentData, parentReplace, parentRand)
                      _ <- succeed(ps(2), ret, callRand)
                    } yield ()
                  } else if (parMap.ps.size != 2) {
                    localFail()
                  } else {
                    val shrunkMap = (parMap.ps - parByteArray(head))
                    for {
                      _ <- Function.tupled(mergeWithParent(_, _))(shrunkMap.head)
                      _ <- succeed(ps(2), ret, callRand)
                    } yield ()
                  }
                } else {
                  localFail()
                }
              case Some(Expr(GInt(1))) =>
                if (tail.startsWith(edgeAdditional)) {
                  val newKey = tail.substring(edgeAdditional.size)
                  fetchDataDelete(Quote(ps(2)),
                                  Channel(Quote(parByteArray(newKey))),
                                  ret,
                                  callRand,
                                  Quote(parByteArray(head)),
                                  data,
                                  replaceChan,
                                  dataRand)
                } else {
                  localFail()
                }
            }
          }
        } catch {
          case _: MatchError => localFail()
        }
      case _ => F.unit
    }

  def publicLookup(args: RootSeq[ListChannelWithRandom]): F[Unit] =
    args match {
      case Seq(ListChannelWithRandom(Seq(key, ret), rand, cost)) =>
        def localFail() = fail(ret, rand)
        try {
          val Channel(Quote(keyPar)) = key
          val Some(Expr(GUri(uri)))  = keyPar.singleExpr
          if (uri.startsWith("rho:id:")) {
            val tail = uri.substring("rho:id:".length)
            if (tail.size != 54) {
              localFail()
            } else {
              // Could fail
              // 256 bits plus 14 bit crc-14
              val bytes: Array[Byte] = ZBase32.decode(tail, 270)
              val crc: Short =
                ((bytes(32).toShort & 0xff) | ((bytes(33).toShort & 0xfc) << 6)).toShort
              if (crc == CRC14.compute(bytes.view.slice(0, 32))) {
                val args = RootSeq(
                  ListChannelWithRandom(
                    Seq(Quote(parByteArray(ByteString.copyFrom(bytes, 0, 32))), ret),
                    rand))
                lookup(args)
              } else {
                localFail()
              }
            }
          } else {
            localFail()
          }
        } catch {
          case _: MatchError               => localFail()
          case _: IllegalArgumentException => localFail()
        }
      case _ => F.unit
    }

  def publicRegisterRandom(args: RootSeq[ListChannelWithRandom]): F[Unit] =
    args match {
      case Seq(ListChannelWithRandom(Seq(value, ret), rand, cost)) =>
        def localFail() = fail(ret, rand)
        try {
          val Channel(Quote(valPar)) = value
          if (valPar.serializedSize > 1024)
            localFail()
          else {
            val bytes           = rand.next()
            val partialKey: Par = parByteArray(ByteString.copyFrom(bytes))
            val curryChan: Par  = GPrivate(ByteString.copyFrom(rand.next()))
            val resultChan: Par = GPrivate(ByteString.copyFrom(rand.next()))
            val uriPar: Par     = GUri(buildURI(bytes))
            val args = RootSeq(
              ListChannelWithRandom(Seq(Quote(partialKey), Quote(valPar), Quote(resultChan)), rand))
            for {
              _ <- handleResult(
                    space.produce(
                      Quote(curryChan),
                      // This re-use of rand is fine because we throw it away in the callback below.
                      ListChannelWithRandom(Seq(Quote(uriPar), value, ret), rand, None),
                      false
                    ))
              _ <- handleResult(
                    space.consume(
                      Seq[Channel](Quote(curryChan), Quote(resultChan)),
                      publicRegisterInsertCallbackPatterns,
                      TaggedContinuation(ScalaBodyRef(publicRegisterInsertCallbackRef)),
                      false
                    ))
              _ <- insert(args)
            } yield ()
          }
        } catch {
          case _: MatchError               => localFail()
          case _: IllegalArgumentException => localFail()
        }
      case _ => F.unit
    }

  def publicRegisterInsertCallback(args: RootSeq[ListChannelWithRandom]): F[Unit] =
    args match {
      case Seq(ListChannelWithRandom(Seq(urn, expectedValue, ret), _, callCost),
               ListChannelWithRandom(Seq(value), valRand, valCost)) =>
        ret match {
          case Channel(retQ @ Quote(_)) =>
            if (expectedValue == value)
              singleSend(urn, retQ, valRand)
            else
              fail(ret, valRand)
          case _ =>
            fail(ret, valRand)
        }
      case _ =>
        F.unit
    }
<<<<<<< HEAD
=======

  val testingDispatchTable: Map[Long, Function1[RootSeq[ListChannelWithRandom], F[Unit]]] =
    Map(
      lookupRef                       -> lookup,
      lookupCallbackRef               -> lookupCallback,
      insertRef                       -> insert,
      insertCallbackRef               -> insertCallback,
      deleteRef                       -> delete,
      deleteRootCallbackRef           -> deleteRootCallback,
      deleteCallbackRef               -> deleteCallback,
      publicLookupRef                 -> publicLookup,
      publicRegisterRandomRef         -> publicRegisterRandom,
      publicRegisterInsertCallbackRef -> publicRegisterInsertCallback
    )
>>>>>>> 8c175b67
}

object Registry {
  val registryRoot = GPrivate(
    ByteString.copyFrom(
      Base16.decode("a4fd447dedfc960485983ee817632cf36d79f45fd1796019edfb4a84a81d1697")))

  def byteName(b: Byte): Par = GPrivate(ByteString.copyFrom(Array[Byte](b)))

  val testingUrnMap: Map[String, Par] = Map(
    "rho:registry:testing:lookup" -> byteName(10),
    "rho:registry:testing:insert" -> byteName(12),
    "rho:registry:testing:delete" -> byteName(14),
    "rho:registry:lookup"         -> byteName(17),
    "rho:registry:insertRandom"   -> byteName(18)
  )

  object FixedRefs {
    val lookupRef: Long               = Runtime.BodyRefs.REG_LOOKUP
    val lookupCallbackRef: Long       = Runtime.BodyRefs.REG_LOOKUP_CALLBACK
    val insertRef: Long               = Runtime.BodyRefs.REG_INSERT
    val deleteRef: Long               = Runtime.BodyRefs.REG_DELETE
    val insertCallbackRef: Long       = Runtime.BodyRefs.REG_INSERT_CALLBACK
    val deleteRootCallbackRef: Long   = Runtime.BodyRefs.REG_DELETE_ROOT_CALLBACK
    val deleteCallbackRef: Long       = Runtime.BodyRefs.REG_DELETE_CALLBACK
    val publicLookupRef: Long         = Runtime.BodyRefs.REG_PUBLIC_LOOKUP
    val publicRegisterRandomRef: Long = Runtime.BodyRefs.REG_PUBLIC_REGISTER_RANDOM
    val publicRegisterInsertCallbackRef: Long =
      Runtime.BodyRefs.REG_PUBLIC_REGISTER_INSERT_CALLBACK

  }

  object CRC14 {
    val INIT_REMAINDER: Short = 0
    def update(rem: Short, b: Byte): Short = {
      @tailrec
      def loop(i: Int, rem: Short): Short =
        if (i < 8) {
          val shiftRem: Short = (rem << 1).toShort
          if ((shiftRem & 0x4000) != 0)
            loop(i + 1, (shiftRem ^ 0x4805).toShort)
          else
            loop(i + 1, shiftRem)
        } else {
          rem
        }
      loop(0, (rem ^ (b << 6).toShort).toShort)
    }

    def compute(b: IndexedSeq[Byte]) =
      b.foldLeft(INIT_REMAINDER)(update(_, _))
  }

  def buildURI(arr: Array[Byte]): String = {
    val fullKey = new Array[Byte](34)
    Array.copy(arr, 0, fullKey, 0, 32)
    val crc = CRC14.compute(fullKey.view.slice(0, 32))
    fullKey(32) = (crc & 0xff).toByte
    fullKey(33) = ((crc & 0xff00) >>> 6).toByte
    "rho:id:" + ZBase32.encodeToString(fullKey, 270)
  }
}<|MERGE_RESOLUTION|>--- conflicted
+++ resolved
@@ -14,10 +14,6 @@
 import coop.rchain.models.rholang.implicits._
 import coop.rchain.rholang.interpreter.Registry.FixedRefs._
 import coop.rchain.rholang.interpreter.storage.implicits._
-<<<<<<< HEAD
-import monix.eval.Task
-=======
->>>>>>> 8c175b67
 import org.lightningj.util.ZBase32
 
 import scala.annotation.tailrec
@@ -731,23 +727,6 @@
       case _ =>
         F.unit
     }
-<<<<<<< HEAD
-=======
-
-  val testingDispatchTable: Map[Long, Function1[RootSeq[ListChannelWithRandom], F[Unit]]] =
-    Map(
-      lookupRef                       -> lookup,
-      lookupCallbackRef               -> lookupCallback,
-      insertRef                       -> insert,
-      insertCallbackRef               -> insertCallback,
-      deleteRef                       -> delete,
-      deleteRootCallbackRef           -> deleteRootCallback,
-      deleteCallbackRef               -> deleteCallback,
-      publicLookupRef                 -> publicLookup,
-      publicRegisterRandomRef         -> publicRegisterRandom,
-      publicRegisterInsertCallbackRef -> publicRegisterInsertCallback
-    )
->>>>>>> 8c175b67
 }
 
 object Registry {

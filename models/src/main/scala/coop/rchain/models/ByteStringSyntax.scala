--- conflicted
+++ resolved
@@ -2,16 +2,11 @@
 
 import cats.Show
 import com.google.protobuf.ByteString
-<<<<<<< HEAD
-import coop.rchain.crypto.codec.Base16
-import coop.rchain.rspace.hashing.Blake2b256Hash
-import scodec.bits.ByteVector
-=======
 import coop.rchain.shared.Base16
 import scodec.bits.ByteVector
+import coop.rchain.rspace.hashing.Blake2b256Hash
 
 import java.nio.ByteBuffer
->>>>>>> e4398975
 
 trait ByteStringSyntax {
   implicit final def modelsSyntaxByteString(bs: ByteString): ByteStringOps =
@@ -29,13 +24,6 @@
     // ByteString extensions / syntax
     private val bs: ByteString
 ) extends AnyVal {
-<<<<<<< HEAD
-  def base16String: String = Base16.encode(bs.toByteArray)
-
-  def toByteVector: ByteVector = ByteVector(bs.toByteArray)
-
-  def toBlake2b256Hash: Blake2b256Hash = Blake2b256Hash.fromByteString(bs)
-=======
 
   @SuppressWarnings(Array("org.wartremover.warts.NonUnitStatements"))
   def toDirectByteBuffer: ByteBuffer = {
@@ -49,5 +37,6 @@
 
   def toByteVector: ByteVector = ByteVector(bs.toByteArray)
 
->>>>>>> e4398975
+  def toBlake2b256Hash: Blake2b256Hash = Blake2b256Hash.fromByteString(bs)
+
 }
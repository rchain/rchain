package coop.rchain.casper.protocol

import cats.implicits._
import com.google.protobuf.ByteString
import coop.rchain.casper.PrettyPrinter
import coop.rchain.crypto.PublicKey
import coop.rchain.crypto.signatures.{SignaturesAlg, Signed}
import coop.rchain.models.{PCost, Pretty}
import coop.rchain.models.BlockHash.BlockHash
<<<<<<< HEAD
import coop.rchain.shared.Serialize
import scodec.bits.ByteVector
=======
import coop.rchain.crypto.PublicKey
import coop.rchain.crypto.hash.Blake2b512Random
>>>>>>> 86f02af9

sealed trait CasperMessage {
  def toProto: CasperMessageProto
}

object CasperMessage {
  def from(cm: CasperMessageProto): Either[String, CasperMessage] = cm match {
    case hash: BlockHashMessageProto      => Right(BlockHashMessage.from(hash))
    case bmp: BlockMessageProto           => BlockMessage.from(bmp)
    case p: ApprovedBlockCandidateProto   => ApprovedBlockCandidate.from(p)
    case p: ApprovedBlockProto            => ApprovedBlock.from(p)
    case p: ApprovedBlockRequestProto     => Right(ApprovedBlockRequest.from(p))
    case p: BlockApprovalProto            => BlockApproval.from(p)
    case p: BlockRequestProto             => Right(BlockRequest.from(p))
    case _: ForkChoiceTipRequestProto     => Right(ForkChoiceTipRequest)
    case p: HasBlockProto                 => Right(HasBlock.from(p))
    case p: HasBlockRequestProto          => Right(HasBlockRequest.from(p))
    case p: NoApprovedBlockAvailableProto => Right(NoApprovedBlockAvailable.from(p))
    case p: UnapprovedBlockProto          => UnapprovedBlock.from(p)
  }
}

final case class HasBlockRequest(hash: ByteString) extends CasperMessage {
  def toProto: HasBlockRequestProto = HasBlockRequestProto(hash)
}

object HasBlockRequest {
  def from(hbr: HasBlockRequestProto): HasBlockRequest = HasBlockRequest(hbr.hash)
}

final case class HasBlock(hash: ByteString) extends CasperMessage {
  def toProto: HasBlockProto = HasBlockProto(hash)
}

object HasBlock {
  def from(hbr: HasBlockProto): HasBlock = HasBlock(hbr.hash)
}

final case class BlockRequest(hash: ByteString) extends CasperMessage {
  def toProto: BlockRequestProto = BlockRequestProto(hash)
}

object BlockRequest {
  def from(hbr: BlockRequestProto): BlockRequest = BlockRequest(hbr.hash)
}

case object ForkChoiceTipRequest extends CasperMessage {
  val toProto: ForkChoiceTipRequestProto = ForkChoiceTipRequestProto()
}

final case class ApprovedBlockCandidate(block: BlockMessage, requiredSigs: Int)
    extends CasperMessage {
  def toProto: ApprovedBlockCandidateProto =
    ApprovedBlockCandidateProto()
      .withBlock(block.toProto)
      .withRequiredSigs(requiredSigs)
}

object ApprovedBlockCandidate {
  def from(abc: ApprovedBlockCandidateProto): Either[String, ApprovedBlockCandidate] =
    for {
      blockProto <- abc.block.toRight("Block not available")
      block      <- BlockMessage.from(blockProto)
    } yield ApprovedBlockCandidate(block, abc.requiredSigs)
}

final case class UnapprovedBlock(
    candidate: ApprovedBlockCandidate,
    timestamp: Long,
    duration: Long
) extends CasperMessage {
  def toProto: UnapprovedBlockProto =
    UnapprovedBlockProto()
      .withCandidate(candidate.toProto)
      .withTimestamp(timestamp)
      .withDuration(duration)
}

object UnapprovedBlock {
  def from(ub: UnapprovedBlockProto): Either[String, UnapprovedBlock] =
    for {
      candidateProto <- ub.candidate.toRight("Candidate not available")
      candidate      <- ApprovedBlockCandidate.from(candidateProto)
    } yield UnapprovedBlock(candidate, ub.timestamp, ub.duration)
}

final case class BlockApproval(candidate: ApprovedBlockCandidate, sig: Signature)
    extends CasperMessage {
  def toProto: BlockApprovalProto =
    BlockApprovalProto()
      .withCandidate(candidate.toProto)
      .withSig(sig)
}

object BlockApproval {
  def from(ba: BlockApprovalProto): Either[String, BlockApproval] =
    for {
      candidateProto <- ba.candidate.toRight("Candidate not available")
      candidate      <- ApprovedBlockCandidate.from(candidateProto)
      sig            <- ba.sig.toRight("Sig not available")
    } yield BlockApproval(candidate, sig)
}

final case class ApprovedBlock(candidate: ApprovedBlockCandidate, sigs: List[Signature])
    extends CasperMessage {
  def toProto: ApprovedBlockProto =
    ApprovedBlockProto()
      .withCandidate(candidate.toProto)
      .withSigs(sigs)
}

object ApprovedBlock {
  def from(ba: ApprovedBlockProto): Either[String, ApprovedBlock] =
    for {
      candidateProto <- ba.candidate.toRight("Candidate not available")
      candidate      <- ApprovedBlockCandidate.from(candidateProto)
    } yield ApprovedBlock(candidate, ba.sigs.toList)
}

final case class NoApprovedBlockAvailable(identifier: String, nodeIdentifer: String)
    extends CasperMessage {
  def toProto: NoApprovedBlockAvailableProto =
    NoApprovedBlockAvailableProto()
      .withIdentifier(identifier)
      .withNodeIdentifer(nodeIdentifer)
}

object NoApprovedBlockAvailable {
  def from(naba: NoApprovedBlockAvailableProto): NoApprovedBlockAvailable =
    NoApprovedBlockAvailable(naba.identifier, naba.nodeIdentifer)
}

final case class ApprovedBlockRequest(identifier: String) extends CasperMessage {
  def toProto: ApprovedBlockRequestProto = ApprovedBlockRequestProto(identifier)
}

object ApprovedBlockRequest {
  def from(abr: ApprovedBlockRequestProto): ApprovedBlockRequest =
    ApprovedBlockRequest(abr.identifier)
}

final case class BlockHashMessage(blockHash: BlockHash, blockCreator: ByteString)
    extends CasperMessage {
  def toProto: BlockHashMessageProto = BlockHashMessageProto(blockHash, blockCreator)
}

object BlockHashMessage {
  def from(msg: BlockHashMessageProto) = BlockHashMessage(msg.hash, msg.blockCreator)
}

final case class BlockMessage(
    blockHash: ByteString,
    header: Header,
    body: Body,
    justifications: List[Justification],
    sender: ByteString,
    seqNum: Int,
    sig: ByteString,
    sigAlgorithm: String,
    shardId: String,
    extraBytes: ByteString = ByteString.EMPTY
) extends CasperMessage {
  def toProto: BlockMessageProto = BlockMessage.toProto(this)

  override def toString: String = PrettyPrinter.buildString(this)
}

object BlockMessage {

  def from(bm: BlockMessageProto): Either[String, BlockMessage] =
    for {
      header <- bm.header.toRight("Header not available").map(Header.from)
      body   <- bm.body.toRight("Body not available") >>= (Body.from)
    } yield BlockMessage(
      bm.blockHash,
      header,
      body,
      bm.justifications.toList.map(Justification.from),
      bm.sender,
      bm.seqNum,
      bm.sig,
      bm.sigAlgorithm,
      bm.shardId,
      bm.extraBytes
    )

  def toProto(bm: BlockMessage): BlockMessageProto =
    BlockMessageProto()
      .withBlockHash(bm.blockHash)
      .withHeader(Header.toProto(bm.header))
      .withBody(Body.toProto(bm.body))
      .withJustifications(bm.justifications.map(Justification.toProto))
      .withSender(bm.sender)
      .withSeqNum(bm.seqNum)
      .withSig(bm.sig)
      .withSigAlgorithm(bm.sigAlgorithm)
      .withShardId(bm.shardId)
      .withExtraBytes(bm.extraBytes)

}

final case class Header(
    parentsHashList: List[ByteString],
    timestamp: Long,
    version: Long,
    extraBytes: ByteString = ByteString.EMPTY
) {
  def toProto: HeaderProto = Header.toProto(this)
}

object Header {
  def from(h: HeaderProto): Header = Header(
    h.parentsHashList.toList,
    h.timestamp,
    h.version,
    h.extraBytes
  )

  def toProto(h: Header): HeaderProto =
    HeaderProto()
      .withParentsHashList(h.parentsHashList)
      .withTimestamp(h.timestamp)
      .withVersion(h.version)
      .withExtraBytes(h.extraBytes)
}

final case class Body(
    state: RChainState,
    deploys: List[ProcessedDeploy],
    extraBytes: ByteString = ByteString.EMPTY
) {
  def toProto: BodyProto = Body.toProto(this)
}

object Body {
  def from(b: BodyProto): Either[String, Body] =
    for {
      state   <- b.state.toRight("RChainState not available").map(RChainState.from)
      deploys <- b.deploys.toList.traverse(ProcessedDeploy.from)
    } yield Body(state, deploys, b.extraBytes)

  def toProto(b: Body): BodyProto =
    BodyProto()
      .withState(RChainState.toProto(b.state))
      .withDeploys(b.deploys.map(ProcessedDeploy.toProto))
      .withExtraBytes(b.extraBytes)

}

final case class Justification(
    validator: ByteString,
    latestBlockHash: ByteString
) {
  def toProto: JustificationProto = Justification.toProto(this)
}

object Justification {
  def from(j: JustificationProto): Justification = Justification(
    j.validator,
    j.latestBlockHash
  )

  def toProto(j: Justification): JustificationProto =
    JustificationProto(j.validator, j.latestBlockHash)
}

final case class RChainState(
    preStateHash: ByteString,
    postStateHash: ByteString,
    bonds: List[Bond],
    blockNumber: Long
) {
  def toProto: RChainStateProto = RChainState.toProto(this)
}

object RChainState {
  def from(rchs: RChainStateProto): RChainState =
    RChainState(
      rchs.preStateHash,
      rchs.postStateHash,
      rchs.bonds.toList.map(Bond.from),
      rchs.blockNumber
    )

  def toProto(rchsp: RChainState): RChainStateProto =
    RChainStateProto()
      .withPreStateHash(rchsp.preStateHash)
      .withPostStateHash(rchsp.postStateHash)
      .withBonds(rchsp.bonds.map(Bond.toProto))
      .withBlockNumber(rchsp.blockNumber)
}

final case class ProcessedDeploy(
    deploy: Signed[DeployData],
    cost: PCost,
    deployLog: List[Event],
    isFailed: Boolean,
    systemDeployError: Option[String] = None
) {
  def refundAmount                  = (deploy.phloLimit - cost.cost).max(0) * deploy.phloPrice
  def toProto: ProcessedDeployProto = ProcessedDeploy.toProto(this)
}

object ProcessedDeploy {
  def empty(deploy: DeployData) = ProcessedDeploy(deploy, PCost(), List.empty, isFailed = false)
  def from(pd: ProcessedDeployProto): Either[String, ProcessedDeploy] =
    for {
      ddProto    <- pd.deploy.toRight("DeployData not available")
      dd         <- DeployData.from(ddProto)
      cost       <- pd.cost.toRight("Cost not available")
      deployLog  <- pd.deployLog.toList.traverse(Event.from)
      paymentLog <- pd.paymentLog.toList.traverse(Event.from)
    } yield ProcessedDeploy(
      dd,
      cost,
      deployLog,
      pd.errored,
      if (pd.systemDeployError.isEmpty()) None else Some(pd.systemDeployError)
    )

  def toProto(pd: ProcessedDeploy): ProcessedDeployProto = {
    val proto = ProcessedDeployProto()
      .withDeploy(DeployData.toProto(pd.deploy))
      .withCost(pd.cost)
      .withDeployLog(pd.deployLog.map(Event.toProto))
      .withErrored(pd.isFailed)

    pd.systemDeployError.fold(proto)(errorMsg => proto.withSystemDeployError(errorMsg))
  }
}

sealed trait ProcessedSystemDeploy {
  def eventList: List[Event]
  def failed: Boolean
  def fold[A](ifSucceeded: List[Event] => A, ifFailed: (List[Event], String) => A): A
}

object ProcessedSystemDeploy {

  final case class Succeeded(eventList: List[Event]) extends ProcessedSystemDeploy {
    val failed = false

    override def fold[A](ifSucceeded: List[Event] => A, ifFailed: (List[Event], String) => A): A =
      ifSucceeded(eventList)
  }

  final case class Failed(eventList: List[Event], errorMsg: String) extends ProcessedSystemDeploy {
    val failed = true

    override def fold[A](ifSucceeded: List[Event] => A, ifFailed: (List[Event], String) => A): A =
      ifFailed(eventList, errorMsg)
  }

  def from(psd: ProcessedSystemDeployProto): Either[String, ProcessedSystemDeploy] =
    psd.deployLog.toList
      .traverse(Event.from)
      .map(
        deployLog =>
          if (psd.errorMsg.isEmpty) Succeeded(deployLog)
          else Failed(deployLog, psd.errorMsg)
      )

  def toProto(psd: ProcessedSystemDeploy): ProcessedSystemDeployProto = {
    val deployLog = psd.eventList.map(Event.toProto)
    psd match {
      case Succeeded(_) => ProcessedSystemDeployProto().withDeployLog(deployLog).withErrorMsg("")
      case Failed(_, errorMsg) =>
        ProcessedSystemDeployProto().withDeployLog(deployLog).withErrorMsg(errorMsg)
    }
  }
}

final case class DeployData(
    term: String,
    timestamp: Long,
    phloPrice: Long,
    phloLimit: Long,
    validAfterBlockNumber: Long
<<<<<<< HEAD
)
=======
) {
  def totalPhloCharge          = phloLimit * phloPrice
  def deployerPk               = PublicKey(deployer)
  def rng                      = Blake2b512Random(sig.toByteArray())
  def toProto: DeployDataProto = DeployData.toProto(this)
}
>>>>>>> 86f02af9

object DeployData {
  implicit val serialize = new Serialize[DeployData] {
    override def encode(a: DeployData): ByteVector =
      ByteVector(toProto(a).toByteArray)

    override def decode(bytes: ByteVector): Either[Throwable, DeployData] =
      Right(fromProto(DeployDataProto.parseFrom(bytes.toArray)))

  }

  private def fromProto(proto: DeployDataProto): DeployData =
    DeployData(
      proto.term,
      proto.timestamp,
      proto.phloPrice,
      proto.phloLimit,
      proto.validAfterBlockNumber
    )

  def from(dd: DeployDataProto): Either[String, Signed[DeployData]] =
    for {
      algorithm <- SignaturesAlg(dd.sigAlgorithm).toRight("Invalid signing algorithm")
      signed <- Signed
                 .fromSignedData(fromProto(dd), PublicKey(dd.deployer), dd.sig, algorithm)
                 .toRight("Invalid signature")
    } yield (signed)

  private def toProto(dd: DeployData): DeployDataProto =
    DeployDataProto()
      .withTerm(dd.term)
      .withTimestamp(dd.timestamp)
      .withPhloPrice(dd.phloPrice)
      .withPhloLimit(dd.phloLimit)
      .withValidAfterBlockNumber(dd.validAfterBlockNumber)

  def toProto(dd: Signed[DeployData]): DeployDataProto =
    toProto(dd.data)
      .withDeployer(ByteString.copyFrom(dd.pk.bytes))
      .withSig(dd.sig)
      .withSigAlgorithm(dd.sigAlgorithm.name)
}

final case class Peek(channelIndex: Int) {
  def toProto: PeekProto = PeekProto(channelIndex)
}

object Peek {
  def from(p: PeekProto): Peek = Peek(p.channelIndex)
}

sealed trait Event {
  def toProto: EventProto = Event.toProto(this)
}
final case class ProduceEvent(
    channelsHash: ByteString,
    hash: ByteString,
    persistent: Boolean,
    timesRepeated: Int
) extends Event
final case class ConsumeEvent(
    channelsHashes: List[ByteString],
    hash: ByteString,
    persistent: Boolean
) extends Event
final case class CommEvent(
    consume: ConsumeEvent,
    produces: List[ProduceEvent],
    peeks: List[Peek]
) extends Event

object Event {
  def from(e: EventProto): Either[String, Event] =
    e.eventInstance match {
      case EventProto.EventInstance.Produce(pe) => fromProduceEvent(pe).asRight[String]
      case EventProto.EventInstance.Consume(ce) => fromConsumeEvent(ce).asRight[String]
      case EventProto.EventInstance.Comm(CommEventProto(Some(ce), pes, pks)) =>
        CommEvent(fromConsumeEvent(ce), pes.toList.map(fromProduceEvent), pks.toList.map(Peek.from))
          .asRight[String]
      case EventProto.EventInstance.Comm(CommEventProto(None, _, _)) =>
        "CommEvent does not have a consume event in it".asLeft[Event]
      case EventProto.EventInstance.Empty => "Received malformed Event: Empty".asLeft[Event]
    }

  def toProto(e: Event): EventProto = e match {
    case pe: ProduceEvent => EventProto(EventProto.EventInstance.Produce(toProduceEventProto(pe)))
    case ce: ConsumeEvent => EventProto(EventProto.EventInstance.Consume(toConsumeEventProto(ce)))
    case cme: CommEvent =>
      EventProto(
        EventProto.EventInstance.Comm(
          CommEventProto(
            Some(toConsumeEventProto(cme.consume)),
            cme.produces.map(toProduceEventProto),
            cme.peeks.map(_.toProto)
          )
        )
      )
  }
  private def fromConsumeEvent(ce: ConsumeEventProto): ConsumeEvent =
    ConsumeEvent(ce.channelsHashes.toList, ce.hash, ce.persistent)
  private def fromProduceEvent(pe: ProduceEventProto): ProduceEvent =
    ProduceEvent(pe.channelsHash, pe.hash, pe.persistent, pe.timesRepeated)

  private def toProduceEventProto(pe: ProduceEvent): ProduceEventProto =
    ProduceEventProto(pe.channelsHash, pe.hash, pe.persistent, pe.timesRepeated)

  private def toConsumeEventProto(ce: ConsumeEvent): ConsumeEventProto =
    ConsumeEventProto(ce.channelsHashes, ce.hash, ce.persistent)
}

final case class Bond(
    validator: ByteString,
    stake: Long
)

object Bond {
  def from(b: BondProto): Bond    = Bond(b.validator, b.stake)
  def toProto(b: Bond): BondProto = BondProto(b.validator, b.stake)
}<|MERGE_RESOLUTION|>--- conflicted
+++ resolved
@@ -7,13 +7,10 @@
 import coop.rchain.crypto.signatures.{SignaturesAlg, Signed}
 import coop.rchain.models.{PCost, Pretty}
 import coop.rchain.models.BlockHash.BlockHash
-<<<<<<< HEAD
+import coop.rchain.crypto.PublicKey
+import coop.rchain.crypto.hash.Blake2b512Random
 import coop.rchain.shared.Serialize
 import scodec.bits.ByteVector
-=======
-import coop.rchain.crypto.PublicKey
-import coop.rchain.crypto.hash.Blake2b512Random
->>>>>>> 86f02af9
 
 sealed trait CasperMessage {
   def toProto: CasperMessageProto
@@ -392,25 +389,18 @@
     phloPrice: Long,
     phloLimit: Long,
     validAfterBlockNumber: Long
-<<<<<<< HEAD
 )
-=======
-) {
+
+object DeployData {
+  implicit val serialize = new Serialize[DeployData] {
   def totalPhloCharge          = phloLimit * phloPrice
   def deployerPk               = PublicKey(deployer)
   def rng                      = Blake2b512Random(sig.toByteArray())
-  def toProto: DeployDataProto = DeployData.toProto(this)
-}
->>>>>>> 86f02af9
-
-object DeployData {
-  implicit val serialize = new Serialize[DeployData] {
     override def encode(a: DeployData): ByteVector =
       ByteVector(toProto(a).toByteArray)
 
     override def decode(bytes: ByteVector): Either[Throwable, DeployData] =
       Right(fromProto(DeployDataProto.parseFrom(bytes.toArray)))
-
   }
 
   private def fromProto(proto: DeployDataProto): DeployData =

--- conflicted
+++ resolved
@@ -18,132 +18,71 @@
 
   import TestData._
 
-  "Insert, lookup" should "work" in
-<<<<<<< HEAD
-    withTestTrieStore { (store: ITrieStore[T, TestKey4, ByteVector]) =>
-      insert(store, key1, val1)
-      val actual = lookup(store, key1)
-=======
-    withTestTrieStore { (store: ITrieStore[T, TestKey, ByteVector], branch: Branch) =>
+  "Insert, lookup" should "work" in withTestTrieStore {
+    (store: ITrieStore[T, TestKey4, ByteVector], branch: Branch) =>
       insert(store, branch, key1, val1)
       val actual = lookup(store, branch, key1)
->>>>>>> 0001222c
       actual.value shouldBe val1
-    }
-
-  "Two inserts, two lookups" should "work" in
-<<<<<<< HEAD
-    withTestTrieStore { (store: ITrieStore[T, TestKey4, ByteVector]) =>
-      insert(store, key1, val1)
-      insert(store, key2, val2)
-      val actual1 = lookup(store, key1)
-      val actual2 = lookup(store, key2)
-=======
-    withTestTrieStore { (store: ITrieStore[T, TestKey, ByteVector], branch: Branch) =>
+  }
+
+  "Two inserts, two lookups" should "work" in withTestTrieStore {
+    (store: ITrieStore[T, TestKey4, ByteVector], branch: Branch) =>
       insert(store, branch, key1, val1)
       insert(store, branch, key2, val2)
       val actual1 = lookup(store, branch, key1)
       val actual2 = lookup(store, branch, key2)
->>>>>>> 0001222c
       actual1.value shouldBe val1
       actual2.value shouldBe val2
-    }
-
-  "Duplicate inserts, lookup" should "work" in
-<<<<<<< HEAD
-    withTestTrieStore { (store: ITrieStore[T, TestKey4, ByteVector]) =>
-      insert(store, key1, val1)
-      val root1 = getRoot(store)
-      insert(store, key1, val1)
-      val root2 = getRoot(store)
-=======
-    withTestTrieStore { (store: ITrieStore[T, TestKey, ByteVector], branch: Branch) =>
+  }
+
+  "Duplicate inserts, lookup" should "work" in withTestTrieStore {
+    (store: ITrieStore[T, TestKey4, ByteVector], branch: Branch) =>
       insert(store, branch, key1, val1)
       val root1 = getRoot(store, branch)
       insert(store, branch, key1, val1)
       val root2 = getRoot(store, branch)
->>>>>>> 0001222c
       root2 shouldBe root1
       lookup(store, branch, key1).value shouldBe val1
-    }
-
-  "Two inserts at same key with different values, lookup" should "work" in
-<<<<<<< HEAD
-    withTestTrieStore { (store: ITrieStore[T, TestKey4, ByteVector]) =>
-      insert(store, key1, val1)
-      val root1 = getRoot(store)
-      insert(store, key1, val2)
-      val root2 = getRoot(store)
-=======
-    withTestTrieStore { (store: ITrieStore[T, TestKey, ByteVector], branch: Branch) =>
+  }
+
+  "Two inserts at same key with different values, lookup" should "work" in withTestTrieStore {
+    (store: ITrieStore[T, TestKey4, ByteVector], branch: Branch) =>
       insert(store, branch, key1, val1)
       val root1 = getRoot(store, branch)
       insert(store, branch, key1, val2)
       val root2 = getRoot(store, branch)
->>>>>>> 0001222c
       root2 should not be root1
       lookup(store, branch, key1).value shouldBe val2
-    }
+  }
 
   "Three inserts, three lookups" should "work" in
-<<<<<<< HEAD
-    withTestTrieStore { (store: ITrieStore[T, TestKey4, ByteVector]) =>
-      insert(store, key1, val1)
-      insert(store, key2, val2)
-      insert(store, key3, val3)
-      val actual1 = lookup(store, key1)
-      val actual2 = lookup(store, key2)
-      val actual3 = lookup(store, key3)
-=======
-    withTestTrieStore { (store: ITrieStore[T, TestKey, ByteVector], branch: Branch) =>
+    withTestTrieStore { (store: ITrieStore[T, TestKey4, ByteVector], branch: Branch) =>
       insert(store, branch, key1, val1)
       insert(store, branch, key2, val2)
       insert(store, branch, key3, val3)
       val actual1 = lookup(store, branch, key1)
       val actual2 = lookup(store, branch, key2)
       val actual3 = lookup(store, branch, key3)
->>>>>>> 0001222c
       actual1.value shouldBe val1
       actual2.value shouldBe val2
       actual3.value shouldBe val3
     }
 
   "Three inserts, three lookups (alt)" should "work" in
-<<<<<<< HEAD
-    withTestTrieStore { (store: ITrieStore[T, TestKey4, ByteVector]) =>
-      insert(store, key1, val1)
-      insert(store, key2, val2)
-      insert(store, key6, val6)
-      val actual1 = lookup(store, key1)
-      val actual2 = lookup(store, key2)
-      val actual3 = lookup(store, key6)
-=======
-    withTestTrieStore { (store: ITrieStore[T, TestKey, ByteVector], branch: Branch) =>
+    withTestTrieStore { (store: ITrieStore[T, TestKey4, ByteVector], branch: Branch) =>
       insert(store, branch, key1, val1)
       insert(store, branch, key2, val2)
       insert(store, branch, key6, val6)
       val actual1 = lookup(store, branch, key1)
       val actual2 = lookup(store, branch, key2)
       val actual3 = lookup(store, branch, key6)
->>>>>>> 0001222c
       actual1.value shouldBe val1
       actual2.value shouldBe val2
       actual3.value shouldBe val6
     }
 
   "Four inserts, four lookups" should "work" in
-<<<<<<< HEAD
-    withTestTrieStore { (store: ITrieStore[T, TestKey4, ByteVector]) =>
-      insert(store, key1, val1)
-      insert(store, key2, val2)
-      insert(store, key3, val3)
-      insert(store, key4, val4)
-      val actual1 = lookup(store, key1)
-      val actual2 = lookup(store, key2)
-      val actual3 = lookup(store, key3)
-      val actual4 = lookup(store, key4)
-=======
-    withTestTrieStore { (store: ITrieStore[T, TestKey, ByteVector], branch: Branch) =>
+    withTestTrieStore { (store: ITrieStore[T, TestKey4, ByteVector], branch: Branch) =>
       insert(store, branch, key1, val1)
       insert(store, branch, key2, val2)
       insert(store, branch, key3, val3)
@@ -152,7 +91,6 @@
       val actual2 = lookup(store, branch, key2)
       val actual3 = lookup(store, branch, key3)
       val actual4 = lookup(store, branch, key4)
->>>>>>> 0001222c
       actual1.value shouldBe val1
       actual2.value shouldBe val2
       actual3.value shouldBe val3
@@ -160,20 +98,7 @@
     }
 
   "Five inserts, five lookups" should "work" in
-<<<<<<< HEAD
-    withTestTrieStore { (store: ITrieStore[T, TestKey4, ByteVector]) =>
-      insert(store, key1, val1)
-      insert(store, key2, val2)
-      insert(store, key3, val3)
-      insert(store, key4, val4)
-      insert(store, key5, val5)
-      val actual1 = lookup(store, key1)
-      val actual2 = lookup(store, key2)
-      val actual3 = lookup(store, key3)
-      val actual4 = lookup(store, key4)
-      val actual5 = lookup(store, key5)
-=======
-    withTestTrieStore { (store: ITrieStore[T, TestKey, ByteVector], branch: Branch) =>
+    withTestTrieStore { (store: ITrieStore[T, TestKey4, ByteVector], branch: Branch) =>
       insert(store, branch, key1, val1)
       insert(store, branch, key2, val2)
       insert(store, branch, key3, val3)
@@ -184,7 +109,6 @@
       val actual3 = lookup(store, branch, key3)
       val actual4 = lookup(store, branch, key4)
       val actual5 = lookup(store, branch, key5)
->>>>>>> 0001222c
       actual1.value shouldBe val1
       actual2.value shouldBe val2
       actual3.value shouldBe val3
@@ -193,34 +117,22 @@
     }
 
   "Insert, lookup, delete, lookup" should "work" in
-<<<<<<< HEAD
-    withTestTrieStore { (store: ITrieStore[T, TestKey4, ByteVector]) =>
-      insert(store, key1, val1)
-      lookup(store, key1).value shouldBe val1
-=======
-    withTestTrieStore { (store: ITrieStore[T, TestKey, ByteVector], branch: Branch) =>
-      insert(store, branch, key1, val1)
-      lookup(store, branch, key1).value shouldBe val1
->>>>>>> 0001222c
+    withTestTrieStore { (store: ITrieStore[T, TestKey4, ByteVector], branch: Branch) =>
+      insert(store, branch, key1, val1)
+      lookup(store, branch, key1).value shouldBe val1
 
       delete(store, branch, key1, val1) shouldBe true
       lookup(store, branch, key1) shouldBe None
     }
 
   "Delete, lookup" should "work" in
-<<<<<<< HEAD
-    withTestTrieStore { (store: ITrieStore[T, TestKey4, ByteVector]) =>
-      delete(store, key1, val1) shouldBe false
-      lookup(store, key1) shouldBe None
-=======
-    withTestTrieStore { (store: ITrieStore[T, TestKey, ByteVector], branch: Branch) =>
+    withTestTrieStore { (store: ITrieStore[T, TestKey4, ByteVector], branch: Branch) =>
       delete(store, branch, key1, val1) shouldBe false
       lookup(store, branch, key1) shouldBe None
->>>>>>> 0001222c
     }
 
   "Delete" should "return false for a missing (key, value)" in {
-    withTestTrieStore { (store: ITrieStore[T, TestKey, ByteVector], branch: Branch) =>
+    withTestTrieStore { (store: ITrieStore[T, TestKey4, ByteVector], branch: Branch) =>
       insert(store, branch, key2, val2)
       delete(store, branch, key2, val2) shouldBe true
       delete(store, branch, key2, val2) shouldBe false
@@ -228,13 +140,8 @@
   }
 
   "Insert, insert, delete, delete" should "work" in
-<<<<<<< HEAD
-    withTestTrieStore { (store: ITrieStore[T, TestKey4, ByteVector]) =>
-      val root0 = getRoot(store)
-=======
-    withTestTrieStore { (store: ITrieStore[T, TestKey, ByteVector], branch: Branch) =>
+    withTestTrieStore { (store: ITrieStore[T, TestKey4, ByteVector], branch: Branch) =>
       val root0 = getRoot(store, branch)
->>>>>>> 0001222c
 
       insert(store, branch, key1, val1)
       val root1 = getRoot(store, branch)
@@ -247,14 +154,8 @@
       lookup(store, branch, key1).value shouldBe val1
       lookup(store, branch, key2).value shouldBe val2
 
-<<<<<<< HEAD
-      delete(store, key2, val2) shouldBe true
-      val root3 = getRoot(store)
-
-=======
       delete(store, branch, key2, val2) shouldBe true
       val root3 = getRoot(store, branch)
->>>>>>> 0001222c
       root3 shouldBe root1
 
       lookup(store, branch, key1).value shouldBe val1
@@ -269,13 +170,8 @@
     }
 
   "Insert, delete, delete again" should "work" in
-<<<<<<< HEAD
-    withTestTrieStore { (store: ITrieStore[T, TestKey4, ByteVector]) =>
-      val root0 = getRoot(store)
-=======
-    withTestTrieStore { (store: ITrieStore[T, TestKey, ByteVector], branch: Branch) =>
+    withTestTrieStore { (store: ITrieStore[T, TestKey4, ByteVector], branch: Branch) =>
       val root0 = getRoot(store, branch)
->>>>>>> 0001222c
 
       insert(store, branch, key1, val1)
       lookup(store, branch, key1).value shouldBe val1
@@ -291,13 +187,8 @@
     }
 
   "Insert, Insert, Delete, Delete, Rollback, Delete, Delete" should "work" in
-<<<<<<< HEAD
-    withTestTrieStore { (store: ITrieStore[T, TestKey4, ByteVector]) =>
-      val root0 = getRoot(store)
-=======
-    withTestTrieStore { (store: ITrieStore[T, TestKey, ByteVector], branch: Branch) =>
+    withTestTrieStore { (store: ITrieStore[T, TestKey4, ByteVector], branch: Branch) =>
       val root0 = getRoot(store, branch)
->>>>>>> 0001222c
 
       insert(store, branch, key1, val1)
       val root1 = getRoot(store, branch)
@@ -342,13 +233,8 @@
     }
 
   "Rollback twice" should "work" in
-<<<<<<< HEAD
-    withTestTrieStore { (store: ITrieStore[T, TestKey4, ByteVector]) =>
-      val root0 = getRoot(store)
-=======
-    withTestTrieStore { (store: ITrieStore[T, TestKey, ByteVector], branch: Branch) =>
+    withTestTrieStore { (store: ITrieStore[T, TestKey4, ByteVector], branch: Branch) =>
       val root0 = getRoot(store, branch)
->>>>>>> 0001222c
 
       insert(store, branch, key1, val1)
       val root1 = getRoot(store, branch)
@@ -411,13 +297,8 @@
     }
 
   "Round trip rollback" should "work" in {
-<<<<<<< HEAD
     forAll { (kvs: Map[TestKey4, ByteVector]) =>
-      withTestTrieStore { store =>
-=======
-    forAll { (kvs: Map[TestKey, ByteVector]) =>
       withTestTrieStore { (store, branch) =>
->>>>>>> 0001222c
         val pairs = kvs.toList
 
         val (first, second) = pairs.splitAt(pairs.length / 2)
@@ -430,18 +311,10 @@
 
         ret1 shouldBe first
 
-<<<<<<< HEAD
-        HistoryActionsTests.insertAll(store, second)
-
-        val root2 = getRoot(store)
-        val ret2f = HistoryActionsTests.lookupAll(store, first)
-        val ret2s = HistoryActionsTests.lookupAll(store, second)
-=======
         HistoryActionsTests.insertAll(store, branch, second)
         val root2 = getRoot(store, branch)
         val ret2f = HistoryActionsTests.lookupAll(store, branch, first)
         val ret2s = HistoryActionsTests.lookupAll(store, branch, second)
->>>>>>> 0001222c
 
         root2 should not be root1
         ret2f shouldBe first
@@ -495,13 +368,8 @@
     }
 
   "insert 6 things and getLeaves" should "return all of the leaves" in
-<<<<<<< HEAD
-    withTestTrieStore { store =>
+    withTestTrieStore { (store, branch) =>
       val expected: Vector[Leaf[TestKey4, ByteVector]] = Vector(
-=======
-    withTestTrieStore { (store, branch) =>
-      val expected: Vector[Leaf[TestKey, ByteVector]] = Vector(
->>>>>>> 0001222c
         Leaf(key1, val1),
         Leaf(key2, val2),
         Leaf(key3, val3),
@@ -523,13 +391,8 @@
     }
 
   "insert a bunch of things and getLeaves" should "return all of the leaves" in
-<<<<<<< HEAD
     forAll { (kvs: Map[TestKey4, ByteVector]) =>
-      withTestTrieStore { store =>
-=======
-    forAll { (kvs: Map[TestKey, ByteVector]) =>
       withTestTrieStore { (store, branch) =>
->>>>>>> 0001222c
         val expected = kvs.map { case (k, v) => Leaf(k, v) }
         kvs.foreach { case (k, v) => insert(store, branch, k, v) }
         val leaves = getRoot(store, branch).map(getLeaves(store, _))
@@ -561,13 +424,8 @@
   val dbDir: Path   = Files.createTempDirectory("rchain-storage-history-test-")
   val mapSize: Long = 1024L * 1024L * 1024L
 
-<<<<<<< HEAD
-  def withTestTrieStoreK[R, K](f: ITrieStore[Txn[ByteBuffer], K, ByteVector] => R)(
+  def withTestTrieStoreK[R, K](f: (ITrieStore[Txn[ByteBuffer], K, ByteVector], Branch) => R)(
       implicit codecK: Codec[K]): R = {
-=======
-  def withTestTrieStore[R](
-      f: (ITrieStore[Txn[ByteBuffer], TestKey, ByteVector], Branch) => R): R = {
->>>>>>> 0001222c
     // @todo deliver better
     implicit val codecByteVector: Codec[ByteVector] = variableSizeBytesLong(int64, bytes)
     val env: Env[ByteBuffer] =
@@ -577,12 +435,8 @@
         .setMaxDbs(2)
         .setMaxReaders(126)
         .open(dbDir.toFile)
-<<<<<<< HEAD
-    val testStore = LMDBTrieStore.create[K, ByteVector](env)
-=======
-    val testStore  = LMDBTrieStore.create[TestKey, ByteVector](env)
+    val testStore  = LMDBTrieStore.create[K, ByteVector](env)
     val testBranch = Branch("test")
->>>>>>> 0001222c
     testStore.withTxn(testStore.createTxnWrite())(txn => testStore.clear(txn))
     try {
       initialize(testStore, testBranch)
@@ -593,10 +447,11 @@
     }
   }
 
-  def withTestTrieStore[R](f: ITrieStore[Txn[ByteBuffer], TestKey4, ByteVector] => R): R =
+  def withTestTrieStore[R](f: (ITrieStore[Txn[ByteBuffer], TestKey4, ByteVector], Branch) => R): R =
     withTestTrieStoreK(f)
 
-  def withTestTrieStoreKey5[R](f: ITrieStore[Txn[ByteBuffer], TestKey5, ByteVector] => R): R =
+  def withTestTrieStoreKey5[R](
+      f: (ITrieStore[Txn[ByteBuffer], TestKey5, ByteVector], Branch) => R): R =
     withTestTrieStoreK(f)
 
   override def afterAll(): Unit =

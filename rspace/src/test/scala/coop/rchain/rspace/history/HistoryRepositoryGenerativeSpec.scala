package coop.rchain.rspace.history

import cats.effect.Sync
import cats.syntax.all._
import coop.rchain.metrics.{NoopSpan, Span}
import coop.rchain.rspace._
import coop.rchain.rspace.examples.StringExamples._
import coop.rchain.rspace.examples.StringExamples.implicits._
import coop.rchain.rspace.hashing.Blake2b256Hash
import coop.rchain.rspace.internal.{Datum, WaitingContinuation}
import coop.rchain.rspace.state.instances.{RSpaceExporterStore, RSpaceImporterStore}
import coop.rchain.rspace.test.ArbitraryInstances.{arbitraryDatumString, _}
import coop.rchain.shared.PathOps._
import coop.rchain.shared.{Log, Serialize}
import coop.rchain.store.{InMemoryKeyValueStore, InMemoryStoreManager}
import monix.eval.Task
import monix.execution.Scheduler.Implicits.global
import org.scalacheck.{Arbitrary, Gen, Shrink}
import org.scalatest._
import org.scalatest.prop.GeneratorDrivenPropertyChecks

import java.nio.file.{Files, Path}
import scala.concurrent.duration._

class LMDBHistoryRepositoryGenerativeSpec
    extends HistoryRepositoryGenerativeDefinition
    with BeforeAndAfterAll {

  val dbDir: Path = Files.createTempDirectory("rchain-storage-test-")

  val kvm = InMemoryStoreManager[Task]

  override def repo: Task[HistoryRepository[Task, String, Pattern, String, StringsCaptor]] = {
    implicit val log: Log[Task]   = new Log.NOPLog[Task]
    implicit val span: Span[Task] = new NoopSpan[Task]
    for {
      historyLmdbKVStore <- kvm.store("history")
      coldLmdbKVStore    <- kvm.store("cold")
      coldStore          = ColdStoreInstances.coldStore(coldLmdbKVStore)
      rootsLmdbKVStore   <- kvm.store("roots")
      rootsStore         = RootsStoreInstances.rootsStore(rootsLmdbKVStore)
      rootRepository     = new RootRepository[Task](rootsStore)
      channelKVStore     <- kvm.store("channels")
<<<<<<< HEAD
      channelStore       = ChannelStoreImpl(channelKVStore, stringSerialize)
      emptyHistory       <- History.create(History.emptyRootHash, historyLmdbKVStore)
=======
      emptyHistory       = HistoryMergingInstances.merging(History.emptyRootHash, historyStore)
>>>>>>> 82022c84
      exporter           = RSpaceExporterStore[Task](historyLmdbKVStore, coldLmdbKVStore, rootsLmdbKVStore)
      importer           = RSpaceImporterStore[Task](historyLmdbKVStore, coldLmdbKVStore, rootsLmdbKVStore)
      repository: HistoryRepository[Task, String, Pattern, String, StringsCaptor] = HistoryRepositoryImpl
        .apply[Task, String, Pattern, String, StringsCaptor](
          emptyHistory,
          rootRepository,
          coldStore,
          exporter,
          importer,
          serializeString,
          serializePattern,
          serializeString,
          serializeCont
        )
    } yield repository
  }

  protected override def afterAll(): Unit =
    dbDir.recursivelyDelete()
}

class InMemHistoryRepositoryGenerativeSpec
    extends HistoryRepositoryGenerativeDefinition
    with InMemoryHistoryRepositoryTestBase {

  override def repo: Task[HistoryRepository[Task, String, Pattern, String, StringsCaptor]] = {

    implicit val log: Log[Task]   = new Log.NOPLog[Task]
    implicit val span: Span[Task] = new NoopSpan[Task]
<<<<<<< HEAD
    val kvm                       = InMemoryStoreManager[Task]
    for {
      emptyHistory   <- History.create(History.emptyRootHash, InMemoryKeyValueStore[Task])
      channelKVStore <- kvm.store("channels")
      channelStore   = ChannelStoreImpl[Task, String](channelKVStore, stringSerialize)
      r = HistoryRepositoryImpl[Task, String, Pattern, String, StringsCaptor](
=======

    Sync[Task].delay(
      HistoryRepositoryImpl[Task, String, Pattern, String, StringsCaptor](
>>>>>>> 82022c84
        emptyHistory,
        rootRepository,
        inMemColdStore,
        emptyExporter,
        emptyImporter,
        serializeString,
        serializePattern,
        serializeString,
        serializeCont
      )
    )
  }

}

abstract class HistoryRepositoryGenerativeDefinition
    extends FlatSpec
    with Matchers
    with OptionValues
    with GeneratorDrivenPropertyChecks {

  val serializeString  = implicitly[Serialize[String]]
  val serializePattern = implicitly[Serialize[Pattern]]
  val serializeCont    = implicitly[Serialize[StringsCaptor]]

  implicit def noShrink[T]: Shrink[T] = Shrink.shrinkAny

  def repo: Task[HistoryRepository[Task, String, Pattern, String, StringsCaptor]]

  "HistoryRepository" should "accept all HotStoreActions" in forAll(
    minSize(1),
    sizeRange(50),
    minSuccessful(10)
  ) { actions: List[HotStoreAction] =>
    repo
      .flatMap { repository =>
        actions
          .foldLeftM(repository) { (repo, action) =>
            for {
              next          <- repo.checkpoint(action :: Nil)
              historyReader <- next.getHistoryReader(next.root)
              _             <- checkActionResult(action, historyReader)
            } yield next
          }
      }
      .runSyncUnsafe(20.seconds)
  }

  def checkData(seq: Seq[Datum[String]], data: Seq[Datum[Any]]): Assertion =
    seq should contain theSameElementsAs data

  def checkJoins(seq: Seq[Seq[String]], joins: Seq[Seq[Any]]): Assertion =
    seq.toSet.map((v: Seq[String]) => v.toSet) should contain theSameElementsAs joins.toSet.map(
      (v: Seq[Any]) => v.toSet
    )

  def checkContinuations(
      seq: Seq[WaitingContinuation[Pattern, StringsCaptor]],
      conts: Seq[WaitingContinuation[Any, Any]]
  ): Assertion =
    seq should contain theSameElementsAs conts

  def checkActionResult(
      action: HotStoreAction,
      historyReader: HistoryReader[Task, Blake2b256Hash, String, Pattern, String, StringsCaptor]
  ): Task[Unit] = {
    val reader = historyReader.base
    action match {
      case InsertData(channel: String, data) =>
        reader.getData(channel).map(checkData(_, data))
      case InsertJoins(channel: String, joins) =>
        reader.getJoins(channel).map(checkJoins(_, joins))
      case InsertContinuations(channels, conts) =>
        reader
          .getContinuations(channels.asInstanceOf[Seq[String]])
          .map(checkContinuations(_, conts))
      case DeleteData(channel: String) =>
        reader.getData(channel).map(_ shouldBe empty)
      case DeleteJoins(channel: String) =>
        reader.getJoins(channel).map(_ shouldBe empty)
      case DeleteContinuations(channels) =>
        reader.getContinuations(channels.asInstanceOf[Seq[String]]).map(_ shouldBe empty)
      case _ => Sync[Task].raiseError(new RuntimeException("unknown action"))
    }
  }

  implicit def limitedArbitraryHotStoreActions: Arbitrary[List[HotStoreAction]] =
    Arbitrary(Gen.listOf(arbitraryHotStoreActions.arbitrary))

  def arbitraryHotStoreActions: Arbitrary[HotStoreAction] = Arbitrary(
    Gen.frequency(
      (10, arbitraryInsertContinuation.arbitrary),
      (10, arbitraryInsertData.arbitrary),
      (10, arbitraryInsertJoins.arbitrary),
      (10, arbitraryDeleteContinuation.arbitrary),
      (10, arbitraryDeleteData.arbitrary),
      (10, arbitraryDeleteJoins.arbitrary)
    )
  )

  def stringGen: Gen[String] = Arbitrary.arbitrary[String]
  def distinctStrings: Gen[List[String]] =
    Gen.sized(sz => Gen.containerOfN[Set, String](sz, stringGen).map(_.toList))

  def genDatumString: Gen[Datum[String]] = arbitraryDatumString.arbitrary
  def genContinuation: Gen[WaitingContinuation[Pattern, StringsCaptor]] =
    arbitraryWaitingContinuation.arbitrary

  def arbitraryInsertData: Arbitrary[InsertData[String, String]] = Arbitrary(
    for {
      channel <- Arbitrary.arbitrary[String]
      sz      <- Gen.size
      data    <- Gen.containerOfN[Set, Datum[String]](sz, genDatumString).map(_.toList)
    } yield InsertData(channel, data)
  )

  def arbitraryInsertContinuation: Arbitrary[InsertContinuations[String, Pattern, StringsCaptor]] =
    Arbitrary(
      for {
        channels <- distinctStrings
        sz       <- Gen.size
        data <- Gen
                 .containerOfN[Set, WaitingContinuation[Pattern, StringsCaptor]](
                   sz,
                   genContinuation
                 )
                 .map(_.toList)
      } yield InsertContinuations(channels, data)
    )

  def arbitraryInsertJoins: Arbitrary[InsertJoins[String]] = Arbitrary(
    for {
      channel <- Arbitrary.arbitrary[String]
      data    <- Gen.listOf(distinctStrings)
    } yield InsertJoins(channel, data)
  )

  def arbitraryDeleteContinuation: Arbitrary[DeleteContinuations[String]] = Arbitrary(
    for {
      channels <- distinctStrings
    } yield DeleteContinuations(channels)
  )

  def arbitraryDeleteData: Arbitrary[DeleteData[String]] = Arbitrary(
    for {
      channel <- Arbitrary.arbitrary[String]
    } yield DeleteData(channel)
  )

  def arbitraryDeleteJoins: Arbitrary[DeleteJoins[String]] = Arbitrary(
    for {
      channel <- Arbitrary.arbitrary[String]
    } yield DeleteJoins(channel)
  )
}<|MERGE_RESOLUTION|>--- conflicted
+++ resolved
@@ -40,13 +40,7 @@
       rootsLmdbKVStore   <- kvm.store("roots")
       rootsStore         = RootsStoreInstances.rootsStore(rootsLmdbKVStore)
       rootRepository     = new RootRepository[Task](rootsStore)
-      channelKVStore     <- kvm.store("channels")
-<<<<<<< HEAD
-      channelStore       = ChannelStoreImpl(channelKVStore, stringSerialize)
       emptyHistory       <- History.create(History.emptyRootHash, historyLmdbKVStore)
-=======
-      emptyHistory       = HistoryMergingInstances.merging(History.emptyRootHash, historyStore)
->>>>>>> 82022c84
       exporter           = RSpaceExporterStore[Task](historyLmdbKVStore, coldLmdbKVStore, rootsLmdbKVStore)
       importer           = RSpaceImporterStore[Task](historyLmdbKVStore, coldLmdbKVStore, rootsLmdbKVStore)
       repository: HistoryRepository[Task, String, Pattern, String, StringsCaptor] = HistoryRepositoryImpl
@@ -76,18 +70,9 @@
 
     implicit val log: Log[Task]   = new Log.NOPLog[Task]
     implicit val span: Span[Task] = new NoopSpan[Task]
-<<<<<<< HEAD
-    val kvm                       = InMemoryStoreManager[Task]
-    for {
-      emptyHistory   <- History.create(History.emptyRootHash, InMemoryKeyValueStore[Task])
-      channelKVStore <- kvm.store("channels")
-      channelStore   = ChannelStoreImpl[Task, String](channelKVStore, stringSerialize)
+    for {
+      emptyHistory <- History.create(History.emptyRootHash, InMemoryKeyValueStore[Task])
       r = HistoryRepositoryImpl[Task, String, Pattern, String, StringsCaptor](
-=======
-
-    Sync[Task].delay(
-      HistoryRepositoryImpl[Task, String, Pattern, String, StringsCaptor](
->>>>>>> 82022c84
         emptyHistory,
         rootRepository,
         inMemColdStore,
@@ -98,7 +83,7 @@
         serializeString,
         serializeCont
       )
-    )
+    } yield r
   }
 
 }

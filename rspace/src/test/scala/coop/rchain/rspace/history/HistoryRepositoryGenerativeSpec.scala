--- conflicted
+++ resolved
@@ -41,13 +41,8 @@
       rootsLmdbKVStore   <- kvm.store("roots")
       rootsStore         = RootsStoreInstances.rootsStore(rootsLmdbKVStore)
       rootRepository     = new RootRepository[Task](rootsStore)
-<<<<<<< HEAD
-      emptyHistory       = HistoryInstances.merging(History.emptyRootHash, historyStore)
-=======
       channelKVStore     <- kvm.store("channels")
-      channelStore       = ChannelStoreImpl(channelKVStore, stringSerialize)
       emptyHistory       = HistoryMergingInstances.merging(History.emptyRootHash, historyStore)
->>>>>>> 75aa8677
       exporter           = RSpaceExporterStore[Task](historyLmdbKVStore, coldLmdbKVStore, rootsLmdbKVStore)
       importer           = RSpaceImporterStore[Task](historyLmdbKVStore, coldLmdbKVStore, rootsLmdbKVStore)
       repository: HistoryRepository[Task, String, Pattern, String, StringsCaptor] = HistoryRepositoryImpl

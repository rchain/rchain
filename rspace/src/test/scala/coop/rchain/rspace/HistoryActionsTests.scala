--- conflicted
+++ resolved
@@ -55,13 +55,7 @@
   }
 
   "getCheckpoint on an empty store" should "return the expected hash" in withTestSpace { space =>
-<<<<<<< HEAD
-    val ex = the[Exception] thrownBy (space.getCheckpoint() shouldBe None)
-    ex.getMessage shouldBe "Couldn't get checkpoint hash for an empty trie"
-=======
-    space.getCheckpoint().root shouldBe Blake2b256Hash.fromHex(
-      "ff3c5e70a028b7956791a6b3d8db9cd11f469e0088db22dd3afbc86997fe86a3")
->>>>>>> 7b0d011d
+    space.getCheckpoint().root shouldBe None
   }
 
   "consume then getCheckpoint" should "return the expected hash and the TrieStore should contain the expected value" in
@@ -84,11 +78,7 @@
 
       history.lookup(space.store.trieStore, channelsHash) shouldBe None
 
-<<<<<<< HEAD
-      space.getCheckpoint() shouldBe expectedHash
-=======
-      space.getCheckpoint().root shouldBe nodeHash
->>>>>>> 7b0d011d
+      space.getCheckpoint().root shouldBe Some(expectedHash)
 
       history.lookup(space.store.trieStore, channelsHash).value shouldBe gnat
     }
@@ -207,26 +197,12 @@
 
       history.lookup(space.store.trieStore, channelsHash) shouldBe None
 
-<<<<<<< HEAD
-      the[Exception] thrownBy space
-        .getCheckpoint() should have message "Couldn't get checkpoint hash for an empty trie"
-=======
-      space.getCheckpoint().root shouldBe Blake2b256Hash.fromHex(
-        "ff3c5e70a028b7956791a6b3d8db9cd11f469e0088db22dd3afbc86997fe86a3")
-
->>>>>>> 7b0d011d
+      space.getCheckpoint().root shouldBe None
       history.lookup(space.store.trieStore, channelsHash) shouldBe None
     }
 
   "getCheckpoint, consume, reset" should "result in an empty store" in
     withTestSpace { space =>
-<<<<<<< HEAD
-      val gnat1 = GNAT(List("ch1"),
-                       List.empty[Datum[String]],
-                       List(WaitingContinuation(List(Wildcard), new StringsCaptor, false)))
-=======
-      val root0 = space.getCheckpoint().root
-
       val gnat1 = {
         val channels = List("ch1")
         GNAT(channels,
@@ -235,7 +211,6 @@
                WaitingContinuation
                  .create(channels, List[Pattern](Wildcard), new StringsCaptor, false)))
       }
->>>>>>> 7b0d011d
 
       space.consume(gnat1.channels,
                     gnat1.wks.head.patterns,
@@ -244,11 +219,7 @@
 
       space.store.isEmpty shouldBe false
 
-<<<<<<< HEAD
-      space.reset
-=======
-      space.reset(root0)
->>>>>>> 7b0d011d
+      space.reset()
 
       space.store.isEmpty shouldBe true
     }
@@ -256,16 +227,9 @@
   "getCheckpoint, consume, getCheckpoint, reset to first checkpoint, reset to second checkpoint" should
     "result in a store that contains the consume and appropriate join map" in withTestSpace {
     space =>
-<<<<<<< HEAD
-      val gnat1 =
-        GNAT(List("ch1", "ch2"),
-=======
-      val root0 = space.getCheckpoint().root
-
       val gnat1 = {
         val channels = List("ch1", "ch2")
         GNAT(channels,
->>>>>>> 7b0d011d
              List.empty[Datum[String]],
              List(
                WaitingContinuation
@@ -289,12 +253,7 @@
       }
 
       // Rollback to first checkpoint
-<<<<<<< HEAD
       space.reset
-=======
-
-      space.reset(root0)
->>>>>>> 7b0d011d
 
       space.store.isEmpty shouldBe true
 
@@ -305,7 +264,7 @@
 
       // Rollback to second checkpoint
 
-      space.reset(root1)
+      space.reset(root1.get)
 
       space.store.isEmpty shouldBe false
 
@@ -332,7 +291,7 @@
             val num  = "%02d".format(chunkNo)
             val size = "%02d".format(produces.size)
             logger.debug(s"$num: checkpointing $size produces")
-            (State(space.getCheckpoint().root, space.store.toMap), chunkNo)
+            (State(space.getCheckpoint().root.get, space.store.toMap), chunkNo)
         }
 
         validateIndexedStates(space, states)
@@ -356,7 +315,7 @@
             val num  = "%02d".format(chunkNo)
             val size = "%02d".format(consumes.size)
             logger.debug(s"$num: checkpointing $size consumes")
-            (State(space.getCheckpoint().root, space.store.toMap), chunkNo)
+            (State(space.getCheckpoint().root.get, space.store.toMap), chunkNo)
         }
 
         validateIndexedStates(space, states)
@@ -386,7 +345,7 @@
             val consumesSize = "%02d".format(consumes.size)
             val producesSize = "%02d".format(produces.size)
             logger.debug(s"$num: checkpointing $consumesSize consumes and $producesSize produces")
-            (State(space.getCheckpoint().root, space.store.toMap), chunkNo)
+            (State(space.getCheckpoint().root.get, space.store.toMap), chunkNo)
         }
 
         validateIndexedStates(space, states)

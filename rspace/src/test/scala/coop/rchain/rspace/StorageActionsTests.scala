package coop.rchain.rspace

import java.lang.{Byte => JByte}

import com.google.common.collect.HashMultiset
import coop.rchain.rspace.examples.StringExamples._
import coop.rchain.rspace.examples.StringExamples.implicits._
import coop.rchain.rspace.history.{Leaf, LeafPointer, Node, NodePointer, PointerBlock, Skip, Trie}
import coop.rchain.rspace.util._
import coop.rchain.rspace.internal._
import coop.rchain.rspace.trace.{COMM, Consume, Produce}
<<<<<<< HEAD
=======
import org.scalacheck.Prop
>>>>>>> 47a7ec0b
import org.scalatest._
import org.scalatest.prop.{Checkers, GeneratorDrivenPropertyChecks}
import scodec.Codec

import scala.collection.JavaConverters._
import scala.collection.immutable.Seq

import coop.rchain.rspace.test.ArbitraryInstances._

trait StorageActionsTests
    extends StorageTestsBase[String, Pattern, String, StringsCaptor]
    with GeneratorDrivenPropertyChecks
    with Checkers {

  implicit override val generatorDrivenConfig =
    PropertyCheckConfiguration(minSuccessful = 5, sizeRange = 30)

  implicit val codecString: Codec[String]   = implicitly[Serialize[String]].toCodec
  implicit val codecP: Codec[Pattern]       = implicitly[Serialize[Pattern]].toCodec
  implicit val codecK: Codec[StringsCaptor] = implicitly[Serialize[StringsCaptor]].toCodec

  type TestProduceMap = Map[String, Datum[String]]

  type TestConsumeMap = Map[List[String], WaitingContinuation[Pattern, StringsCaptor]]

  type TestGNAT = GNAT[String, Pattern, String, StringsCaptor]

  case class State(
      checkpoint: Blake2b256Hash,
      contents: Map[Seq[String], Row[Pattern, String, StringsCaptor]],
      joins: Map[Blake2b256Hash, Seq[Seq[String]]]
  )

  "produce" should
    "persist a piece of data in the store" in withTestSpace { space =>
    val store   = space.store
    val key     = List("ch1")
    val keyHash = store.hashChannels(key)

    val r = space.produce(key.head, "datum", persist = false)

    store.withTxn(store.createTxnRead()) { txn =>
      store.getChannels(txn, keyHash) shouldBe key
      store.getPatterns(txn, key) shouldBe Nil
      store.getData(txn, key) shouldBe List(Datum.create(key.head, "datum", persist = false))
      store.getWaitingContinuation(txn, key) shouldBe Nil
    }

    r shouldBe None
    //store is not empty - we have 'A' stored
    store.isEmpty shouldBe false

    store.eventsCounter.getProducesCount shouldBe 1
    store.eventsCounter.getConsumesCount shouldBe 0
    store.eventsCounter.getProducesCommCount shouldBe 0
    store.eventsCounter.getConsumesCommCount shouldBe 0
    store.eventsCounter.getInstallCommCount shouldBe 0
  }

  "producing twice on the same channel" should
    "persist two pieces of data in the store" in withTestSpace { space =>
    val store   = space.store
    val key     = List("ch1")
    val keyHash = store.hashChannels(key)

    val r1 = space.produce(key.head, "datum1", persist = false)

    store.withTxn(store.createTxnRead()) { txn =>
      store.getChannels(txn, keyHash) shouldBe key
      store.getPatterns(txn, key) shouldBe Nil
      store.getData(txn, key) shouldBe List(Datum.create(key.head, "datum1", false))
      store.getWaitingContinuation(txn, key) shouldBe Nil
    }

    r1 shouldBe None

    val r2 = space.produce(key.head, "datum2", persist = false)

    store.withTxn(store.createTxnRead()) { txn =>
      store.getChannels(txn, keyHash) shouldBe key
      store.getPatterns(txn, key) shouldBe Nil
      store.getData(txn, key) should contain theSameElementsAs List(
        Datum.create(key.head, "datum1", false),
        Datum.create(key.head, "datum2", false))
      store.getWaitingContinuation(txn, key) shouldBe Nil
    }

    r2 shouldBe None
    //store is not empty - we have 2 As stored
    store.isEmpty shouldBe false

    store.eventsCounter.getProducesCount shouldBe 2
    store.eventsCounter.getConsumesCount shouldBe 0
    store.eventsCounter.getProducesCommCount shouldBe 0
    store.eventsCounter.getConsumesCommCount shouldBe 0
    store.eventsCounter.getInstallCommCount shouldBe 0
  }

  "consuming on one channel" should
    "persist a continuation in the store" in withTestSpace { space =>
    val store    = space.store
    val key      = List("ch1")
    val patterns = List(Wildcard)
    val keyHash  = store.hashChannels(key)

    val r = space.consume(key, patterns, new StringsCaptor, persist = false)

    store.withTxn(store.createTxnRead()) { txn =>
      store.getChannels(txn, keyHash) shouldBe List("ch1")
      store.getPatterns(txn, key) shouldBe List(patterns)
      store.getData(txn, key) shouldBe Nil
      store.getWaitingContinuation(txn, key) should not be empty
    }

    r shouldBe None
    //there is a continuation stored in the storage
    store.isEmpty shouldBe false

    store.eventsCounter.getProducesCount shouldBe 0
    store.eventsCounter.getConsumesCount shouldBe 1
    store.eventsCounter.getProducesCommCount shouldBe 0
    store.eventsCounter.getConsumesCommCount shouldBe 0
    store.eventsCounter.getInstallCommCount shouldBe 0
  }

  "consuming with a list of patterns that is a different length than the list of channels" should
    "throw" in withTestSpace { space =>
    an[IllegalArgumentException] shouldBe thrownBy(
      space.consume(List("ch1", "ch2"), List(Wildcard), new StringsCaptor, persist = false))

    val store = space.store

    store.isEmpty shouldBe true

    store.eventsCounter.getProducesCount shouldBe 0
    store.eventsCounter.getConsumesCount shouldBe 1
    store.eventsCounter.getProducesCommCount shouldBe 0
    store.eventsCounter.getConsumesCommCount shouldBe 0
    store.eventsCounter.getInstallCommCount shouldBe 0
  }

  "consuming on three channels" should
    "persist a continuation in the store" in withTestSpace { space =>
    val store    = space.store
    val key      = List("ch1", "ch2", "ch3")
    val patterns = List(Wildcard, Wildcard, Wildcard)
    val keyHash  = store.hashChannels(key)

    val r = space.consume(key, patterns, new StringsCaptor, persist = false)

    store.withTxn(store.createTxnRead()) { txn =>
      store.getChannels(txn, keyHash) shouldBe key
      store.getPatterns(txn, key) shouldBe List(patterns)
      store.getData(txn, key) shouldBe Nil
      store.getWaitingContinuation(txn, key) should not be empty
    }

    r shouldBe None
    //continuation is left in the storage
    store.isEmpty shouldBe false

    store.eventsCounter.getProducesCount shouldBe 0
    store.eventsCounter.getConsumesCount shouldBe 1
    store.eventsCounter.getProducesCommCount shouldBe 0
    store.eventsCounter.getConsumesCommCount shouldBe 0
    store.eventsCounter.getInstallCommCount shouldBe 0
  }

  "producing and then consuming on the same channel" should
    "return the continuation and data" in withTestSpace { space =>
    val store   = space.store
    val key     = List("ch1")
    val keyHash = store.hashChannels(key)

    val r1 = space.produce(key.head, "datum", persist = false)

    store.withTxn(store.createTxnRead()) { txn =>
      store.getChannels(txn, keyHash) shouldBe key
      store.getPatterns(txn, key) shouldBe Nil
      store.getData(txn, key) shouldBe List(Datum.create(key.head, "datum", false))
      store.getWaitingContinuation(txn, key) shouldBe Nil
    }

    r1 shouldBe None

    val r2 = space.consume(key, List(Wildcard), new StringsCaptor, persist = false)

    store.isEmpty shouldBe true

    store.withTxn(store.createTxnRead()) { txn =>
      store.getChannels(txn, keyHash) shouldBe Nil
      store.getPatterns(txn, key) shouldBe Nil
      store.getData(txn, key) shouldBe Nil
      store.getWaitingContinuation(txn, key) shouldBe Nil
    }

    r2 shouldBe defined

    runK(r2)

    getK(r2).results should contain theSameElementsAs List(List("datum"))

    store.isEmpty shouldBe true

    store.eventsCounter.getProducesCount shouldBe 1
    store.eventsCounter.getConsumesCount shouldBe 1
    store.eventsCounter.getProducesCommCount shouldBe 0
    store.eventsCounter.getConsumesCommCount shouldBe 1
    store.eventsCounter.getInstallCommCount shouldBe 0
  }

  "producing three times then doing consuming three times" should "work" in withTestSpace { space =>
    val store = space.store
    val r1    = space.produce("ch1", "datum1", persist = false)
    val r2    = space.produce("ch1", "datum2", persist = false)
    val r3    = space.produce("ch1", "datum3", persist = false)

    r1 shouldBe None
    r2 shouldBe None
    r3 shouldBe None

    val r4 = space.consume(List("ch1"), List(Wildcard), new StringsCaptor, persist = false)

    runK(r4)

    getK(r4).results should contain oneOf (List("datum1"), List("datum2"), List("datum3"))

    val r5 = space.consume(List("ch1"), List(Wildcard), new StringsCaptor, persist = false)

    runK(r5)

    getK(r5).results should contain oneOf (List("datum1"), List("datum2"), List("datum3"))

    val r6 = space.consume(List("ch1"), List(Wildcard), new StringsCaptor, persist = false)

    runK(r6)

    getK(r6).results should contain oneOf (List("datum1"), List("datum2"), List("datum3"))

    store.isEmpty shouldBe true

    store.eventsCounter.getProducesCount shouldBe 3
    store.eventsCounter.getConsumesCount shouldBe 3
    store.eventsCounter.getProducesCommCount shouldBe 0
    store.eventsCounter.getConsumesCommCount shouldBe 3
    store.eventsCounter.getInstallCommCount shouldBe 0
  }

  "producing on channel, consuming on that channel and another, and then producing on the other channel" should
    "return a continuation and all the data" in withTestSpace { space =>
    val store           = space.store
    val produceKey1     = List("ch1")
    val produceKey1Hash = store.hashChannels(produceKey1)

    val r1 = space.produce(produceKey1.head, "datum1", persist = false)

    store.withTxn(store.createTxnRead()) { txn =>
      store.getChannels(txn, produceKey1Hash) shouldBe produceKey1
      store.getPatterns(txn, produceKey1) shouldBe Nil
      store.getData(txn, produceKey1) shouldBe List(
        Datum.create(produceKey1.head, "datum1", persist = false))
      store.getWaitingContinuation(txn, produceKey1) shouldBe Nil
    }

    r1 shouldBe None

    val consumeKey     = List("ch1", "ch2")
    val consumeKeyHash = store.hashChannels(consumeKey)
    val consumePattern = List(Wildcard, Wildcard)

    val r2 = space.consume(consumeKey, consumePattern, new StringsCaptor, persist = false)

    store.withTxn(store.createTxnRead()) { txn =>
      store.getChannels(txn, produceKey1Hash) shouldBe produceKey1
      store.getPatterns(txn, produceKey1) shouldBe Nil
      store.getData(txn, produceKey1) shouldBe List(
        Datum.create(produceKey1.head, "datum1", persist = false))
      store.getWaitingContinuation(txn, produceKey1) shouldBe Nil
      store.getChannels(txn, consumeKeyHash) shouldBe consumeKey
      store.getPatterns(txn, consumeKey) shouldBe List(consumePattern)
      store.getData(txn, consumeKey) shouldBe Nil
      store.getWaitingContinuation(txn, consumeKey) should not be empty
    }

    r2 shouldBe None

    val produceKey2     = List("ch2")
    val produceKey2Hash = store.hashChannels(produceKey2)

    val r3 = space.produce(produceKey2.head, "datum2", persist = false)

    store.withTxn(store.createTxnRead()) { txn =>
      store.getChannels(txn, produceKey1Hash) shouldBe Nil
      store.getPatterns(txn, produceKey1) shouldBe Nil
      store.getData(txn, produceKey1) shouldBe Nil
      store.getWaitingContinuation(txn, produceKey1) shouldBe Nil
      store.getChannels(txn, consumeKeyHash) shouldBe Nil
      store.getPatterns(txn, consumeKey) shouldBe Nil
      store.getData(txn, consumeKey) shouldBe Nil
      store.getWaitingContinuation(txn, consumeKey) shouldBe Nil
      store.getChannels(txn, produceKey2Hash) shouldBe Nil
      store.getPatterns(txn, produceKey2) shouldBe Nil
      store.getData(txn, produceKey2) shouldBe Nil
      store.getWaitingContinuation(txn, produceKey2) shouldBe Nil
    }

    r3 shouldBe defined

    runK(r3)

    getK(r3).results should contain theSameElementsAs List(List("datum1", "datum2"))

    store.isEmpty shouldBe true

    store.eventsCounter.getProducesCount shouldBe 2
    store.eventsCounter.getConsumesCount shouldBe 1
    store.eventsCounter.getProducesCommCount shouldBe 1
    store.eventsCounter.getConsumesCommCount shouldBe 0
    store.eventsCounter.getInstallCommCount shouldBe 0
  }

  "producing on three different channels and then consuming once on all three" should
    "return the continuation and all the data" in withTestSpace { space =>
    val store           = space.store
    val produceKey1     = List("ch1")
    val produceKey2     = List("ch2")
    val produceKey3     = List("ch3")
    val consumeKey      = List("ch1", "ch2", "ch3")
    val patterns        = List(Wildcard, Wildcard, Wildcard)
    val produceKey1Hash = store.hashChannels(produceKey1)
    val produceKey2Hash = store.hashChannels(produceKey2)
    val produceKey3Hash = store.hashChannels(produceKey3)
    val consumeKeyHash  = store.hashChannels(consumeKey)

    val r1 = space.produce(produceKey1.head, "datum1", persist = false)

    store.withTxn(store.createTxnRead()) { txn =>
      store.getChannels(txn, produceKey1Hash) shouldBe produceKey1
      store.getPatterns(txn, produceKey1) shouldBe Nil
      store.getData(txn, produceKey1) shouldBe List(Datum.create(produceKey1.head, "datum1", false))
      store.getWaitingContinuation(txn, produceKey1) shouldBe Nil
    }

    r1 shouldBe None

    val r2 = space.produce(produceKey2.head, "datum2", persist = false)

    store.withTxn(store.createTxnRead()) { txn =>
      store.getChannels(txn, produceKey2Hash) shouldBe produceKey2
      store.getPatterns(txn, produceKey2) shouldBe Nil
      store.getData(txn, produceKey2) shouldBe List(Datum.create(produceKey2.head, "datum2", false))
      store.getWaitingContinuation(txn, produceKey2) shouldBe Nil
    }

    r2 shouldBe None

    val r3 = space.produce(produceKey3.head, "datum3", persist = false)

    store.withTxn(store.createTxnRead()) { txn =>
      store.getChannels(txn, produceKey3Hash) shouldBe produceKey3
      store.getPatterns(txn, produceKey3) shouldBe Nil
      store.getData(txn, produceKey3) shouldBe List(Datum.create(produceKey3.head, "datum3", false))
      store.getWaitingContinuation(txn, produceKey3) shouldBe Nil
    }

    r3 shouldBe None

    val r4 = space.consume(List("ch1", "ch2", "ch3"), patterns, new StringsCaptor, persist = false)

    store.withTxn(store.createTxnRead()) { txn =>
      store.getChannels(txn, consumeKeyHash) shouldBe Nil
      store.getPatterns(txn, consumeKey) shouldBe Nil
      store.getData(txn, consumeKey) shouldBe Nil
      store.getWaitingContinuation(txn, consumeKey) shouldBe Nil
    }

    r4 shouldBe defined

    runK(r4)

    getK(r4).results should contain theSameElementsAs List(List("datum1", "datum2", "datum3"))

    store.isEmpty shouldBe true

    store.eventsCounter.getProducesCount shouldBe 3
    store.eventsCounter.getConsumesCount shouldBe 1
    store.eventsCounter.getProducesCommCount shouldBe 0
    store.eventsCounter.getConsumesCommCount shouldBe 1
    store.eventsCounter.getInstallCommCount shouldBe 0
  }

  "producing three times on the same channel then consuming three times on the same channel" should
    "return three pairs of continuations and data" in withTestSpace { space =>
    val store  = space.store
    val captor = new StringsCaptor

    val key = List("ch1")

    val r1 = space.produce(key.head, "datum1", persist = false)
    val r2 = space.produce(key.head, "datum2", persist = false)
    val r3 = space.produce(key.head, "datum3", persist = false)

    r1 shouldBe None
    r2 shouldBe None
    r3 shouldBe None

    val r4 = space.consume(key, List(Wildcard), captor, persist = false)
    val r5 = space.consume(key, List(Wildcard), captor, persist = false)
    val r6 = space.consume(key, List(Wildcard), captor, persist = false)

    store.withTxn(store.createTxnRead()) { txn =>
      store.getChannels(txn, store.hashChannels(key)) shouldBe Nil
      store.getData(txn, key) shouldBe Nil
      store.getPatterns(txn, key) shouldBe Nil
      store.getWaitingContinuation(txn, key) shouldBe Nil
    }

    val continuations = List(r4, r5, r6)

    continuations.forall(_.isDefined) shouldBe true

    continuations.foreach(runK)

    captor.results should contain theSameElementsAs List(List("datum3"),
                                                         List("datum2"),
                                                         List("datum1"))

    store.isEmpty shouldBe true

    store.eventsCounter.getProducesCount shouldBe 3
    store.eventsCounter.getConsumesCount shouldBe 3
    store.eventsCounter.getProducesCommCount shouldBe 0
    store.eventsCounter.getConsumesCommCount shouldBe 3
    store.eventsCounter.getInstallCommCount shouldBe 0
  }

  "consuming three times on the same channel, then producing three times on that channel" should
    "return three continuations, each paired with distinct pieces of data" in withTestSpace {
    space =>
      val store = space.store

      space.consume(List("ch1"), List(Wildcard), new StringsCaptor, persist = false)
      space.consume(List("ch1"), List(Wildcard), new StringsCaptor, persist = false)
      space.consume(List("ch1"), List(Wildcard), new StringsCaptor, persist = false)

      val r1 = space.produce("ch1", "datum1", persist = false)
      val r2 = space.produce("ch1", "datum2", persist = false)
      val r3 = space.produce("ch1", "datum3", persist = false)

      r1 shouldBe defined
      r2 shouldBe defined
      r3 shouldBe defined

      List(r1, r2, r3).foreach(runK)

      getK(r1).results should contain oneOf (List("datum1"), List("datum2"), List("datum3"))
      getK(r2).results should contain oneOf (List("datum1"), List("datum2"), List("datum3"))
      getK(r3).results should contain oneOf (List("datum1"), List("datum2"), List("datum3"))

      getK(r1).results shouldNot contain theSameElementsAs getK(r2).results
      getK(r1).results shouldNot contain theSameElementsAs getK(r3).results
      getK(r2).results shouldNot contain theSameElementsAs getK(r3).results

      store.isEmpty shouldBe true

      store.eventsCounter.getProducesCount shouldBe 3
      store.eventsCounter.getConsumesCount shouldBe 3
      store.eventsCounter.getProducesCommCount shouldBe 3
      store.eventsCounter.getConsumesCommCount shouldBe 0
      store.eventsCounter.getInstallCommCount shouldBe 0
  }

  "consuming three times on the same channel with non-trivial matches, then producing three times on that channel" should
    "return three continuations, each paired with matching data" in withTestSpace { space =>
    val store = space.store

    space.consume(List("ch1"), List(StringMatch("datum1")), new StringsCaptor, persist = false)
    space.consume(List("ch1"), List(StringMatch("datum2")), new StringsCaptor, persist = false)
    space.consume(List("ch1"), List(StringMatch("datum3")), new StringsCaptor, persist = false)

    val r1 = space.produce("ch1", "datum1", persist = false)
    val r2 = space.produce("ch1", "datum2", persist = false)
    val r3 = space.produce("ch1", "datum3", persist = false)

    r1 shouldBe defined
    r2 shouldBe defined
    r3 shouldBe defined

    List(r1, r2, r3).foreach(runK)

    getK(r1).results shouldBe List(List("datum1"))
    getK(r2).results shouldBe List(List("datum2"))
    getK(r3).results shouldBe List(List("datum3"))

    store.isEmpty shouldBe true

    store.eventsCounter.getProducesCount shouldBe 3
    store.eventsCounter.getConsumesCount shouldBe 3
    store.eventsCounter.getProducesCommCount shouldBe 3
    store.eventsCounter.getConsumesCommCount shouldBe 0
    store.eventsCounter.getInstallCommCount shouldBe 0
  }

  "consuming on two channels, producing on one, then producing on the other" should
    "return a continuation with both pieces of data" in withTestSpace { space =>
    val store = space.store

    val r1 = space.consume(List("ch1", "ch2"),
                           List(Wildcard, Wildcard),
                           new StringsCaptor,
                           persist = false)
    val r2 = space.produce("ch1", "datum1", persist = false)
    val r3 = space.produce("ch2", "datum2", persist = false)

    r1 shouldBe None
    r2 shouldBe None
    r3 shouldBe defined

    runK(r3)

    getK(r3).results should contain theSameElementsAs List(List("datum1", "datum2"))

    store.isEmpty shouldBe true

    store.eventsCounter.getProducesCount shouldBe 2
    store.eventsCounter.getConsumesCount shouldBe 1
    store.eventsCounter.getProducesCommCount shouldBe 1
    store.eventsCounter.getConsumesCommCount shouldBe 0
    store.eventsCounter.getInstallCommCount shouldBe 0
  }

  "A joined consume with the same channel given twice followed by a produce" should
    "not raises any errors (CORE-365)" in withTestSpace { space =>
    val store = space.store

    val channels = List("ch1", "ch1")

    val r1 = space.consume(channels,
                           List(StringMatch("datum1"), StringMatch("datum1")),
                           new StringsCaptor,
                           persist = false)

    val r2 = space.produce("ch1", "datum1", persist = false)
    val r3 = space.produce("ch1", "datum1", persist = false)

    r1 shouldBe None
    r2 shouldBe None
    r3 shouldBe defined

    runK(r3)
    getK(r3).results shouldBe List(List("datum1", "datum1"))

    store.isEmpty shouldBe true

    store.eventsCounter.getProducesCount shouldBe 2
    store.eventsCounter.getConsumesCount shouldBe 1
    store.eventsCounter.getProducesCommCount shouldBe 1
    store.eventsCounter.getConsumesCommCount shouldBe 0
    store.eventsCounter.getInstallCommCount shouldBe 0
  }

  "consuming twice on the same channels with different patterns, and then producing on those channels" should
    "return continuations with the expected data" in withTestSpace { space =>
    val store = space.store

    val channels = List("ch1", "ch2")

    val r1 = space.consume(channels,
                           List(StringMatch("datum1"), StringMatch("datum2")),
                           new StringsCaptor,
                           persist = false)
    val r2 = space.consume(channels,
                           List(StringMatch("datum3"), StringMatch("datum4")),
                           new StringsCaptor,
                           persist = false)

    val r3 = space.produce("ch1", "datum3", persist = false)
    val r4 = space.produce("ch2", "datum4", persist = false)
    val r5 = space.produce("ch1", "datum1", persist = false)
    val r6 = space.produce("ch2", "datum2", persist = false)

    r1 shouldBe None
    r2 shouldBe None
    r3 shouldBe None
    r4 shouldBe defined
    r5 shouldBe None
    r6 shouldBe defined

    List(r4, r6).foreach(runK)

    getK(r4).results should contain theSameElementsAs List(List("datum3", "datum4"))
    getK(r6).results should contain theSameElementsAs List(List("datum1", "datum2"))

    store.isEmpty shouldBe true

    store.eventsCounter.getProducesCount shouldBe 4
    store.eventsCounter.getConsumesCount shouldBe 2
    store.eventsCounter.getProducesCommCount shouldBe 2
    store.eventsCounter.getConsumesCommCount shouldBe 0
    store.eventsCounter.getInstallCommCount shouldBe 0
  }

  "consuming and producing with non-trivial matches" should
    "work" in withTestSpace { space =>
    val store = space.store

    val r1 = space.consume(
      List("ch1", "ch2"),
      List(Wildcard, StringMatch("datum1")),
      new StringsCaptor,
      persist = false
    )

    val r2 = space.produce("ch1", "datum1", persist = false)

    r1 shouldBe None
    r2 shouldBe None

    store.withTxn(store.createTxnRead()) { txn =>
      store.getData(txn, List("ch1", "ch2")) shouldBe Nil
      store.getData(txn, List("ch1")) shouldBe List(Datum.create("ch1", "datum1", false))
    }

    store.withTxn(store.createTxnRead()) { txn =>
      store.getWaitingContinuation(txn, List("ch1", "ch2")) should not be empty
      store.getJoin(txn, "ch1") shouldBe List(List("ch1", "ch2"))
      store.getJoin(txn, "ch2") shouldBe List(List("ch1", "ch2"))
    }

    store.isEmpty shouldBe false

    store.eventsCounter.getProducesCount shouldBe 1
    store.eventsCounter.getConsumesCount shouldBe 1
    store.eventsCounter.getProducesCommCount shouldBe 0
    store.eventsCounter.getConsumesCommCount shouldBe 0
    store.eventsCounter.getInstallCommCount shouldBe 0
  }

  "consuming twice and producing twice with non-trivial matches" should
    "work" in withTestSpace { space =>
    val store = space.store

    val r1 =
      space.consume(List("ch1"), List(StringMatch("datum1")), new StringsCaptor, persist = false)
    val r2 =
      space.consume(List("ch2"), List(StringMatch("datum2")), new StringsCaptor, persist = false)
    val r3 = space.produce("ch1", "datum1", persist = false)
    val r4 = space.produce("ch2", "datum2", persist = false)

    List(r1, r2, r3, r4).foreach(runK)

    store.withTxn(store.createTxnRead()) { txn =>
      store.getData(txn, List("ch1")) shouldBe Nil
      store.getData(txn, List("ch2")) shouldBe Nil
    }

    getK(r3).results should contain theSameElementsAs List(List("datum1"))
    getK(r4).results should contain theSameElementsAs List(List("datum2"))

    store.isEmpty shouldBe true

    store.eventsCounter.getProducesCount shouldBe 2
    store.eventsCounter.getConsumesCount shouldBe 2
    store.eventsCounter.getProducesCommCount shouldBe 2
    store.eventsCounter.getConsumesCommCount shouldBe 0
    store.eventsCounter.getInstallCommCount shouldBe 0
  }

  "consuming on two channels, consuming on one of those channels, and then producing on both of those channels separately" should
    "return a continuation paired with one piece of data" in
    withTestSpace { space =>
      val store = space.store

      space.consume(List("ch1", "ch2"),
                    List(Wildcard, Wildcard),
                    new StringsCaptor,
                    persist = false)
      space.consume(List("ch1"), List(Wildcard), new StringsCaptor, persist = false)

      val r3 = space.produce("ch1", "datum1", persist = false)
      val r4 = space.produce("ch2", "datum2", persist = false)

      store.withTxn(store.createTxnRead()) { txn =>
        store.getWaitingContinuation(txn, List("ch1", "ch2")) should not be empty
        store.getWaitingContinuation(txn, List("ch1")) shouldBe Nil
        store.getWaitingContinuation(txn, List("ch2")) shouldBe Nil
        store.getData(txn, List("ch1")) shouldBe Nil
        store.getData(txn, List("ch2")) shouldBe List(Datum.create("ch2", "datum2", false))
      }

      r3 shouldBe defined
      r4 shouldBe None

      runK(r3)

      getK(r3).results should contain theSameElementsAs List(List("datum1"))
      //ensure that joins are cleaned-up after all
      store.withTxn(store.createTxnRead()) { txn =>
        store.getJoin(txn, "ch1") shouldBe List(List("ch1", "ch2"))
        store.getJoin(txn, "ch2") shouldBe List(List("ch1", "ch2"))
      }

      store.isEmpty shouldBe false

      store.eventsCounter.getProducesCount shouldBe 2
      store.eventsCounter.getConsumesCount shouldBe 2
      store.eventsCounter.getProducesCommCount shouldBe 1
      store.eventsCounter.getConsumesCommCount shouldBe 0
      store.eventsCounter.getInstallCommCount shouldBe 0
    }

  /* Persist tests */

  "producing and then doing a persistent consume on the same channel" should
    "return the continuation and data" in withTestSpace { space =>
    val store   = space.store
    val key     = List("ch1")
    val keyHash = store.hashChannels(key)

    val r1 = space.produce(key.head, "datum", persist = false)

    store.withTxn(store.createTxnRead()) { txn =>
      store.getChannels(txn, keyHash) shouldBe key
      store.getPatterns(txn, key) shouldBe Nil
      store.getData(txn, key) shouldBe List(Datum.create(key.head, "datum", false))
      store.getWaitingContinuation(txn, key) shouldBe Nil
    }

    r1 shouldBe None

    // Data exists so the write will not "stick"
    val r2 = space.consume(key, List(Wildcard), new StringsCaptor, persist = true)

    store.isEmpty shouldBe true

    r2 shouldBe defined

    runK(r2)

    getK(r2).results should contain theSameElementsAs List(List("datum"))

    // the data has been consumed, so the write will "stick"
    val r3 = space.consume(key, List(Wildcard), new StringsCaptor, persist = true)

    store.withTxn(store.createTxnRead()) { txn =>
      store.getChannels(txn, keyHash) shouldBe List("ch1")
      store.getPatterns(txn, key) shouldBe List(List(Wildcard))
      store.getData(txn, key) shouldBe Nil
      store.getWaitingContinuation(txn, key) should not be empty
    }

    r3 shouldBe None

    store.eventsCounter.getProducesCount shouldBe 1
    store.eventsCounter.getConsumesCount shouldBe 2
    store.eventsCounter.getProducesCommCount shouldBe 0
    store.eventsCounter.getConsumesCommCount shouldBe 1
    store.eventsCounter.getInstallCommCount shouldBe 0
  }

  "producing, doing a persistent consume, and producing again on the same channel" should
    "return the continuation for the first produce, and then the second produce" in withTestSpace {
    space =>
      val store   = space.store
      val key     = List("ch1")
      val keyHash = store.hashChannels(key)

      val r1 = space.produce(key.head, "datum1", persist = false)

      store.withTxn(store.createTxnRead()) { txn =>
        store.getChannels(txn, keyHash) shouldBe key
        store.getPatterns(txn, key) shouldBe Nil
        store.getData(txn, key) shouldBe List(Datum.create(key.head, "datum1", false))
        store.getWaitingContinuation(txn, key) shouldBe Nil
      }

      r1 shouldBe None

      // Matching data exists so the write will not "stick"
      val r2 = space.consume(key, List(Wildcard), new StringsCaptor, persist = true)

      store.isEmpty shouldBe true

      r2 shouldBe defined

      runK(r2)

      getK(r2).results should contain theSameElementsAs List(List("datum1"))

      // All matching data has been consumed, so the write will "stick"
      val r3 = space.consume(key, List(Wildcard), new StringsCaptor, persist = true)

      store.withTxn(store.createTxnRead()) { txn =>
        store.getChannels(txn, keyHash) shouldBe List("ch1")
        store.getPatterns(txn, key) shouldBe List(List(Wildcard))
        store.getData(txn, key) shouldBe Nil
        store.getWaitingContinuation(txn, key) should not be empty
      }

      r3 shouldBe None

      val r4 = space.produce(key.head, "datum2", persist = false)

      store.withTxn(store.createTxnRead()) { txn =>
        store.getChannels(txn, keyHash) shouldBe List("ch1")
        store.getPatterns(txn, key) shouldBe List(List(Wildcard))
        store.getData(txn, key) shouldBe Nil
        store.getWaitingContinuation(txn, key) should not be empty
      }

      r4 shouldBe defined

      runK(r4)

      getK(r4).results should contain theSameElementsAs List(List("datum2"))

      store.eventsCounter.getProducesCount shouldBe 2
      store.eventsCounter.getConsumesCount shouldBe 2
      store.eventsCounter.getProducesCommCount shouldBe 1
      store.eventsCounter.getConsumesCommCount shouldBe 1
      store.eventsCounter.getInstallCommCount shouldBe 0
  }

  "doing a persistent consume and producing multiple times" should "work" in withTestSpace {
    space =>
      val store = space.store

      val r1 = space.consume(List("ch1"), List(Wildcard), new StringsCaptor, persist = true)

      store.withTxn(store.createTxnRead()) { txn =>
        store.getData(txn, List("ch1")) shouldBe Nil
        store.getWaitingContinuation(txn, List("ch1")) should not be empty
      }

      r1 shouldBe None

      val r2 = space.produce("ch1", "datum1", persist = false)

      store.withTxn(store.createTxnRead()) { txn =>
        store.getData(txn, List("ch1")) shouldBe Nil
        store.getWaitingContinuation(txn, List("ch1")) should not be empty
      }

      r2 shouldBe defined

      runK(r2)

      getK(r2).results should contain theSameElementsAs List(List("datum1"))

      val r3 = space.produce("ch1", "datum2", persist = false)

      store.withTxn(store.createTxnRead()) { txn =>
        store.getData(txn, List("ch1")) shouldBe Nil
        store.getWaitingContinuation(txn, List("ch1")) should not be empty
      }

      r3 shouldBe defined

      runK(r3)

      getK(r3).results should contain theSameElementsAs List(List("datum2"))

      store.eventsCounter.getProducesCount shouldBe 2
      store.eventsCounter.getConsumesCount shouldBe 1
      store.eventsCounter.getProducesCommCount shouldBe 2
      store.eventsCounter.getConsumesCommCount shouldBe 0
      store.eventsCounter.getInstallCommCount shouldBe 0
  }

  "consuming and doing a persistient produce" should "work" in withTestSpace { space =>
    val store = space.store

    val r1 = space.consume(List("ch1"), List(Wildcard), new StringsCaptor, persist = false)

    r1 shouldBe None

    // A matching continuation exists so the write will not "stick"
    val r2 = space.produce("ch1", "datum1", persist = true)

    store.isEmpty shouldBe true

    r2 shouldBe defined

    runK(r2)

    getK(r2).results should contain theSameElementsAs List(List("datum1"))

    // All matching continuations have been produced, so the write will "stick"
    val r3 = space.produce("ch1", "datum1", persist = true)

    r3 shouldBe None

    store.withTxn(store.createTxnRead()) { txn =>
      store.getData(txn, List("ch1")) shouldBe List(Datum.create("ch1", "datum1", true))
      store.getWaitingContinuation(txn, List("ch1")) shouldBe Nil
    }

    store.eventsCounter.getProducesCount shouldBe 2
    store.eventsCounter.getConsumesCount shouldBe 1
    store.eventsCounter.getProducesCommCount shouldBe 1
    store.eventsCounter.getConsumesCommCount shouldBe 0
    store.eventsCounter.getInstallCommCount shouldBe 0
  }

  "consuming, doing a persistient produce, and consuming again" should "work" in withTestSpace {
    space =>
      val store = space.store

      val r1 = space.consume(List("ch1"), List(Wildcard), new StringsCaptor, persist = false)

      r1 shouldBe None

      // A matching continuation exists so the write will not "stick"
      val r2 = space.produce("ch1", "datum1", persist = true)

      store.isEmpty shouldBe true

      r2 shouldBe defined

      runK(r2)

      getK(r2).results should contain theSameElementsAs List(List("datum1"))

      // All matching continuations have been produced, so the write will "stick"
      val r3 = space.produce("ch1", "datum1", persist = true)

      store.withTxn(store.createTxnRead()) { txn =>
        store.getData(txn, List("ch1")) shouldBe List(Datum.create("ch1", "datum1", true))
        store.getWaitingContinuation(txn, List("ch1")) shouldBe Nil
      }

      r3 shouldBe None

      val r4 = space.consume(List("ch1"), List(Wildcard), new StringsCaptor, persist = false)

      store.withTxn(store.createTxnRead()) { txn =>
        store.getData(txn, List("ch1")) shouldBe List(Datum.create("ch1", "datum1", true))
        store.getWaitingContinuation(txn, List("ch1")) shouldBe Nil
      }

      r4 shouldBe defined

      runK(r4)

      getK(r4).results should contain theSameElementsAs List(List("datum1"))

      store.eventsCounter.getProducesCount shouldBe 2
      store.eventsCounter.getConsumesCount shouldBe 2
      store.eventsCounter.getProducesCommCount shouldBe 1
      store.eventsCounter.getConsumesCommCount shouldBe 1
      store.eventsCounter.getInstallCommCount shouldBe 0
  }

  "doing a persistent produce and consuming twice" should "work" in withTestSpace { space =>
    val store = space.store

    val r1 = space.produce("ch1", "datum1", persist = true)

    store.withTxn(store.createTxnRead()) { txn =>
      store.getData(txn, List("ch1")) shouldBe List(Datum.create("ch1", "datum1", true))
      store.getWaitingContinuation(txn, List("ch1")) shouldBe Nil
    }

    r1 shouldBe None

    val r2 = space.consume(List("ch1"), List(Wildcard), new StringsCaptor, persist = false)

    store.withTxn(store.createTxnRead()) { txn =>
      store.getData(txn, List("ch1")) shouldBe List(Datum.create("ch1", "datum1", true))
      store.getWaitingContinuation(txn, List("ch1")) shouldBe Nil
    }

    r2 shouldBe defined

    runK(r2)

    getK(r2).results should contain theSameElementsAs List(List("datum1"))

    val r3 = space.consume(List("ch1"), List(Wildcard), new StringsCaptor, persist = false)

    store.withTxn(store.createTxnRead()) { txn =>
      store.getData(txn, List("ch1")) shouldBe List(Datum.create("ch1", "datum1", true))
      store.getWaitingContinuation(txn, List("ch1")) shouldBe Nil
    }

    r3 shouldBe defined

    runK(r3)

    getK(r3).results should contain theSameElementsAs List(List("datum1"))

    store.eventsCounter.getProducesCount shouldBe 1
    store.eventsCounter.getConsumesCount shouldBe 2
    store.eventsCounter.getProducesCommCount shouldBe 0
    store.eventsCounter.getConsumesCommCount shouldBe 2
    store.eventsCounter.getInstallCommCount shouldBe 0
  }

  "producing three times and doing a persistent consume" should "work" in withTestSpace { space =>
    val store = space.store

    val r1 = space.produce("ch1", "datum1", persist = false)
    val r2 = space.produce("ch1", "datum2", persist = false)
    val r3 = space.produce("ch1", "datum3", persist = false)

    r1 shouldBe None
    r2 shouldBe None
    r3 shouldBe None

    // Matching data exists so the write will not "stick"
    val r4 = space.consume(List("ch1"), List(Wildcard), new StringsCaptor, persist = true)

    store.withTxn(store.createTxnRead()) { txn =>
      store.getData(txn, List("ch1")) should contain atLeastOneOf (
        Datum.create("ch1", "datum1", false),
        Datum.create("ch1", "datum2", false),
        Datum.create("ch1", "datum3", false)
      )
      store.getWaitingContinuation(txn, List("ch1")) shouldBe Nil
    }

    r4 shouldBe defined

    runK(r4)

    getK(r4).results should contain oneOf (List("datum1"), List("datum2"), List("datum3"))

    // Matching data exists so the write will not "stick"
    val r5 = space.consume(List("ch1"), List(Wildcard), new StringsCaptor, persist = true)

    store.withTxn(store.createTxnRead()) { txn =>
      store.getData(txn, List("ch1")) should contain oneOf (
        Datum.create("ch1", "datum1", false),
        Datum.create("ch1", "datum2", false),
        Datum.create("ch1", "datum3", false)
      )
      store.getWaitingContinuation(txn, List("ch1")) shouldBe Nil
    }

    r5 shouldBe defined

    runK(r5)

    getK(r5).results should contain oneOf (List("datum1"), List("datum2"), List("datum3"))

    // Matching data exists so the write will not "stick"
    val r6 = space.consume(List("ch1"), List(Wildcard), new StringsCaptor, persist = true)

    store.isEmpty shouldBe true

    r6 shouldBe defined

    runK(r6)

    getK(r6).results should contain oneOf (List("datum1"), List("datum2"), List("datum3"))

    // All matching data has been consumed, so the write will "stick"
    val r7 = space.consume(List("ch1"), List(Wildcard), new StringsCaptor, persist = true)

    store.withTxn(store.createTxnRead()) { txn =>
      store.getData(txn, List("ch1")) shouldBe Nil
      store.getWaitingContinuation(txn, List("ch1")) should not be empty
    }

    r7 shouldBe None

    store.eventsCounter.getProducesCount shouldBe 3
    store.eventsCounter.getConsumesCount shouldBe 4
    store.eventsCounter.getProducesCommCount shouldBe 0
    store.eventsCounter.getConsumesCommCount shouldBe 3
    store.eventsCounter.getInstallCommCount shouldBe 0
  }

  "A persistent produce" should "be available for multiple matches (CORE-633)" in withTestSpace {
    space =>
      val channel = "chan"

      val r1 = space.produce(channel, data = "datum", persist = true)

      r1 shouldBe None

      val r2 = space.consume(
        List(channel, channel),
        List(Wildcard, Wildcard),
        new StringsCaptor,
        persist = false
      )

      r2 shouldBe defined

      runK(r2)

      getK(r2).results should contain(List("datum", "datum"))
  }

<<<<<<< HEAD
=======
  def validateIndexedStates(space: ISpace[String, Pattern, String, String, StringsCaptor],
                            indexedStates: Seq[(State, Int)]): Boolean = {
    val tests: Seq[Any] = indexedStates
      .map {
        case (State(checkpoint, expectedContents, expectedJoins), chunkNo) =>
          space.reset(checkpoint)
          val num = "%02d".format(chunkNo)

          val contentsTest = space.store.toMap == expectedContents

          if (contentsTest) {
            logger.debug(s"$num: store had expected contents")
          } else {
            logger.error(s"$num: store had unexpected contents")
          }

          val actualJoins = space.store.joinMap

          val joinsTest =
            expectedJoins.forall {
              case (hash: Blake2b256Hash, expecteds: Seq[Seq[String]]) =>
                val expected = HashMultiset.create[Seq[String]](expecteds.asJava)
                val actual   = HashMultiset.create[Seq[String]](actualJoins(hash).asJava)
                expected.equals(actual)
            }

          if (joinsTest) {
            logger.debug(s"$num: store had expected joins")
          } else {
            logger.error(s"$num: store had unexpected joins")
          }

          contentsTest && joinsTest
      }
    !tests.contains(false)
  }

  "createCheckpoint on an empty store" should "return the expected hash" in withTestSpace { space =>
    space.createCheckpoint().root shouldBe Blake2b256Hash.fromHex(
      "ff3c5e70a028b7956791a6b3d8db9cd11f469e0088db22dd3afbc86997fe86a3")
  }

  "consume then createCheckpoint" should "return the expected hash and the TrieStore should contain the expected value" in
    withTestSpace { space =>
      val channels = List("ch1")
      val gnat = GNAT(
        channels,
        List.empty[Datum[String]],
        List(
          WaitingContinuation.create(channels, List[Pattern](Wildcard), new StringsCaptor, false)))

      val channelsHash: Blake2b256Hash = space.store.hashChannels(gnat.channels)

      val leafPointer = LeafPointer(Trie.hash[Blake2b256Hash, TestGNAT](Leaf(channelsHash, gnat)))
      val skip        = Skip(channelsHash.bytes.drop(1), leafPointer)
      val skipHash    = Trie.hash(skip)(codecK, Codec[String])

      val nodeHash = Trie.hash[Blake2b256Hash, TestGNAT](
        Node(
          PointerBlock
            .create()
            .updated(List((JByte.toUnsignedInt(channelsHash.bytes.head), NodePointer(skipHash))))))

      space.consume(gnat.channels,
                    gnat.wks.head.patterns,
                    gnat.wks.head.continuation,
                    gnat.wks.head.persist)

      history.lookup(space.store.trieStore, space.store.trieBranch, channelsHash) shouldBe None

      space.createCheckpoint().root shouldBe nodeHash

      history
        .lookup(space.store.trieStore, space.store.trieBranch, channelsHash)
        .value shouldBe gnat
    }

  "consume twice then createCheckpoint" should "persist the expected values in the TrieStore" in
    withTestSpace { space =>
      val gnat1 = {
        val channels = List("ch1")
        GNAT(channels,
             List.empty[Datum[String]],
             List(
               WaitingContinuation
                 .create(channels, List[Pattern](Wildcard), new StringsCaptor, false)))
      }

      val channelsHash1: Blake2b256Hash = space.store.hashChannels(gnat1.channels)

      space.consume(gnat1.channels,
                    gnat1.wks.head.patterns,
                    gnat1.wks.head.continuation,
                    gnat1.wks.head.persist)

      val gnat2 = {
        val channels = List("ch2")
        GNAT(channels,
             List.empty[Datum[String]],
             List(
               WaitingContinuation
                 .create(channels, List[Pattern](Wildcard), new StringsCaptor, false)))
      }

      val channelsHash2: Blake2b256Hash = space.store.hashChannels(gnat2.channels)

      space.consume(gnat2.channels,
                    gnat2.wks.head.patterns,
                    gnat2.wks.head.continuation,
                    gnat2.wks.head.persist)

      history.lookup(space.store.trieStore, space.store.trieBranch, channelsHash1) shouldBe None

      history.lookup(space.store.trieStore, space.store.trieBranch, channelsHash2) shouldBe None

      val _ = space.createCheckpoint()

      history
        .lookup(space.store.trieStore, space.store.trieBranch, channelsHash1)
        .value shouldBe gnat1

      history
        .lookup(space.store.trieStore, space.store.trieBranch, channelsHash2)
        .value shouldBe gnat2
    }

  "produce a bunch and then createCheckpoint" should "persist the expected values in the TrieStore" in withTestSpace {
    space =>
      forAll { (data: TestProduceMap) =>
        val gnats: Seq[TestGNAT] =
          data.map {
            case (channel, datum) =>
              GNAT(List(channel),
                   List(datum),
                   List.empty[WaitingContinuation[Pattern, StringsCaptor]])
          }.toList

        gnats.foreach {
          case GNAT(List(channel), List(datum), _) =>
            space.produce(channel, datum.a, datum.persist)
        }

        val channelHashes = gnats.map(gnat => space.store.hashChannels(gnat.channels))

        history.lookup(space.store.trieStore, space.store.trieBranch, channelHashes) shouldBe None

        val _ = space.createCheckpoint()

        history
          .lookup(space.store.trieStore, space.store.trieBranch, channelHashes)
          .value should contain theSameElementsAs gnats
      }
  }

  "consume a bunch and then createCheckpoint" should "persist the expected values in the TrieStore" in
    withTestSpace { space =>
      forAll { (data: TestConsumeMap) =>
        val gnats: Seq[TestGNAT] =
          data.map {
            case (channels, wk) =>
              GNAT(channels, List.empty[Datum[String]], List(wk))
          }.toList

        gnats.foreach {
          case GNAT(channels, _, List(wk)) =>
            space.consume(channels, wk.patterns, wk.continuation, wk.persist)
        }

        val channelHashes = gnats.map(gnat => space.store.hashChannels(gnat.channels))

        history.lookup(space.store.trieStore, space.store.trieBranch, channelHashes) shouldBe None

        val _ = space.createCheckpoint()

        history
          .lookup(space.store.trieStore, space.store.trieBranch, channelHashes)
          .value should contain theSameElementsAs gnats
      }
    }

  "consume and produce a match and then createCheckpoint " should "result in an empty TrieStore" in
    withTestSpace { space =>
      val channels     = List("ch1")
      val channelsHash = space.store.hashChannels(channels)

      val r1 = space.consume(channels, List(Wildcard), new StringsCaptor, persist = false)

      r1 shouldBe None

      val r2 = space.produce(channels.head, "datum", persist = false)

      r2 shouldBe defined

      history.lookup(space.store.trieStore, space.store.trieBranch, channelsHash) shouldBe None

      space.createCheckpoint().root shouldBe Blake2b256Hash.fromHex(
        "ff3c5e70a028b7956791a6b3d8db9cd11f469e0088db22dd3afbc86997fe86a3")

      history.lookup(space.store.trieStore, space.store.trieBranch, channelsHash) shouldBe None
    }

  "createCheckpoint, consume, reset" should "result in an empty store" in
    withTestSpace { space =>
      val root0 = space.createCheckpoint().root

      val gnat1 = {
        val channels = List("ch1")
        GNAT(channels,
             List.empty[Datum[String]],
             List(
               WaitingContinuation
                 .create(channels, List[Pattern](Wildcard), new StringsCaptor, false)))
      }

      space.consume(gnat1.channels,
                    gnat1.wks.head.patterns,
                    gnat1.wks.head.continuation,
                    gnat1.wks.head.persist)

      space.store.isEmpty shouldBe false

      space.reset(root0)

      space.store.isEmpty shouldBe true
    }

  "reset to an unknown checkpoint" should "result in an exception" in
    withTestSpace { space =>
      val unknownHash =
        Blake2b256Hash.fromHex("ff3c5e70a028b7956791a6b3d8db00000f469e0088db22dd3afbc86997fe86a0")
      the[Exception] thrownBy {
        space.reset(unknownHash)
      } should have message "Unknown root."
    }

  "createCheckpoint, consume, createCheckpoint, reset to first checkpoint, reset to second checkpoint" should
    "result in a store that contains the consume and appropriate join map" in withTestSpace {
    space =>
      val root0 = space.createCheckpoint().root

      val gnat1 = {
        val channels = List("ch1", "ch2")
        GNAT(channels,
             List.empty[Datum[String]],
             List(
               WaitingContinuation
                 .create(channels, List[Pattern](Wildcard, Wildcard), new StringsCaptor, false)))
      }

      space.consume(gnat1.channels,
                    gnat1.wks.head.patterns,
                    gnat1.wks.head.continuation,
                    gnat1.wks.head.persist)

      val root1 = space.createCheckpoint().root

      val contents1: Map[Seq[String], Row[Pattern, String, StringsCaptor]] = space.store.toMap

      space.store.isEmpty shouldBe false

      space.store.withTxn(space.store.createTxnRead()) { txn =>
        space.store.getJoin(txn, "ch1") shouldBe List(List("ch1", "ch2"))
        space.store.getJoin(txn, "ch2") shouldBe List(List("ch1", "ch2"))
      }

      // Rollback to first checkpoint

      space.reset(root0)

      space.store.isEmpty shouldBe true

      space.store.withTxn(space.store.createTxnRead()) { txn =>
        space.store.getJoin(txn, "ch1") shouldBe Nil
        space.store.getJoin(txn, "ch2") shouldBe Nil
      }

      // Rollback to second checkpoint

      space.reset(root1)

      space.store.isEmpty shouldBe false

      space.store.withTxn(space.store.createTxnRead()) { txn =>
        space.store.getJoin(txn, "ch1") shouldBe List(List("ch1", "ch2"))
        space.store.getJoin(txn, "ch2") shouldBe List(List("ch1", "ch2"))
      }

      space.store.toMap shouldBe contents1
  }

  "when resetting to a bunch of checkpoints made with produces, the store" should
    "have the expected contents" in {
    val prop = Prop.forAllNoShrink { (data: Seq[TestProduceMap]) =>
      withTestSpace { space =>
        logger.debug(s"Test: ${data.length} stages")

        val states = data.zipWithIndex.map {
          case (produces, chunkNo) =>
            produces.foreach {
              case (channel, datum) =>
                space.produce(channel, datum.a, datum.persist)
            }
            val num  = "%02d".format(chunkNo)
            val size = "%02d".format(produces.size)
            logger.debug(s"$num: checkpointing $size produces")
            (State(space.createCheckpoint().root, space.store.toMap, space.store.joinMap), chunkNo)
        }

        validateIndexedStates(space, states)
      }
    }
    check(prop)
  }

  "when resetting to a bunch of checkpoints made with consumes, the store" should
    "have the expected contents" in {
    val prop = Prop.forAllNoShrink { (data: Seq[TestConsumeMap]) =>
      withTestSpace { space =>
        logger.debug(s"Test: ${data.length} stages")

        val states = data.zipWithIndex.map {
          case (consumes, chunkNo) =>
            consumes.foreach {
              case (channels, wk) =>
                space.consume(channels, wk.patterns, wk.continuation, wk.persist)
            }
            val num  = "%02d".format(chunkNo)
            val size = "%02d".format(consumes.size)
            logger.debug(s"$num: checkpointing $size consumes")
            (State(space.createCheckpoint().root, space.store.toMap, space.store.joinMap), chunkNo)
        }

        validateIndexedStates(space, states)
      }
    }
    check(prop)
  }

  "when resetting to a bunch of checkpoints made with consumes and produces, the store" should
    "have the expected contents" in {
    val prop = Prop.forAllNoShrink { (data: Seq[(TestConsumeMap, TestProduceMap)]) =>
      withTestSpace { space =>
        logger.debug(s"Test: ${data.length} stages")

        val states = data.zipWithIndex.map {
          case ((consumes, produces), chunkNo) =>
            consumes.foreach {
              case (channels, wk) =>
                space.consume(channels, wk.patterns, wk.continuation, wk.persist)
            }
            produces.foreach {
              case (channel, datum) =>
                space.produce(channel, datum.a, datum.persist)
            }
            val num          = "%02d".format(chunkNo)
            val consumesSize = "%02d".format(consumes.size)
            val producesSize = "%02d".format(produces.size)
            logger.debug(s"$num: checkpointing $consumesSize consumes and $producesSize produces")
            (State(space.createCheckpoint().root, space.store.toMap, space.store.joinMap), chunkNo)
        }

        validateIndexedStates(space, states)
      }
    }
    check(prop)
  }

  "consume, produce, produce" should "result in the expected trace log" in withTestSpace { space =>
    val channels = List("ch1", "ch2")
    val patterns = List[Pattern](Wildcard, Wildcard)
    val k        = new StringsCaptor
    val data     = List("datum1", "datum2")

    space.consume(channels, patterns, k, false)

    space.produce(channels(0), data(0), false)

    space.produce(channels(1), data(1), false)

    val expectedConsume = Consume.create(channels, patterns, k, false)

    val expectedProduce1 = Produce.create(channels(0), data(0), false)

    val expectedProduce2 = Produce.create(channels(1), data(1), false)

    val commEvent = COMM(expectedConsume, Seq(expectedProduce1, expectedProduce2))

    val Checkpoint(_, log) = space.createCheckpoint()

    log should contain theSameElementsInOrderAs Seq(commEvent,
                                                    expectedProduce2,
                                                    expectedProduce1,
                                                    expectedConsume)
  }

>>>>>>> 47a7ec0b
}

class InMemoryStoreStorageActionsTests
    extends InMemoryStoreTestsBase
    with StorageActionsTests
    with JoinOperationsTests

class LMDBStoreActionsTests
    extends LMDBStoreTestsBase
    with StorageActionsTests
    with JoinOperationsTests
    with BeforeAndAfterAll {

  "an install" should "not allow installing after a produce operation" in withTestSpace { space =>
    val channel  = "ch1"
    val datum    = "datum1"
    val key      = List(channel)
    val patterns = List(Wildcard)

    space.produce(channel, datum, persist = false)
    val ex = the[RuntimeException] thrownBy {
      space.install(key, patterns, new StringsCaptor)
    }
    ex.getMessage shouldBe "Installing can be done only on startup"
  }

}<|MERGE_RESOLUTION|>--- conflicted
+++ resolved
@@ -9,10 +9,7 @@
 import coop.rchain.rspace.util._
 import coop.rchain.rspace.internal._
 import coop.rchain.rspace.trace.{COMM, Consume, Produce}
-<<<<<<< HEAD
-=======
 import org.scalacheck.Prop
->>>>>>> 47a7ec0b
 import org.scalatest._
 import org.scalatest.prop.{Checkers, GeneratorDrivenPropertyChecks}
 import scodec.Codec
@@ -1108,8 +1105,6 @@
       getK(r2).results should contain(List("datum", "datum"))
   }
 
-<<<<<<< HEAD
-=======
   def validateIndexedStates(space: ISpace[String, Pattern, String, String, StringsCaptor],
                             indexedStates: Seq[(State, Int)]): Boolean = {
     val tests: Seq[Any] = indexedStates
@@ -1504,8 +1499,6 @@
                                                     expectedProduce1,
                                                     expectedConsume)
   }
-
->>>>>>> 47a7ec0b
 }
 
 class InMemoryStoreStorageActionsTests

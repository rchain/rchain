package coop.rchain.rspace

import java.lang.{Byte => JByte}

<<<<<<< HEAD
=======
import cats.Id
import com.google.common.collect.HashMultiset
>>>>>>> 27fcdc81
import coop.rchain.rspace.examples.StringExamples._
import coop.rchain.rspace.examples.StringExamples.implicits._
import coop.rchain.rspace.history.{Leaf, LeafPointer, Node, NodePointer, PointerBlock, Skip, Trie}
import coop.rchain.rspace.util._
import coop.rchain.rspace.internal._
import coop.rchain.rspace.trace.{COMM, Consume, Produce}
import org.scalacheck.Prop
import org.scalatest._
import org.scalatest.prop.{Checkers, GeneratorDrivenPropertyChecks}
import scodec.Codec
import scala.collection.immutable.Seq
import coop.rchain.rspace.test.ArbitraryInstances._
import org.scalatest.enablers.Definition

import scala.util.Random

trait StorageActionsTests
    extends StorageTestsBase[String, Pattern, Nothing, String, StringsCaptor]
    with TestImplicitHelpers
    with GeneratorDrivenPropertyChecks
    with Checkers {

  implicit override val generatorDrivenConfig =
    PropertyCheckConfiguration(minSuccessful = 5, sizeRange = 30)

  implicit val codecString: Codec[String]   = implicitly[Serialize[String]].toCodec
  implicit val codecP: Codec[Pattern]       = implicitly[Serialize[Pattern]].toCodec
  implicit val codecK: Codec[StringsCaptor] = implicitly[Serialize[StringsCaptor]].toCodec

  type TestProduceMap = Map[String, Datum[String]]

  type TestConsumeMap = Map[List[String], WaitingContinuation[Pattern, StringsCaptor]]

  type TestGNAT = GNAT[String, Pattern, String, StringsCaptor]

  "produce" should
    "persist a piece of data in the store" in withTestSpace { space =>
    val store   = space.store
    val key     = List("ch1")
    val keyHash = store.hashChannels(key)

    val r = space.produce(key.head, "datum", persist = false)

    store.withTxn(store.createTxnRead()) { txn =>
      store.getChannels(txn, keyHash) shouldBe key
      store.getPatterns(txn, key) shouldBe Nil
      store.getData(txn, key) shouldBe List(Datum.create(key.head, "datum", persist = false))
      store.getWaitingContinuation(txn, key) shouldBe Nil
    }

    r shouldBe Right(None)
    //store is not empty - we have 'A' stored
    store.isEmpty shouldBe false
  }

  "producing twice on the same channel" should
    "persist two pieces of data in the store" in withTestSpace { space =>
    val store   = space.store
    val key     = List("ch1")
    val keyHash = store.hashChannels(key)

    val r1 = space.produce(key.head, "datum1", persist = false)

    store.withTxn(store.createTxnRead()) { txn =>
      store.getChannels(txn, keyHash) shouldBe key
      store.getPatterns(txn, key) shouldBe Nil
      store.getData(txn, key) shouldBe List(Datum.create(key.head, "datum1", false))
      store.getWaitingContinuation(txn, key) shouldBe Nil
    }

    r1 shouldBe Right(None)

    val r2 = space.produce(key.head, "datum2", persist = false)

    store.withTxn(store.createTxnRead()) { txn =>
      store.getChannels(txn, keyHash) shouldBe key
      store.getPatterns(txn, key) shouldBe Nil
      store.getData(txn, key) should contain theSameElementsAs List(
        Datum.create(key.head, "datum1", false),
        Datum.create(key.head, "datum2", false))
      store.getWaitingContinuation(txn, key) shouldBe Nil
    }

    r2 shouldBe Right(None)
    //store is not empty - we have 2 As stored
    store.isEmpty shouldBe false
  }

  "consuming on one channel" should
    "persist a continuation in the store" in withTestSpace { space =>
    val store    = space.store
    val key      = List("ch1")
    val patterns = List(Wildcard)
    val keyHash  = store.hashChannels(key)

    val r = space.consume(key, patterns, new StringsCaptor, persist = false)

    store.withTxn(store.createTxnRead()) { txn =>
      store.getChannels(txn, keyHash) shouldBe List("ch1")
      store.getPatterns(txn, key) shouldBe List(patterns)
      store.getData(txn, key) shouldBe Nil
      store.getWaitingContinuation(txn, key) should not be empty
    }

    r shouldBe Right(None)
    //there is a continuation stored in the storage
    store.isEmpty shouldBe false
  }

  "consuming with a list of patterns that is a different length than the list of channels" should
    "throw" in withTestSpace { space =>
    an[IllegalArgumentException] shouldBe thrownBy(
      space.consume(List("ch1", "ch2"), List(Wildcard), new StringsCaptor, persist = false))

    val store = space.store

    store.isEmpty shouldBe true
  }

  "consuming on three channels" should
    "persist a continuation in the store" in withTestSpace { space =>
    val store    = space.store
    val key      = List("ch1", "ch2", "ch3")
    val patterns = List(Wildcard, Wildcard, Wildcard)
    val keyHash  = store.hashChannels(key)

    val r = space.consume(key, patterns, new StringsCaptor, persist = false)

    store.withTxn(store.createTxnRead()) { txn =>
      store.getChannels(txn, keyHash) shouldBe key
      store.getPatterns(txn, key) shouldBe List(patterns)
      store.getData(txn, key) shouldBe Nil
      store.getWaitingContinuation(txn, key) should not be empty
    }

    r shouldBe Right(None)
    //continuation is left in the storage
    store.isEmpty shouldBe false
  }

  "producing and then consuming on the same channel" should
    "return the continuation and data" in withTestSpace { space =>
    val store   = space.store
    val key     = List("ch1")
    val keyHash = store.hashChannels(key)

    val r1 = space.produce(key.head, "datum", persist = false)

    store.withTxn(store.createTxnRead()) { txn =>
      store.getChannels(txn, keyHash) shouldBe key
      store.getPatterns(txn, key) shouldBe Nil
      store.getData(txn, key) shouldBe List(Datum.create(key.head, "datum", false))
      store.getWaitingContinuation(txn, key) shouldBe Nil
    }

    r1 shouldBe Right(None)

    val r2 = space.consume(key, List(Wildcard), new StringsCaptor, persist = false)

    store.isEmpty shouldBe true

    store.withTxn(store.createTxnRead()) { txn =>
      store.getChannels(txn, keyHash) shouldBe Nil
      store.getPatterns(txn, key) shouldBe Nil
      store.getData(txn, key) shouldBe Nil
      store.getWaitingContinuation(txn, key) shouldBe Nil
    }

    r2 shouldBe defined

    runK(r2)

    getK(r2).results should contain theSameElementsAs List(List("datum"))

    store.isEmpty shouldBe true
  }

  "producing three times then doing consuming three times" should "work" in withTestSpace { space =>
    val store = space.store
    val r1    = space.produce("ch1", "datum1", persist = false)
    val r2    = space.produce("ch1", "datum2", persist = false)
    val r3    = space.produce("ch1", "datum3", persist = false)

    r1 shouldBe Right(None)
    r2 shouldBe Right(None)
    r3 shouldBe Right(None)

    val r4 = space.consume(List("ch1"), List(Wildcard), new StringsCaptor, persist = false)

    runK(r4)

    getK(r4).results should contain oneOf (List("datum1"), List("datum2"), List("datum3"))

    val r5 = space.consume(List("ch1"), List(Wildcard), new StringsCaptor, persist = false)

    runK(r5)

    getK(r5).results should contain oneOf (List("datum1"), List("datum2"), List("datum3"))

    val r6 = space.consume(List("ch1"), List(Wildcard), new StringsCaptor, persist = false)

    runK(r6)

    getK(r6).results should contain oneOf (List("datum1"), List("datum2"), List("datum3"))

    store.isEmpty shouldBe true
  }

  "producing on channel, consuming on that channel and another, and then producing on the other channel" should
    "return a continuation and all the data" in withTestSpace { space =>
    val store           = space.store
    val produceKey1     = List("ch1")
    val produceKey1Hash = store.hashChannels(produceKey1)

    val r1 = space.produce(produceKey1.head, "datum1", persist = false)

    store.withTxn(store.createTxnRead()) { txn =>
      store.getChannels(txn, produceKey1Hash) shouldBe produceKey1
      store.getPatterns(txn, produceKey1) shouldBe Nil
      store.getData(txn, produceKey1) shouldBe List(
        Datum.create(produceKey1.head, "datum1", persist = false))
      store.getWaitingContinuation(txn, produceKey1) shouldBe Nil
    }

    r1 shouldBe Right(None)

    val consumeKey     = List("ch1", "ch2")
    val consumeKeyHash = store.hashChannels(consumeKey)
    val consumePattern = List(Wildcard, Wildcard)

    val r2 = space.consume(consumeKey, consumePattern, new StringsCaptor, persist = false)

    store.withTxn(store.createTxnRead()) { txn =>
      store.getChannels(txn, produceKey1Hash) shouldBe produceKey1
      store.getPatterns(txn, produceKey1) shouldBe Nil
      store.getData(txn, produceKey1) shouldBe List(
        Datum.create(produceKey1.head, "datum1", persist = false))
      store.getWaitingContinuation(txn, produceKey1) shouldBe Nil
      store.getChannels(txn, consumeKeyHash) shouldBe consumeKey
      store.getPatterns(txn, consumeKey) shouldBe List(consumePattern)
      store.getData(txn, consumeKey) shouldBe Nil
      store.getWaitingContinuation(txn, consumeKey) should not be empty
    }

    r2 shouldBe Right(None)

    val produceKey2     = List("ch2")
    val produceKey2Hash = store.hashChannels(produceKey2)

    val r3 = space.produce(produceKey2.head, "datum2", persist = false)

    store.withTxn(store.createTxnRead()) { txn =>
      store.getChannels(txn, produceKey1Hash) shouldBe Nil
      store.getPatterns(txn, produceKey1) shouldBe Nil
      store.getData(txn, produceKey1) shouldBe Nil
      store.getWaitingContinuation(txn, produceKey1) shouldBe Nil
      store.getChannels(txn, consumeKeyHash) shouldBe Nil
      store.getPatterns(txn, consumeKey) shouldBe Nil
      store.getData(txn, consumeKey) shouldBe Nil
      store.getWaitingContinuation(txn, consumeKey) shouldBe Nil
      store.getChannels(txn, produceKey2Hash) shouldBe Nil
      store.getPatterns(txn, produceKey2) shouldBe Nil
      store.getData(txn, produceKey2) shouldBe Nil
      store.getWaitingContinuation(txn, produceKey2) shouldBe Nil
    }

    r3 shouldBe defined

    runK(r3)

    getK(r3).results should contain theSameElementsAs List(List("datum1", "datum2"))

    store.isEmpty shouldBe true
  }

  "producing on three different channels and then consuming once on all three" should
    "return the continuation and all the data" in withTestSpace { space =>
    val store           = space.store
    val produceKey1     = List("ch1")
    val produceKey2     = List("ch2")
    val produceKey3     = List("ch3")
    val consumeKey      = List("ch1", "ch2", "ch3")
    val patterns        = List(Wildcard, Wildcard, Wildcard)
    val produceKey1Hash = store.hashChannels(produceKey1)
    val produceKey2Hash = store.hashChannels(produceKey2)
    val produceKey3Hash = store.hashChannels(produceKey3)
    val consumeKeyHash  = store.hashChannels(consumeKey)

    val r1 = space.produce(produceKey1.head, "datum1", persist = false)

    store.withTxn(store.createTxnRead()) { txn =>
      store.getChannels(txn, produceKey1Hash) shouldBe produceKey1
      store.getPatterns(txn, produceKey1) shouldBe Nil
      store.getData(txn, produceKey1) shouldBe List(Datum.create(produceKey1.head, "datum1", false))
      store.getWaitingContinuation(txn, produceKey1) shouldBe Nil
    }

    r1 shouldBe Right(None)

    val r2 = space.produce(produceKey2.head, "datum2", persist = false)

    store.withTxn(store.createTxnRead()) { txn =>
      store.getChannels(txn, produceKey2Hash) shouldBe produceKey2
      store.getPatterns(txn, produceKey2) shouldBe Nil
      store.getData(txn, produceKey2) shouldBe List(Datum.create(produceKey2.head, "datum2", false))
      store.getWaitingContinuation(txn, produceKey2) shouldBe Nil
    }

    r2 shouldBe Right(None)

    val r3 = space.produce(produceKey3.head, "datum3", persist = false)

    store.withTxn(store.createTxnRead()) { txn =>
      store.getChannels(txn, produceKey3Hash) shouldBe produceKey3
      store.getPatterns(txn, produceKey3) shouldBe Nil
      store.getData(txn, produceKey3) shouldBe List(Datum.create(produceKey3.head, "datum3", false))
      store.getWaitingContinuation(txn, produceKey3) shouldBe Nil
    }

    r3 shouldBe Right(None)

    val r4 = space.consume(List("ch1", "ch2", "ch3"), patterns, new StringsCaptor, persist = false)

    store.withTxn(store.createTxnRead()) { txn =>
      store.getChannels(txn, consumeKeyHash) shouldBe Nil
      store.getPatterns(txn, consumeKey) shouldBe Nil
      store.getData(txn, consumeKey) shouldBe Nil
      store.getWaitingContinuation(txn, consumeKey) shouldBe Nil
    }

    r4 shouldBe defined

    runK(r4)

    getK(r4).results should contain theSameElementsAs List(List("datum1", "datum2", "datum3"))

    store.isEmpty shouldBe true
  }

  "producing three times on the same channel then consuming three times on the same channel" should
    "return three pairs of continuations and data" in withTestSpace { space =>
    val store  = space.store
    val captor = new StringsCaptor

    val key = List("ch1")

    val r1 = space.produce(key.head, "datum1", persist = false)
    val r2 = space.produce(key.head, "datum2", persist = false)
    val r3 = space.produce(key.head, "datum3", persist = false)

    r1 shouldBe Right(None)
    r2 shouldBe Right(None)
    r3 shouldBe Right(None)

    val r4 = space.consume(key, List(Wildcard), captor, persist = false)
    val r5 = space.consume(key, List(Wildcard), captor, persist = false)
    val r6 = space.consume(key, List(Wildcard), captor, persist = false)

    store.withTxn(store.createTxnRead()) { txn =>
      store.getChannels(txn, store.hashChannels(key)) shouldBe Nil
      store.getData(txn, key) shouldBe Nil
      store.getPatterns(txn, key) shouldBe Nil
      store.getWaitingContinuation(txn, key) shouldBe Nil
    }

    val continuations = List(r4, r5, r6)

    continuations.forall(_.right.get.isDefined) shouldBe true

    continuations.foreach(runK)

    captor.results should contain theSameElementsAs List(List("datum3"),
                                                         List("datum2"),
                                                         List("datum1"))

    store.isEmpty shouldBe true
  }

  "consuming three times on the same channel, then producing three times on that channel" should
    "return three continuations, each paired with distinct pieces of data" in withTestSpace {
    space =>
      val store = space.store

      space.consume(List("ch1"), List(Wildcard), new StringsCaptor, persist = false)
      space.consume(List("ch1"), List(Wildcard), new StringsCaptor, persist = false)
      space.consume(List("ch1"), List(Wildcard), new StringsCaptor, persist = false)

      val r1 = space.produce("ch1", "datum1", persist = false)
      val r2 = space.produce("ch1", "datum2", persist = false)
      val r3 = space.produce("ch1", "datum3", persist = false)

      r1 shouldBe defined
      r2 shouldBe defined
      r3 shouldBe defined

      List(r1, r2, r3).foreach(runK)

      getK(r1).results should contain oneOf (List("datum1"), List("datum2"), List("datum3"))
      getK(r2).results should contain oneOf (List("datum1"), List("datum2"), List("datum3"))
      getK(r3).results should contain oneOf (List("datum1"), List("datum2"), List("datum3"))

      getK(r1).results shouldNot contain theSameElementsAs getK(r2).results
      getK(r1).results shouldNot contain theSameElementsAs getK(r3).results
      getK(r2).results shouldNot contain theSameElementsAs getK(r3).results

      store.isEmpty shouldBe true
  }

  "consuming three times on the same channel with non-trivial matches, then producing three times on that channel" should
    "return three continuations, each paired with matching data" in withTestSpace { space =>
    val store = space.store

    space.consume(List("ch1"), List(StringMatch("datum1")), new StringsCaptor, persist = false)
    space.consume(List("ch1"), List(StringMatch("datum2")), new StringsCaptor, persist = false)
    space.consume(List("ch1"), List(StringMatch("datum3")), new StringsCaptor, persist = false)

    val r1 = space.produce("ch1", "datum1", persist = false)
    val r2 = space.produce("ch1", "datum2", persist = false)
    val r3 = space.produce("ch1", "datum3", persist = false)

    r1 shouldBe defined
    r2 shouldBe defined
    r3 shouldBe defined

    List(r1, r2, r3).foreach(runK)

    getK(r1).results shouldBe List(List("datum1"))
    getK(r2).results shouldBe List(List("datum2"))
    getK(r3).results shouldBe List(List("datum3"))

    store.isEmpty shouldBe true

  }

  "consuming on two channels, producing on one, then producing on the other" should
    "return a continuation with both pieces of data" in withTestSpace { space =>
    val store = space.store

    val r1 = space.consume(List("ch1", "ch2"),
                           List(Wildcard, Wildcard),
                           new StringsCaptor,
                           persist = false)
    val r2 = space.produce("ch1", "datum1", persist = false)
    val r3 = space.produce("ch2", "datum2", persist = false)

    r1 shouldBe Right(None)
    r2 shouldBe Right(None)
    r3 shouldBe defined

    runK(r3)

    getK(r3).results should contain theSameElementsAs List(List("datum1", "datum2"))

    store.isEmpty shouldBe true

  }

  "A joined consume with the same channel given twice followed by a produce" should
    "not raises any errors (CORE-365)" in withTestSpace { space =>
    val store = space.store

    val channels = List("ch1", "ch1")

    val r1 = space.consume(channels,
                           List(StringMatch("datum1"), StringMatch("datum1")),
                           new StringsCaptor,
                           persist = false)

    val r2 = space.produce("ch1", "datum1", persist = false)
    val r3 = space.produce("ch1", "datum1", persist = false)

    r1 shouldBe Right(None)
    r2 shouldBe Right(None)
    r3 shouldBe defined

    runK(r3)
    getK(r3).results shouldBe List(List("datum1", "datum1"))

    store.isEmpty shouldBe true

  }

  "consuming twice on the same channels with different patterns, and then producing on those channels" should
    "return continuations with the expected data" in withTestSpace { space =>
    val store = space.store

    val channels = List("ch1", "ch2")

    val r1 = space.consume(channels,
                           List(StringMatch("datum1"), StringMatch("datum2")),
                           new StringsCaptor,
                           persist = false)
    val r2 = space.consume(channels,
                           List(StringMatch("datum3"), StringMatch("datum4")),
                           new StringsCaptor,
                           persist = false)

    val r3 = space.produce("ch1", "datum3", persist = false)
    val r4 = space.produce("ch2", "datum4", persist = false)
    val r5 = space.produce("ch1", "datum1", persist = false)
    val r6 = space.produce("ch2", "datum2", persist = false)

    r1 shouldBe Right(None)
    r2 shouldBe Right(None)
    r3 shouldBe Right(None)
    r4 shouldBe defined
    r5 shouldBe Right(None)
    r6 shouldBe defined

    List(r4, r6).foreach(runK)

    getK(r4).results should contain theSameElementsAs List(List("datum3", "datum4"))
    getK(r6).results should contain theSameElementsAs List(List("datum1", "datum2"))

    store.isEmpty shouldBe true

  }

  "consuming and producing with non-trivial matches" should
    "work" in withTestSpace { space =>
    val store = space.store

    val r1 = space.consume(
      List("ch1", "ch2"),
      List(Wildcard, StringMatch("datum1")),
      new StringsCaptor,
      persist = false
    )

    val r2 = space.produce("ch1", "datum1", persist = false)

    r1 shouldBe Right(None)
    r2 shouldBe Right(None)

    store.withTxn(store.createTxnRead()) { txn =>
      store.getData(txn, List("ch1", "ch2")) shouldBe Nil
      store.getData(txn, List("ch1")) shouldBe List(Datum.create("ch1", "datum1", false))
    }

    store.withTxn(store.createTxnRead()) { txn =>
      store.getWaitingContinuation(txn, List("ch1", "ch2")) should not be empty
      store.getJoin(txn, "ch1") shouldBe List(List("ch1", "ch2"))
      store.getJoin(txn, "ch2") shouldBe List(List("ch1", "ch2"))
    }

    store.isEmpty shouldBe false
  }

  "consuming twice and producing twice with non-trivial matches" should
    "work" in withTestSpace { space =>
    val store = space.store

    val r1 =
      space.consume(List("ch1"), List(StringMatch("datum1")), new StringsCaptor, persist = false)
    val r2 =
      space.consume(List("ch2"), List(StringMatch("datum2")), new StringsCaptor, persist = false)
    val r3 = space.produce("ch1", "datum1", persist = false)
    val r4 = space.produce("ch2", "datum2", persist = false)

    List(r1, r2, r3, r4).foreach(runK)

    store.withTxn(store.createTxnRead()) { txn =>
      store.getData(txn, List("ch1")) shouldBe Nil
      store.getData(txn, List("ch2")) shouldBe Nil
    }

    getK(r3).results should contain theSameElementsAs List(List("datum1"))
    getK(r4).results should contain theSameElementsAs List(List("datum2"))

    store.isEmpty shouldBe true

  }

  "consuming on two channels, consuming on one of those channels, and then producing on both of those channels separately" should
    "return a continuation paired with one piece of data" in
    withTestSpace { space =>
      val store = space.store

      space.consume(List("ch1", "ch2"),
                    List(Wildcard, Wildcard),
                    new StringsCaptor,
                    persist = false)
      space.consume(List("ch1"), List(Wildcard), new StringsCaptor, persist = false)

      val r3 = space.produce("ch1", "datum1", persist = false)
      val r4 = space.produce("ch2", "datum2", persist = false)

      store.withTxn(store.createTxnRead()) { txn =>
        store.getWaitingContinuation(txn, List("ch1", "ch2")) should not be empty
        store.getWaitingContinuation(txn, List("ch1")) shouldBe Nil
        store.getWaitingContinuation(txn, List("ch2")) shouldBe Nil
        store.getData(txn, List("ch1")) shouldBe Nil
        store.getData(txn, List("ch2")) shouldBe List(Datum.create("ch2", "datum2", false))
      }

      r3 shouldBe defined
      r4 shouldBe Right(None)

      runK(r3)

      getK(r3).results should contain theSameElementsAs List(List("datum1"))
      //ensure that joins are cleaned-up after all
      store.withTxn(store.createTxnRead()) { txn =>
        store.getJoin(txn, "ch1") shouldBe List(List("ch1", "ch2"))
        store.getJoin(txn, "ch2") shouldBe List(List("ch1", "ch2"))
      }

      store.isEmpty shouldBe false
    }

  /* Persist tests */

  "producing and then doing a persistent consume on the same channel" should
    "return the continuation and data" in withTestSpace { space =>
    val store   = space.store
    val key     = List("ch1")
    val keyHash = store.hashChannels(key)

    val r1 = space.produce(key.head, "datum", persist = false)

    store.withTxn(store.createTxnRead()) { txn =>
      store.getChannels(txn, keyHash) shouldBe key
      store.getPatterns(txn, key) shouldBe Nil
      store.getData(txn, key) shouldBe List(Datum.create(key.head, "datum", false))
      store.getWaitingContinuation(txn, key) shouldBe Nil
    }

    r1 shouldBe Right(None)

    // Data exists so the write will not "stick"
    val r2 = space.consume(key, List(Wildcard), new StringsCaptor, persist = true)

    store.isEmpty shouldBe true

    r2 shouldBe defined

    runK(r2)

    getK(r2).results should contain theSameElementsAs List(List("datum"))

    // the data has been consumed, so the write will "stick"
    val r3 = space.consume(key, List(Wildcard), new StringsCaptor, persist = true)

    store.withTxn(store.createTxnRead()) { txn =>
      store.getChannels(txn, keyHash) shouldBe List("ch1")
      store.getPatterns(txn, key) shouldBe List(List(Wildcard))
      store.getData(txn, key) shouldBe Nil
      store.getWaitingContinuation(txn, key) should not be empty
    }

    r3 shouldBe Right(None)
  }

  "producing, doing a persistent consume, and producing again on the same channel" should
    "return the continuation for the first produce, and then the second produce" in withTestSpace {
    space =>
      val store   = space.store
      val key     = List("ch1")
      val keyHash = store.hashChannels(key)

      val r1 = space.produce(key.head, "datum1", persist = false)

      store.withTxn(store.createTxnRead()) { txn =>
        store.getChannels(txn, keyHash) shouldBe key
        store.getPatterns(txn, key) shouldBe Nil
        store.getData(txn, key) shouldBe List(Datum.create(key.head, "datum1", false))
        store.getWaitingContinuation(txn, key) shouldBe Nil
      }

      r1 shouldBe Right(None)

      // Matching data exists so the write will not "stick"
      val r2 = space.consume(key, List(Wildcard), new StringsCaptor, persist = true)

      store.isEmpty shouldBe true

      r2 shouldBe defined

      runK(r2)

      getK(r2).results should contain theSameElementsAs List(List("datum1"))

      // All matching data has been consumed, so the write will "stick"
      val r3 = space.consume(key, List(Wildcard), new StringsCaptor, persist = true)

      store.withTxn(store.createTxnRead()) { txn =>
        store.getChannels(txn, keyHash) shouldBe List("ch1")
        store.getPatterns(txn, key) shouldBe List(List(Wildcard))
        store.getData(txn, key) shouldBe Nil
        store.getWaitingContinuation(txn, key) should not be empty
      }

      r3 shouldBe Right(None)

      val r4 = space.produce(key.head, "datum2", persist = false)

      store.withTxn(store.createTxnRead()) { txn =>
        store.getChannels(txn, keyHash) shouldBe List("ch1")
        store.getPatterns(txn, key) shouldBe List(List(Wildcard))
        store.getData(txn, key) shouldBe Nil
        store.getWaitingContinuation(txn, key) should not be empty
      }

      r4 shouldBe defined

      runK(r4)

      getK(r4).results should contain theSameElementsAs List(List("datum2"))
  }

  "doing a persistent consume and producing multiple times" should "work" in withTestSpace {
    space =>
      val store = space.store

      val r1 = space.consume(List("ch1"), List(Wildcard), new StringsCaptor, persist = true)

      store.withTxn(store.createTxnRead()) { txn =>
        store.getData(txn, List("ch1")) shouldBe Nil
        store.getWaitingContinuation(txn, List("ch1")) should not be empty
      }

      r1 shouldBe Right(None)

      val r2 = space.produce("ch1", "datum1", persist = false)

      store.withTxn(store.createTxnRead()) { txn =>
        store.getData(txn, List("ch1")) shouldBe Nil
        store.getWaitingContinuation(txn, List("ch1")) should not be empty
      }

      r2 shouldBe defined

      runK(r2)

      getK(r2).results should contain theSameElementsAs List(List("datum1"))

      val r3 = space.produce("ch1", "datum2", persist = false)

      store.withTxn(store.createTxnRead()) { txn =>
        store.getData(txn, List("ch1")) shouldBe Nil
        store.getWaitingContinuation(txn, List("ch1")) should not be empty
      }

      r3 shouldBe defined

      runK(r3)

      getK(r3).results should contain theSameElementsAs List(List("datum2"))
  }

  "consuming and doing a persistient produce" should "work" in withTestSpace { space =>
    val store = space.store

    val r1 = space.consume(List("ch1"), List(Wildcard), new StringsCaptor, persist = false)

    r1 shouldBe Right(None)

    // A matching continuation exists so the write will not "stick"
    val r2 = space.produce("ch1", "datum1", persist = true)

    store.isEmpty shouldBe true

    r2 shouldBe defined

    runK(r2)

    getK(r2).results should contain theSameElementsAs List(List("datum1"))

    // All matching continuations have been produced, so the write will "stick"
    val r3 = space.produce("ch1", "datum1", persist = true)

    r3 shouldBe Right(None)

    store.withTxn(store.createTxnRead()) { txn =>
      store.getData(txn, List("ch1")) shouldBe List(Datum.create("ch1", "datum1", true))
      store.getWaitingContinuation(txn, List("ch1")) shouldBe Nil
    }
  }

  "consuming, doing a persistient produce, and consuming again" should "work" in withTestSpace {
    space =>
      val store = space.store

      val r1 = space.consume(List("ch1"), List(Wildcard), new StringsCaptor, persist = false)

      r1 shouldBe Right(None)

      // A matching continuation exists so the write will not "stick"
      val r2 = space.produce("ch1", "datum1", persist = true)

      store.isEmpty shouldBe true

      r2 shouldBe defined

      runK(r2)

      getK(r2).results should contain theSameElementsAs List(List("datum1"))

      // All matching continuations have been produced, so the write will "stick"
      val r3 = space.produce("ch1", "datum1", persist = true)

      store.withTxn(store.createTxnRead()) { txn =>
        store.getData(txn, List("ch1")) shouldBe List(Datum.create("ch1", "datum1", true))
        store.getWaitingContinuation(txn, List("ch1")) shouldBe Nil
      }

      r3 shouldBe Right(None)

      val r4 = space.consume(List("ch1"), List(Wildcard), new StringsCaptor, persist = false)

      store.withTxn(store.createTxnRead()) { txn =>
        store.getData(txn, List("ch1")) shouldBe List(Datum.create("ch1", "datum1", true))
        store.getWaitingContinuation(txn, List("ch1")) shouldBe Nil
      }

      r4 shouldBe defined

      runK(r4)

      getK(r4).results should contain theSameElementsAs List(List("datum1"))
  }

  "doing a persistent produce and consuming twice" should "work" in withTestSpace { space =>
    val store = space.store

    val r1 = space.produce("ch1", "datum1", persist = true)

    store.withTxn(store.createTxnRead()) { txn =>
      store.getData(txn, List("ch1")) shouldBe List(Datum.create("ch1", "datum1", true))
      store.getWaitingContinuation(txn, List("ch1")) shouldBe Nil
    }

    r1 shouldBe Right(None)

    val r2 = space.consume(List("ch1"), List(Wildcard), new StringsCaptor, persist = false)

    store.withTxn(store.createTxnRead()) { txn =>
      store.getData(txn, List("ch1")) shouldBe List(Datum.create("ch1", "datum1", true))
      store.getWaitingContinuation(txn, List("ch1")) shouldBe Nil
    }

    r2 shouldBe defined

    runK(r2)

    getK(r2).results should contain theSameElementsAs List(List("datum1"))

    val r3 = space.consume(List("ch1"), List(Wildcard), new StringsCaptor, persist = false)

    store.withTxn(store.createTxnRead()) { txn =>
      store.getData(txn, List("ch1")) shouldBe List(Datum.create("ch1", "datum1", true))
      store.getWaitingContinuation(txn, List("ch1")) shouldBe Nil
    }

    r3 shouldBe defined

    runK(r3)

    getK(r3).results should contain theSameElementsAs List(List("datum1"))
  }

  "producing three times and doing a persistent consume" should "work" in withTestSpace { space =>
    val store = space.store

    val r1 = space.produce("ch1", "datum1", persist = false)
    val r2 = space.produce("ch1", "datum2", persist = false)
    val r3 = space.produce("ch1", "datum3", persist = false)

    r1 shouldBe Right(None)
    r2 shouldBe Right(None)
    r3 shouldBe Right(None)

    // Matching data exists so the write will not "stick"
    val r4 = space.consume(List("ch1"), List(Wildcard), new StringsCaptor, persist = true)

    store.withTxn(store.createTxnRead()) { txn =>
      store.getData(txn, List("ch1")) should contain atLeastOneOf (
        Datum.create("ch1", "datum1", false),
        Datum.create("ch1", "datum2", false),
        Datum.create("ch1", "datum3", false)
      )
      store.getWaitingContinuation(txn, List("ch1")) shouldBe Nil
    }

    r4 shouldBe defined

    runK(r4)

    getK(r4).results should contain oneOf (List("datum1"), List("datum2"), List("datum3"))

    // Matching data exists so the write will not "stick"
    val r5 = space.consume(List("ch1"), List(Wildcard), new StringsCaptor, persist = true)

    store.withTxn(store.createTxnRead()) { txn =>
      store.getData(txn, List("ch1")) should contain oneOf (
        Datum.create("ch1", "datum1", false),
        Datum.create("ch1", "datum2", false),
        Datum.create("ch1", "datum3", false)
      )
      store.getWaitingContinuation(txn, List("ch1")) shouldBe Nil
    }

    r5 shouldBe defined

    runK(r5)

    getK(r5).results should contain oneOf (List("datum1"), List("datum2"), List("datum3"))

    // Matching data exists so the write will not "stick"
    val r6 = space.consume(List("ch1"), List(Wildcard), new StringsCaptor, persist = true)

    store.isEmpty shouldBe true

    r6 shouldBe defined

    runK(r6)

    getK(r6).results should contain oneOf (List("datum1"), List("datum2"), List("datum3"))

    // All matching data has been consumed, so the write will "stick"
    val r7 = space.consume(List("ch1"), List(Wildcard), new StringsCaptor, persist = true)

    store.withTxn(store.createTxnRead()) { txn =>
      store.getData(txn, List("ch1")) shouldBe Nil
      store.getWaitingContinuation(txn, List("ch1")) should not be empty
    }

    r7 shouldBe Right(None)

  }

  "A persistent produce" should "be available for multiple matches (CORE-633)" in withTestSpace {
    space =>
      val channel = "chan"

      val r1 = space.produce(channel, data = "datum", persist = true)

      r1 shouldBe Right(None)

      val r2 = space.consume(
        List(channel, channel),
        List(Wildcard, Wildcard),
        new StringsCaptor,
        persist = false
      )

      r2 shouldBe defined

      runK(r2)

      getK(r2).results should contain(List("datum", "datum"))
  }

  "reset" should "change the state of the store, and reset the trie updates log" in withTestSpace {
    space =>
      val checkpoint0 = space.createCheckpoint()

      val store    = space.store
      val key      = List("ch1")
      val patterns = List(Wildcard)

      val r = space.consume(key, patterns, new StringsCaptor, persist = false)

      r shouldBe Right(None)
      store.isEmpty shouldBe false
      store.getTrieUpdates.length shouldBe 1
      store.getTrieUpdateCount shouldBe 1

      space.reset(checkpoint0.root)

      store.isEmpty shouldBe true
      store.getTrieUpdates.length shouldBe 0
      store.getTrieUpdateCount shouldBe 0

      val checkpoint1 = space.createCheckpoint()
      checkpoint1.log shouldBe empty
  }

  "clear" should "empty the store, reset the event log, and reset the trie updates log" in withTestSpace {
    space =>
      val store    = space.store
      val key      = List("ch1")
      val patterns = List(Wildcard)
      val keyHash  = store.hashChannels(key)

      val r = space.consume(key, patterns, new StringsCaptor, persist = false)

      store.withTxn(store.createTxnRead()) { txn =>
        store.getChannels(txn, keyHash) shouldBe List("ch1")
        store.getPatterns(txn, key) shouldBe List(patterns)
        store.getData(txn, key) shouldBe Nil
        store.getWaitingContinuation(txn, key) should not be empty
      }

      r shouldBe Right(None)
      store.isEmpty shouldBe false
      store.getTrieUpdates.length shouldBe 1
      store.getTrieUpdateCount shouldBe 1

      val checkpoint0 = space.createCheckpoint()
      checkpoint0.log should not be empty

      space.clear()
      store.isEmpty shouldBe true
      store.getTrieUpdates.length shouldBe 0
      store.getTrieUpdateCount shouldBe 0

      val checkpoint1 = space.createCheckpoint()
      checkpoint1.log shouldBe empty
  }

  "clear" should "reset to the same hash on multiple runs" in withTestSpace { space =>
    val store           = space.store
    val key             = List("ch1")
    val patterns        = List(Wildcard)
    val emptyCheckpoint = space.createCheckpoint()

    //put some data so the checkpoint is != empty
    space.consume(key, patterns, new StringsCaptor, persist = false)
    val checkpoint0 = space.createCheckpoint()
    checkpoint0.log should not be empty

    space.createCheckpoint()
    space.clear()

    //force clearing of trie store state
    store.createCheckpoint()
    space.clear()

    //the checkpointing mechanism should not interfere with the empty root
    val checkpoint2 = space.createCheckpoint()
    checkpoint2.log shouldBe empty
    checkpoint2.root shouldBe emptyCheckpoint.root
  }

<<<<<<< HEAD
=======
  def validateIndexedStates(
      space: FreudianSpace[String, Pattern, Nothing, String, String, StringsCaptor],
      indexedStates: Seq[(State, Int)],
      differenceReport: Boolean = false): Boolean = {
    val tests: Seq[Any] = indexedStates
      .map {
        case (State(checkpoint, expectedContents, expectedJoins), chunkNo) =>
          space.reset(checkpoint)
          val num = "%02d".format(chunkNo)

          val actualContents = space.store.toMap
          val contentsTest   = actualContents == expectedContents

          if (contentsTest) {
            logger.debug(s"$num: store had expected contents")
          } else {
            logger.error(s"$num: store had unexpected contents")

            if (differenceReport) {
              logger.error("difference report")
              for ((expectedChannels, expectedRow) <- expectedContents) {
                val actualRow = actualContents.get(expectedChannels)

                actualRow match {
                  case Some(row) =>
                    if (row != expectedRow) {
                      logger.error(
                        s"key [$expectedChannels] invalid actual value: $row !== $expectedRow")
                    }
                  case None => logger.error(s"key [$expectedChannels] not found in actual records")
                }
              }

              for ((actualChannels, actualRow) <- actualContents) {
                val expectedRow = expectedContents.get(actualChannels)

                expectedRow match {
                  case Some(row) =>
                    if (row != actualRow) {
                      logger.error(
                        s"key[$actualChannels] invalid actual value: $actualRow !== $row")
                    }
                  case None => logger.error(s"key [$actualChannels] not found in expected records")
                }
              }
            }
          }

          val actualJoins = space.store.joinMap

          val joinsTest =
            expectedJoins.forall {
              case (hash: Blake2b256Hash, expecteds: Seq[Seq[String]]) =>
                val expected = HashMultiset.create[Seq[String]](expecteds.asJava)
                val actual   = HashMultiset.create[Seq[String]](actualJoins(hash).asJava)
                expected.equals(actual)
            }

          if (joinsTest) {
            logger.debug(s"$num: store had expected joins")
          } else {
            logger.error(s"$num: store had unexpected joins")
          }

          contentsTest && joinsTest
      }
    !tests.contains(false)
  }

>>>>>>> 27fcdc81
  "createCheckpoint on an empty store" should "return the expected hash" in withTestSpace { space =>
    space.createCheckpoint().root shouldBe Blake2b256Hash.fromHex(
      "ff3c5e70a028b7956791a6b3d8db9cd11f469e0088db22dd3afbc86997fe86a3")
  }

  "consume then createCheckpoint" should "return the expected hash and the TrieStore should contain the expected value" in
    withTestSpace { space =>
      val channels = List("ch1")
      val gnat = GNAT(
        channels,
        List.empty[Datum[String]],
        List(
          WaitingContinuation.create(channels, List[Pattern](Wildcard), new StringsCaptor, false)))

      val channelsHash: Blake2b256Hash = space.store.hashChannels(gnat.channels)

      val leafPointer = LeafPointer(Trie.hash[Blake2b256Hash, TestGNAT](Leaf(channelsHash, gnat)))
      val skip        = Skip(channelsHash.bytes.drop(1), leafPointer)
      val skipHash    = Trie.hash(skip)(codecK, Codec[String])

      val nodeHash = Trie.hash[Blake2b256Hash, TestGNAT](
        Node(
          PointerBlock
            .create()
            .updated(List((JByte.toUnsignedInt(channelsHash.bytes.head), NodePointer(skipHash))))))

      space.consume(gnat.channels,
                    gnat.wks.head.patterns,
                    gnat.wks.head.continuation,
                    gnat.wks.head.persist)

      history.lookup(space.store.trieStore, space.store.trieBranch, channelsHash) shouldBe None

      space.createCheckpoint().root shouldBe nodeHash

      history
        .lookup(space.store.trieStore, space.store.trieBranch, channelsHash)
        .value shouldBe gnat
    }

  "consume twice then createCheckpoint" should "persist the expected values in the TrieStore" in
    withTestSpace { space =>
      val gnat1 = {
        val channels = List("ch1")
        GNAT(channels,
             List.empty[Datum[String]],
             List(
               WaitingContinuation
                 .create(channels, List[Pattern](Wildcard), new StringsCaptor, false)))
      }

      val channelsHash1: Blake2b256Hash = space.store.hashChannels(gnat1.channels)

      space.consume(gnat1.channels,
                    gnat1.wks.head.patterns,
                    gnat1.wks.head.continuation,
                    gnat1.wks.head.persist)

      val gnat2 = {
        val channels = List("ch2")
        GNAT(channels,
             List.empty[Datum[String]],
             List(
               WaitingContinuation
                 .create(channels, List[Pattern](Wildcard), new StringsCaptor, false)))
      }

      val channelsHash2: Blake2b256Hash = space.store.hashChannels(gnat2.channels)

      space.consume(gnat2.channels,
                    gnat2.wks.head.patterns,
                    gnat2.wks.head.continuation,
                    gnat2.wks.head.persist)

      history.lookup(space.store.trieStore, space.store.trieBranch, channelsHash1) shouldBe None

      history.lookup(space.store.trieStore, space.store.trieBranch, channelsHash2) shouldBe None

      val _ = space.createCheckpoint()

      history
        .lookup(space.store.trieStore, space.store.trieBranch, channelsHash1)
        .value shouldBe gnat1

      history
        .lookup(space.store.trieStore, space.store.trieBranch, channelsHash2)
        .value shouldBe gnat2
    }

  "produce a bunch and then createCheckpoint" should "persist the expected values in the TrieStore" in
    forAll { (data: TestProduceMap) =>
      if (data.nonEmpty) {
        withTestSpace { space =>
          val gnats: Seq[TestGNAT] =
            data.map {
              case (channel, datum) =>
                GNAT(List(channel),
                     List(datum),
                     List.empty[WaitingContinuation[Pattern, StringsCaptor]])
            }.toList

          gnats.foreach {
            case GNAT(List(channel), List(datum), _) =>
              space.produce(channel, datum.a, datum.persist)
          }

          val channelHashes = gnats.map(gnat => space.store.hashChannels(gnat.channels))

          history.lookup(space.store.trieStore, space.store.trieBranch, channelHashes) shouldBe None

          val _ = space.createCheckpoint()

          history
            .lookup(space.store.trieStore, space.store.trieBranch, channelHashes)
            .value should contain theSameElementsAs gnats
        }
      }
    }

  "consume a bunch and then createCheckpoint" should "persist the expected values in the TrieStore" in
    forAll { (data: TestConsumeMap) =>
      val gnats: Seq[TestGNAT] =
        data
          .filter(_._1.nonEmpty) //channels == Seq.empty will faill in consume
          .map {
            case (channels, wk) =>
              GNAT(channels, List.empty[Datum[String]], List(wk))
          }
          .toList

      withTestSpace { space =>
        if (gnats.nonEmpty) {
          gnats.foreach {
            case GNAT(channels, _, List(wk)) =>
              space.consume(channels, wk.patterns, wk.continuation, wk.persist)
          }

          val channelHashes = gnats.map(gnat => space.store.hashChannels(gnat.channels))

          history.lookup(space.store.trieStore, space.store.trieBranch, channelHashes) shouldBe None

          val _ = space.createCheckpoint()

          history
            .lookup(space.store.trieStore, space.store.trieBranch, channelHashes)
            .value should contain theSameElementsAs gnats
        }
      }
    }

  "consume and produce a match and then createCheckpoint " should "result in an empty TrieStore" in
    withTestSpace { space =>
      val channels     = List("ch1")
      val channelsHash = space.store.hashChannels(channels)

      val r1 = space.consume(channels, List(Wildcard), new StringsCaptor, persist = false)

      r1 shouldBe Right(None)

      val r2 = space.produce(channels.head, "datum", persist = false)

      r2 shouldBe defined

      history.lookup(space.store.trieStore, space.store.trieBranch, channelsHash) shouldBe None

      space.createCheckpoint().root shouldBe Blake2b256Hash.fromHex(
        "ff3c5e70a028b7956791a6b3d8db9cd11f469e0088db22dd3afbc86997fe86a3")

      history.lookup(space.store.trieStore, space.store.trieBranch, channelsHash) shouldBe None
    }

  "createCheckpoint, consume, reset" should "result in an empty store" in
    withTestSpace { space =>
      val root0 = space.createCheckpoint().root

      val gnat1 = {
        val channels = List("ch1")
        GNAT(channels,
             List.empty[Datum[String]],
             List(
               WaitingContinuation
                 .create(channels, List[Pattern](Wildcard), new StringsCaptor, false)))
      }

      space.consume(gnat1.channels,
                    gnat1.wks.head.patterns,
                    gnat1.wks.head.continuation,
                    gnat1.wks.head.persist)

      space.store.isEmpty shouldBe false

      space.reset(root0)

      space.store.isEmpty shouldBe true
    }

  "reset to an unknown checkpoint" should "result in an exception" in
    withTestSpace { space =>
      val unknownHash =
        Blake2b256Hash.fromHex("ff3c5e70a028b7956791a6b3d8db00000f469e0088db22dd3afbc86997fe86a0")
      the[Exception] thrownBy {
        space.reset(unknownHash)
      } should have message "Unknown root."
    }

  "createCheckpoint, consume, createCheckpoint, reset to first checkpoint, reset to second checkpoint" should
    "result in a store that contains the consume and appropriate join map" in withTestSpace {
    space =>
      val root0 = space.createCheckpoint().root

      val gnat1 = {
        val channels = List("ch1", "ch2")
        GNAT(channels,
             List.empty[Datum[String]],
             List(
               WaitingContinuation
                 .create(channels, List[Pattern](Wildcard, Wildcard), new StringsCaptor, false)))
      }

      space.consume(gnat1.channels,
                    gnat1.wks.head.patterns,
                    gnat1.wks.head.continuation,
                    gnat1.wks.head.persist)

      val root1 = space.createCheckpoint().root

      val contents1: Map[Seq[String], Row[Pattern, String, StringsCaptor]] = space.store.toMap

      space.store.isEmpty shouldBe false

      space.store.withTxn(space.store.createTxnRead()) { txn =>
        space.store.getJoin(txn, "ch1") shouldBe List(List("ch1", "ch2"))
        space.store.getJoin(txn, "ch2") shouldBe List(List("ch1", "ch2"))
      }

      // Rollback to first checkpoint

      space.reset(root0)

      space.store.isEmpty shouldBe true

      space.store.withTxn(space.store.createTxnRead()) { txn =>
        space.store.getJoin(txn, "ch1") shouldBe Nil
        space.store.getJoin(txn, "ch2") shouldBe Nil
      }

      // Rollback to second checkpoint

      space.reset(root1)

      space.store.isEmpty shouldBe false

      space.store.withTxn(space.store.createTxnRead()) { txn =>
        space.store.getJoin(txn, "ch1") shouldBe List(List("ch1", "ch2"))
        space.store.getJoin(txn, "ch2") shouldBe List(List("ch1", "ch2"))
      }

      space.store.toMap shouldBe contents1
  }

  "when resetting to a bunch of checkpoints made with produces, the store" should
    "have the expected contents" in {
    val prop = Prop.forAllNoShrink { (data: Seq[TestProduceMap]) =>
      withTestSpace { space =>
        logger.debug(s"Test: ${data.length} stages")

        val states = data.zipWithIndex.map {
          case (produces, chunkNo) =>
            produces.foreach {
              case (channel, datum) =>
                space.produce(channel, datum.a, datum.persist)
            }
            val num  = "%02d".format(chunkNo)
            val size = "%02d".format(produces.size)
            logger.debug(s"$num: checkpointing $size produces")
            (State(space.createCheckpoint().root, space.store.toMap, space.store.joinMap), chunkNo)
        }

        validateIndexedStates(space, states, "produces_reset")
      }
    }
    check(prop)
  }

  "when resetting to a bunch of checkpoints made with consumes, the store" should
    "have the expected contents" in {
    val prop = Prop.forAllNoShrink { (data: Seq[TestConsumeMap]) =>
      withTestSpace { space =>
        logger.debug(s"Test: ${data.length} stages")

        val states = data.zipWithIndex.map {
          case (consumes, chunkNo) =>
            consumes.foreach {
              case (channels, wk) =>
                space.consume(channels, wk.patterns, wk.continuation, wk.persist)
            }
            val num  = "%02d".format(chunkNo)
            val size = "%02d".format(consumes.size)
            logger.debug(s"$num: checkpointing $size consumes")
            (State(space.createCheckpoint().root, space.store.toMap, space.store.joinMap), chunkNo)
        }

        validateIndexedStates(space, states, "consumes_reset")
      }
    }
    check(prop)
  }

  "when resetting to a bunch of checkpoints made with consumes and produces, the store" should
    "have the expected contents" in {
    val prop = Prop.forAllNoShrink { (data: Seq[(TestConsumeMap, TestProduceMap)]) =>
      withTestSpace { space =>
        logger.debug(s"Test: ${data.length} stages")

        val states = data.zipWithIndex.map {
          case ((consumes, produces), chunkNo) =>
            consumes.foreach {
              case (channels, wk) =>
                space.consume(channels, wk.patterns, wk.continuation, wk.persist)
            }
            produces.foreach {
              case (channel, datum) =>
                space.produce(channel, datum.a, datum.persist)
            }
            val num          = "%02d".format(chunkNo)
            val consumesSize = "%02d".format(consumes.size)
            val producesSize = "%02d".format(produces.size)
            logger.debug(s"$num: checkpointing $consumesSize consumes and $producesSize produces")
            (State(space.createCheckpoint().root, space.store.toMap, space.store.joinMap), chunkNo)
        }

        validateIndexedStates(space, states, "produces_consumes_reset")
      }
    }
    check(prop)
  }

  "produce and consume" should "store channel hashes" in withTestSpace { space =>
    val channels = List("ch1", "ch2")
    val patterns = List[Pattern](Wildcard, Wildcard)
    val k        = new StringsCaptor
    val data     = List("datum1", "datum2")

    space.consume(channels, patterns, k, false)

    space.produce(channels(0), data(0), false)

    space.produce(channels(1), data(1), false)

    val expectedConsume = Consume.create(channels, patterns, k, false)

    expectedConsume.channelsHash shouldBe StableHashProvider.hash(channels)

    val expectedProduce1 = Produce.create(channels(0), data(0), false)

    expectedProduce1.channelsHash shouldBe StableHashProvider.hash(Seq(channels(0)))

    val expectedProduce2 = Produce.create(channels(1), data(1), false)

    expectedProduce2.channelsHash shouldBe StableHashProvider.hash(Seq(channels(1)))

    val commEvent = COMM(expectedConsume, Seq(expectedProduce1, expectedProduce2))

    val Checkpoint(_, log) = space.createCheckpoint()

    log should contain theSameElementsInOrderAs Seq(commEvent,
                                                    expectedProduce2,
                                                    expectedProduce1,
                                                    expectedConsume)

    log match {
      case COMM(chkCommConsume1: Consume,
                (chkCommProduce1: Produce) :: (chkCommProduce2: Produce) :: Nil)
            :: (chkProduce2: Produce) :: (chkProduce1: Produce) :: (chkConsume: Consume) :: Nil =>
        chkCommConsume1.channelsHash shouldBe expectedConsume.channelsHash
        chkCommProduce1.channelsHash shouldBe expectedProduce1.channelsHash
        chkCommProduce2.channelsHash shouldBe expectedProduce2.channelsHash

        chkProduce2.channelsHash shouldBe expectedProduce2.channelsHash
        chkProduce1.channelsHash shouldBe expectedProduce1.channelsHash
        chkConsume.channelsHash shouldBe expectedConsume.channelsHash

      case _ => fail("unexpected trace log")
    }
  }

  "consume, produce, produce" should "result in the expected trace log" in withTestSpace { space =>
    val channels = List("ch1", "ch2")
    val patterns = List[Pattern](Wildcard, Wildcard)
    val k        = new StringsCaptor
    val data     = List("datum1", "datum2")

    space.consume(channels, patterns, k, false)

    space.produce(channels(0), data(0), false)

    space.produce(channels(1), data(1), false)

    val expectedConsume = Consume.create(channels, patterns, k, false)

    val expectedProduce1 = Produce.create(channels(0), data(0), false)

    val expectedProduce2 = Produce.create(channels(1), data(1), false)

    val commEvent = COMM(expectedConsume, Seq(expectedProduce1, expectedProduce2))

    val Checkpoint(_, log) = space.createCheckpoint()

    log should contain theSameElementsInOrderAs Seq(commEvent,
                                                    expectedProduce2,
                                                    expectedProduce1,
                                                    expectedConsume)
  }

  "an install" should "not allow installing after a produce operation" in withTestSpace { space =>
    val channel  = "ch1"
    val datum    = "datum1"
    val key      = List(channel)
    val patterns = List(Wildcard)

    space.produce(channel, datum, persist = false)
    val ex = the[RuntimeException] thrownBy {
      space.install(key, patterns, new StringsCaptor)
    }
    ex.getMessage shouldBe "Installing can be done only on startup"
  }

  "after close space" should "throw RSpaceClosedException on all store operations" in withTestSpace {
    val channel  = "ch1"
    val key      = List(channel)
    val patterns = List(Wildcard)

    space =>
      space.close()
      //using some nulls here to ensure that exception is thrown even before args check
      an[RSpaceClosedException] shouldBe thrownBy(
        space.install(key, patterns, null)
      )

      an[RSpaceClosedException] shouldBe thrownBy(
        space.consume(key, patterns, null, false)
      )

      an[RSpaceClosedException] shouldBe thrownBy(
        space.produce(channel, null, false)
      )
  }
}

class InMemoryStoreStorageActionsTests
    extends InMemoryStoreTestsBase
    with StorageActionsTests
    with JoinOperationsTests

class LMDBStoreActionsTests
    extends LMDBStoreTestsBase
    with StorageActionsTests
    with JoinOperationsTests
    with BeforeAndAfterAll

class MixedStoreActionsTests
    extends MixedStoreTestsBase
    with StorageActionsTests
    with JoinOperationsTests
    with BeforeAndAfterAll<|MERGE_RESOLUTION|>--- conflicted
+++ resolved
@@ -2,11 +2,7 @@
 
 import java.lang.{Byte => JByte}
 
-<<<<<<< HEAD
-=======
 import cats.Id
-import com.google.common.collect.HashMultiset
->>>>>>> 27fcdc81
 import coop.rchain.rspace.examples.StringExamples._
 import coop.rchain.rspace.examples.StringExamples.implicits._
 import coop.rchain.rspace.history.{Leaf, LeafPointer, Node, NodePointer, PointerBlock, Skip, Trie}
@@ -1041,79 +1037,6 @@
     checkpoint2.log shouldBe empty
     checkpoint2.root shouldBe emptyCheckpoint.root
   }
-
-<<<<<<< HEAD
-=======
-  def validateIndexedStates(
-      space: FreudianSpace[String, Pattern, Nothing, String, String, StringsCaptor],
-      indexedStates: Seq[(State, Int)],
-      differenceReport: Boolean = false): Boolean = {
-    val tests: Seq[Any] = indexedStates
-      .map {
-        case (State(checkpoint, expectedContents, expectedJoins), chunkNo) =>
-          space.reset(checkpoint)
-          val num = "%02d".format(chunkNo)
-
-          val actualContents = space.store.toMap
-          val contentsTest   = actualContents == expectedContents
-
-          if (contentsTest) {
-            logger.debug(s"$num: store had expected contents")
-          } else {
-            logger.error(s"$num: store had unexpected contents")
-
-            if (differenceReport) {
-              logger.error("difference report")
-              for ((expectedChannels, expectedRow) <- expectedContents) {
-                val actualRow = actualContents.get(expectedChannels)
-
-                actualRow match {
-                  case Some(row) =>
-                    if (row != expectedRow) {
-                      logger.error(
-                        s"key [$expectedChannels] invalid actual value: $row !== $expectedRow")
-                    }
-                  case None => logger.error(s"key [$expectedChannels] not found in actual records")
-                }
-              }
-
-              for ((actualChannels, actualRow) <- actualContents) {
-                val expectedRow = expectedContents.get(actualChannels)
-
-                expectedRow match {
-                  case Some(row) =>
-                    if (row != actualRow) {
-                      logger.error(
-                        s"key[$actualChannels] invalid actual value: $actualRow !== $row")
-                    }
-                  case None => logger.error(s"key [$actualChannels] not found in expected records")
-                }
-              }
-            }
-          }
-
-          val actualJoins = space.store.joinMap
-
-          val joinsTest =
-            expectedJoins.forall {
-              case (hash: Blake2b256Hash, expecteds: Seq[Seq[String]]) =>
-                val expected = HashMultiset.create[Seq[String]](expecteds.asJava)
-                val actual   = HashMultiset.create[Seq[String]](actualJoins(hash).asJava)
-                expected.equals(actual)
-            }
-
-          if (joinsTest) {
-            logger.debug(s"$num: store had expected joins")
-          } else {
-            logger.error(s"$num: store had unexpected joins")
-          }
-
-          contentsTest && joinsTest
-      }
-    !tests.contains(false)
-  }
-
->>>>>>> 27fcdc81
   "createCheckpoint on an empty store" should "return the expected hash" in withTestSpace { space =>
     space.createCheckpoint().root shouldBe Blake2b256Hash.fromHex(
       "ff3c5e70a028b7956791a6b3d8db9cd11f469e0088db22dd3afbc86997fe86a3")

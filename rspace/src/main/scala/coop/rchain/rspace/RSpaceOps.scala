--- conflicted
+++ resolved
@@ -327,19 +327,14 @@
       _           = eventLog.put(Seq.empty)
       _           = produceCounter.take()
       _           = produceCounter.put(Map.empty.withDefaultValue(0))
-<<<<<<< HEAD
       _ <- createNewHotStore(nextHistory.getHistoryReader(root))(
             serializeK.toSizeHeadCodec
           )
       _ <- restoreInstalls()
-=======
-      _           <- createNewHotStore(nextHistory)(serializeK.toSizeHeadCodec)
-      _           <- restoreInstalls()
 
       // TODO: temp fix to release Semaphores inside TwoStepLock
       //  Adjust when runtime changes got in, create instance on spawn runtime.
       _ <- lockF.cleanUp
->>>>>>> 13be1a71
     } yield ()
   }
 

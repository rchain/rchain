package coop.rchain.rspace

import cats.implicits._
import com.typesafe.scalalogging.Logger
import coop.rchain.catscontrib._
import coop.rchain.rspace.history.{Branch, Leaf}
import coop.rchain.rspace.internal._
import coop.rchain.rspace.trace.Consume
import coop.rchain.shared.SyncVarOps._

<<<<<<< HEAD
import kamon._
import kamon.trace.Tracer.SpanBuilder
=======
import scala.Function.const
import scala.collection.immutable.Seq
import scala.concurrent.SyncVar
import scala.util.Random
>>>>>>> 2bd816b2

abstract class RSpaceOps[C, P, A, R, K](val store: IStore[C, P, A, K], val branch: Branch)(
    implicit
    serializeC: Serialize[C],
    serializeP: Serialize[P],
    serializeK: Serialize[K]
) extends ISpace[C, P, A, R, K] {

  protected[this] val logger: Logger
  protected[this] val installSpan: SpanBuilder

  private[this] val installs: SyncVar[Installs[C, P, A, R, K]] = {
    val installs = new SyncVar[Installs[C, P, A, R, K]]()
    installs.put(Map.empty)
    installs
  }

  protected[this] def restoreInstalls(txn: store.Transaction): Unit =
    installs.get.foreach {
      case (channels, Install(patterns, continuation, _match)) =>
        install(txn, channels, patterns, continuation)(_match)
    }

  private[this] def install(txn: store.Transaction,
                            channels: Seq[C],
                            patterns: Seq[P],
                            continuation: K)(implicit m: Match[P, A, R]): Option[(K, Seq[R])] = {
    if (channels.length =!= patterns.length) {
      val msg = "channels.length must equal patterns.length"
      logger.error(msg)
      throw new IllegalArgumentException(msg)
    }
    logger.debug(s"""|install: searching for data matching <patterns: $patterns>
                     |at <channels: $channels>""".stripMargin.replace('\n', ' '))

    val consumeRef = Consume.create(channels, patterns, continuation, true)
    installs.update(_.updated(channels, Install(patterns, continuation, m)))

    /*
     * Here, we create a cache of the data at each channel as `channelToIndexedData`
     * which is used for finding matches.  When a speculative match is found, we can
     * remove the matching datum from the remaining data candidates in the cache.
     *
     * Put another way, this allows us to speculatively remove matching data without
     * affecting the actual store contents.
     */

    val channelToIndexedData = channels.map { (c: C) =>
      c -> Random.shuffle(store.getData(txn, Seq(c)).zipWithIndex)
    }.toMap

    val options: Option[Seq[DataCandidate[C, R]]] =
      extractDataCandidates(channels.zip(patterns), channelToIndexedData, Nil).sequence

    options match {
      case None =>
        store.removeAll(txn, channels)
        store.installWaitingContinuation(
          txn,
          channels,
          WaitingContinuation(patterns, continuation, persist = true, consumeRef))
        for (channel <- channels) store.addJoin(txn, channel, channels)
        logger.debug(s"""|consume: no data found,
                         |storing <(patterns, continuation): ($patterns, $continuation)>
                         |at <channels: $channels>""".stripMargin.replace('\n', ' '))
        None
      case Some(_) =>
        throw new RuntimeException("Installing can be done only on startup")
    }

  }

  override def install(channels: Seq[C], patterns: Seq[P], continuation: K)(
      implicit m: Match[P, A, R]): Option[(K, Seq[R])] =
    Kamon.withSpan(installSpan.start(), finishSpan = true) {
      store.withTxn(store.createTxnWrite()) { txn =>
        install(txn, channels, patterns, continuation)
      }
    }

  override def reset(root: Blake2b256Hash): Unit =
    store.withTxn(store.createTxnWrite()) { txn =>
      store.withTrieTxn(txn) { trieTxn =>
        store.trieStore.validateAndPutRoot(trieTxn, store.trieBranch, root)
        val leaves = store.trieStore.getLeaves(trieTxn, root)
        store.clear(txn)
        restoreInstalls(txn)
        store.bulkInsert(txn, leaves.map { case Leaf(k, v) => (k, v) })
      }
    }

  override def clear(): Unit =
    store.withTxn(store.createTxnWrite()) { txn =>
      eventLog.update(const(Seq.empty))
      store.clearTrieUpdates()
      store.eventsCounter.reset()
      store.clear(txn)
      restoreInstalls(txn)
    }
}<|MERGE_RESOLUTION|>--- conflicted
+++ resolved
@@ -8,15 +8,13 @@
 import coop.rchain.rspace.trace.Consume
 import coop.rchain.shared.SyncVarOps._
 
-<<<<<<< HEAD
-import kamon._
-import kamon.trace.Tracer.SpanBuilder
-=======
 import scala.Function.const
 import scala.collection.immutable.Seq
 import scala.concurrent.SyncVar
 import scala.util.Random
->>>>>>> 2bd816b2
+
+import kamon._
+import kamon.trace.Tracer.SpanBuilder
 
 abstract class RSpaceOps[C, P, A, R, K](val store: IStore[C, P, A, K], val branch: Branch)(
     implicit

--- conflicted
+++ resolved
@@ -3,10 +3,10 @@
 import cats.implicits._
 import com.typesafe.scalalogging.Logger
 import coop.rchain.rspace.internal._
-import coop.rchain.rspace.util.removeFirst
-
+import coop.rchain.rspace.util.{removeFirst, sequence}
+
+import scala.collection.immutable.Seq
 import scala.annotation.tailrec
-import scala.collection.immutable.Seq
 import scala.util.Random
 
 package object rspace {
@@ -25,22 +25,16 @@
   @tailrec
   private[rspace] final def findMatchingDataCandidate[C, P, A](
       channel: C,
-<<<<<<< HEAD
       data: Seq[(Datum[A], Int)],
-      pattern: P
-  )(implicit m: Match[P, A]): Option[DataCandidate[C, A]] =
-=======
-      data: List[(Datum[A], Int)],
       pattern: P,
-      prefix: List[(Datum[A], Int)]
-  )(implicit m: Match[P, A]): Option[(DataCandidate[C, A], List[(Datum[A], Int)])] =
->>>>>>> 3b6ea31b
+      prefix: Seq[(Datum[A], Int)]
+  )(implicit m: Match[P, A]): Option[(DataCandidate[C, A], Seq[(Datum[A], Int)])] =
     data match {
       case Nil => None
       case (indexedDatum @ (Datum(matchCandidate, persist), dataIndex)) :: remaining =>
         m.get(pattern, matchCandidate) match {
           case None =>
-            findMatchingDataCandidate(channel, remaining, pattern, indexedDatum :: prefix)
+            findMatchingDataCandidate(channel, remaining, pattern, indexedDatum +: prefix)
           case Some(mat) =>
             Some((DataCandidate(channel, Datum(mat, persist), dataIndex), prefix ++ remaining))
         }
@@ -55,15 +49,15 @@
     */
   @tailrec
   private[rspace] def extractDataCandidatesLoop[C, P, A](
-      channelPatternPairs: List[(C, P)],
-      channelToIndexedData: Map[C, List[(Datum[A], Int)]],
-      acc: List[Option[DataCandidate[C, A]]])(
-      implicit m: Match[P, A]): List[Option[DataCandidate[C, A]]] =
+      channelPatternPairs: Seq[(C, P)],
+      channelToIndexedData: Map[C, Seq[(Datum[A], Int)]],
+      acc: Seq[Option[DataCandidate[C, A]]])(
+      implicit m: Match[P, A]): Seq[Option[DataCandidate[C, A]]] =
     channelPatternPairs match {
       case Nil =>
         acc.reverse
       case (channel, pattern) :: tail =>
-        val maybeTuple: Option[(DataCandidate[C, A], List[(Datum[A], Int)])] =
+        val maybeTuple: Option[(DataCandidate[C, A], Seq[(Datum[A], Int)])] =
           for {
             indexedData <- channelToIndexedData.get(channel)
             result      <- findMatchingDataCandidate(channel, indexedData, pattern, Nil)
@@ -73,9 +67,9 @@
           case Some((cand, rem)) =>
             extractDataCandidatesLoop(tail,
                                       channelToIndexedData.updated(channel, rem),
-                                      Some(cand) :: acc)
+                                      Some(cand) +: acc)
           case None =>
-            extractDataCandidatesLoop(tail, channelToIndexedData, None :: acc)
+            extractDataCandidatesLoop(tail, channelToIndexedData, None +: acc)
         }
     }
 
@@ -90,27 +84,16 @@
     * Put another way, this allows us to speculatively remove matching data without
     * affecting the actual store contents.
     */
-  private[rspace] def extractDataCandidates[C, P, A, K](store: IStore[C, P, A, K],
-                                                        channels: Seq[C],
-                                                        patterns: Seq[P])(txn: store.T)(
-      implicit m: Match[P, A]): Option[List[DataCandidate[C, A]]] = {
-<<<<<<< HEAD
-    val options: Seq[Option[DataCandidate[C, A]]] =
-      channels.zip(patterns).map {
-        case (channel, pattern) =>
-          val indexedData: Seq[(Datum[A], Int)] = store.getAs(txn, Seq(channel)).zipWithIndex
-          findMatchingDataCandidate(channel, Random.shuffle(indexedData), pattern)
-      }
-    options.toList.sequence[Option, DataCandidate[C, A]]
-=======
+  private[rspace] def extractDataCandidates[C, P, A, K](
+      store: IStore[C, P, A, K],
+      channels: Seq[C],
+      patterns: Seq[P])(txn: store.T)(implicit m: Match[P, A]): Option[Seq[DataCandidate[C, A]]] = {
 
     val channelToIndexedData = channels.map { (c: C) =>
-      c -> Random.shuffle(store.getAs(txn, List(c)).zipWithIndex)
+      c -> Random.shuffle(store.getAs(txn, Seq(c)).zipWithIndex)
     }.toMap
 
-    val options = extractDataCandidatesLoop(channels.zip(patterns), channelToIndexedData, Nil)
-    options.sequence[Option, DataCandidate[C, A]]
->>>>>>> 3b6ea31b
+    sequence(extractDataCandidatesLoop(channels.zip(patterns), channelToIndexedData, Nil))
   }
 
   /** Finds matching data candidates in the store.
@@ -131,28 +114,14 @@
       channels: Seq[C],
       patterns: Seq[P],
       batChannel: C,
-      data: Datum[A])(txn: store.T)(implicit m: Match[P, A]): Option[List[DataCandidate[C, A]]] = {
-<<<<<<< HEAD
-    val options: Seq[Option[DataCandidate[C, A]]] =
-      channels.zip(patterns).map {
-        case (channel, pattern) if channel == batChannel =>
-          val indexedData: Seq[(Datum[A], Int)] = Seq((data, -1))
-          findMatchingDataCandidate(channel, indexedData, pattern)
-        case (channel, pattern) =>
-          val indexedData: Seq[(Datum[A], Int)] = store.getAs(txn, List(channel)).zipWithIndex
-          findMatchingDataCandidate(channel, Random.shuffle(indexedData), pattern)
-      }
-    options.toList.sequence[Option, DataCandidate[C, A]]
-=======
+      data: Datum[A])(txn: store.T)(implicit m: Match[P, A]): Option[Seq[DataCandidate[C, A]]] = {
 
     val channelToIndexedData = channels.map { (c: C) =>
-      val as = Random.shuffle(store.getAs(txn, List(c)).zipWithIndex)
-      c -> { if (c == batChannel) (data, -1) :: as else as }
+      val as = Random.shuffle(store.getAs(txn, Seq(c)).zipWithIndex)
+      c -> { if (c == batChannel) (data, -1) +: as else as }
     }.toMap
 
-    val options = extractDataCandidatesLoop(channels.zip(patterns), channelToIndexedData, Nil)
-    options.sequence[Option, DataCandidate[C, A]]
->>>>>>> 3b6ea31b
+    sequence(extractDataCandidatesLoop(channels.zip(patterns), channelToIndexedData, Nil))
   }
 
   /** Searches the store for data matching all the given patterns at the given channels.
@@ -173,11 +142,11 @@
     * This means that in order to make a continuation "stick" in the store, the user will have to
     * continue to call [[consume]] until a `None` is received.
     *
-    * @param store        A store which satisfies the [[IStore]] interface.
-    * @param channels     A Seq of channels on which to search for matching data
-    * @param patterns     A Seq of patterns with which to search for matching data
+    * @param store A store which satisfies the [[IStore]] interface.
+    * @param channels A Seq of channels on which to search for matching data
+    * @param patterns A Seq of patterns with which to search for matching data
     * @param continuation A continuation
-    * @param persist      Whether or not to attempt to persist the data
+    * @param persist Whether or not to attempt to persist the data
     * @tparam C A type representing a channel
     * @tparam P A type representing a pattern
     * @tparam A A type representing a piece of data
@@ -214,7 +183,7 @@
                 ()
             }
           logger.debug(s"consume: data found for <patterns: $patterns> at <channels: $channels>")
-          Some((continuation, dataCandidates.map(_.datum.a)))
+          Some((continuation, dataCandidates.map(_.datum.a).toList))
       }
     }
   }
@@ -248,7 +217,7 @@
               ()
           }
           logger.debug(s"consume: data found for <patterns: $patterns> at <channels: $channels>")
-          Some((continuation, dataCandidates.map(_.datum.a)))
+          Some((continuation, dataCandidates.map(_.datum.a).toList))
       }
     }
   }
@@ -309,9 +278,9 @@
     * This means that in order to make a piece of data "stick" in the store, the user will have to
     * continue to call [[produce]] until a `None` is received.
     *
-    * @param store   A store which satisfies the [[IStore]] interface.
+    * @param store A store which satisfies the [[IStore]] interface.
     * @param channel A channel on which to search for matching continuations and/or store data
-    * @param data    A piece of data
+    * @param data A piece of data
     * @param persist Whether or not to attempt to persist the data
     * @tparam C A type representing a channel
     * @tparam P A type representing a pattern

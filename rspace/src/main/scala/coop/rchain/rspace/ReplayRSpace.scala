package coop.rchain.rspace

import cats.implicits._
import com.google.common.collect.Multiset
import com.typesafe.scalalogging.Logger
import coop.rchain.catscontrib._
import coop.rchain.rspace.history.Branch
import coop.rchain.rspace.internal._
import coop.rchain.rspace.trace.{Produce, _}
import coop.rchain.shared.SyncVarOps._
import scodec.Codec

import scala.Function.const
import scala.annotation.tailrec
import scala.collection.JavaConverters._
import scala.collection.immutable.Seq
import scala.concurrent.SyncVar
import scala.util.Random

<<<<<<< HEAD
import kamon._

class ReplayRSpace[C, P, A, R, K](val store: IStore[C, P, A, K], val branch: Branch)(
=======
class ReplayRSpace[C, P, A, R, K](store: IStore[C, P, A, K], branch: Branch)(
>>>>>>> 17305396
    implicit
    serializeC: Serialize[C],
    serializeP: Serialize[P],
    serializeA: Serialize[A],
    serializeK: Serialize[K]
) extends RSpaceOps[C, P, A, R, K](store, branch)
    with ISpace[C, P, A, R, K] {

  override protected[this] val logger: Logger = Logger[this.type]

  private val replayData: SyncVar[ReplayData] = {
    val sv = new SyncVar[ReplayData]()
    sv.put(ReplayData.empty)
    sv
  }

  private[this] val consumeCommCounter = Kamon.counter("replayrspace.comm.consume")
  private[this] val produceCommCounter = Kamon.counter("replayrspace.comm.produce")

  private[this] val consumeSpan = Kamon.buildSpan("replayrspace.consume")
  private[this] val produceSpan = Kamon.buildSpan("replayrspace.produce")

  def consume(channels: Seq[C], patterns: Seq[P], continuation: K, persist: Boolean)(
      implicit m: Match[P, A, R]): Option[(K, Seq[R])] =
    Kamon.withSpan(consumeSpan.start(), finishSpan = true) {
      if (channels.length =!= patterns.length) {
        val msg = "channels.length must equal patterns.length"
        logger.error(msg)
        throw new IllegalArgumentException(msg)
      }
      store.withTxn(store.createTxnWrite()) { txn =>
        def runMatcher(maybeComm: Option[COMM]): Option[Seq[DataCandidate[C, R]]] = {
          val channelToIndexedData = channels.map { (c: C) =>
            c -> {
              maybeComm match {
                case Some(comm) =>
                  store.getData(txn, Seq(c)).zipWithIndex.filter {
                    case (Datum(_, _, source), _) => comm.produces.contains(source)
                  }
                case None =>
                  Random.shuffle(store.getData(txn, Seq(c)).zipWithIndex)
              }
            }
          }.toMap
          extractDataCandidates(channels.zip(patterns), channelToIndexedData, Nil).sequence
        }

        def storeWaitingContinuation(replays: ReplayData,
                                     consumeRef: Consume,
                                     maybeCommRef: Option[COMM]): None.type = {
          store.putWaitingContinuation(
            txn,
            channels,
            WaitingContinuation(patterns, continuation, persist, consumeRef))
          for (channel <- channels) store.addJoin(txn, channel, channels)
          logger.debug(s"""|consume: no data found,
                           |storing <(patterns, continuation): ($patterns, $continuation)>
                           |at <channels: $channels>""".stripMargin.replace('\n', ' '))
          replayData.put(maybeCommRef match {
            case Some(commRef: COMM) => replays.removeBinding(consumeRef, commRef)
            case None                => replays
          })
          None
        }

        def handleMatches(mats: Seq[DataCandidate[C, R]],
                          replays: ReplayData,
                          consumeRef: Consume,
                          comms: Multiset[COMM]): Option[(K, Seq[R])] = {
          consumeCommCounter.increment()
          store.eventsCounter.registerConsumeCommEvent()
          val commRef = COMM(consumeRef, mats.map(_.datum.source))
          assert(comms.contains(commRef), "COMM Event was not contained in the trace")
          mats
            .sortBy(_.datumIndex)(Ordering[Int].reverse)
            .foreach {
              case DataCandidate(candidateChannel, Datum(_, persistData, prodRef), dataIndex) =>
                if (!persistData) {
                  store.removeDatum(txn, Seq(candidateChannel), dataIndex)
                }
                replays.removeBinding(prodRef, commRef)
            }
          logger.debug(s"consume: data found for <patterns: $patterns> at <channels: $channels>")
          replayData.put(replays.removeBinding(consumeRef, commRef))
          Some((continuation, mats.map(_.datum.a)))
        }

        @tailrec
        def getCommOrDataCandidates(comms: Seq[COMM]): Either[COMM, Seq[DataCandidate[C, R]]] =
          comms match {
            case Nil =>
              val msg = "List comms must not be empty"
              logger.error(msg)
              throw new IllegalArgumentException(msg)
            case commRef :: Nil =>
              runMatcher(Some(commRef)) match {
                case Some(x) => Right(x)
                case None    => Left(commRef)
              }
            case commRef :: rem =>
              runMatcher(Some(commRef)) match {
                case Some(x) => Right(x)
                case None    => getCommOrDataCandidates(rem)
              }
          }

        logger.debug(s"""|consume: searching for data matching <patterns: $patterns>
                         |at <channels: $channels>""".stripMargin.replace('\n', ' '))

        val consumeRef = Consume.create(channels, patterns, continuation, persist)
        val replays    = replayData.take()

        replays.get(consumeRef) match {
          case None =>
            runMatcher(None) match {
              case None =>
                storeWaitingContinuation(replays, consumeRef, None)
              case Some(_) =>
                val msg = "untraced event resulted in a comm event"
                logger.error(msg)
                replayData.put(replays)
                throw new ReplayException(msg)
            }
          case Some(comms) =>
            val commOrDataCandidates: Either[COMM, Seq[DataCandidate[C, R]]] =
              getCommOrDataCandidates(comms.iterator().asScala.toList)

            commOrDataCandidates match {
              case Left(commRef) =>
                storeWaitingContinuation(replays, consumeRef, Some(commRef))
              case Right(dataCandidates) =>
                handleMatches(dataCandidates, replays, consumeRef, comms)
            }
        }
      }
    }

  def produce(channel: C, data: A, persist: Boolean)(
      implicit m: Match[P, A, R]): Option[(K, Seq[R])] =
    Kamon.withSpan(produceSpan.start(), finishSpan = true) {
      store.withTxn(store.createTxnWrite()) { txn =>
        @tailrec
        def runMatcher(maybeComm: Option[COMM],
                       produceRef: Produce,
                       groupedChannels: Seq[Seq[C]]): Option[ProduceCandidate[C, P, R, K]] =
          groupedChannels match {
            case Nil => None
            case channels :: remaining =>
              val matchCandidates: Seq[(WaitingContinuation[P, K], Int)] =
                maybeComm match {
                  case Some(comm) =>
                    store.getWaitingContinuation(txn, channels).zipWithIndex.filter {
                      case (WaitingContinuation(_, _, _, source), _) =>
                        comm.consume == source
                    }
                  case None =>
                    Random.shuffle(store.getWaitingContinuation(txn, channels).zipWithIndex)
                }
              val channelToIndexedData: Map[C, Seq[(Datum[A], Int)]] = channels.map { (c: C) =>
                val as = maybeComm match {
                  case Some(comm) =>
                    store.getData(txn, Seq(c)).zipWithIndex.filter {
                      case (Datum(_, _, source), _) => comm.produces.contains(source)
                    }
                  case None =>
                    Random.shuffle(store.getData(txn, Seq(c)).zipWithIndex)
                }
                c -> { if (c == channel) (Datum(data, persist, produceRef), -1) +: as else as }
              }.toMap
              extractFirstMatch(channels, matchCandidates, channelToIndexedData) match {
                case None             => runMatcher(maybeComm, produceRef, remaining)
                case produceCandidate => produceCandidate
              }
          }

        def storeDatum(replays: ReplayData,
                       produceRef: Produce,
                       maybeCommRef: Option[COMM]): None.type = {
          store.putDatum(txn, Seq(channel), Datum(data, persist, produceRef))
          logger.debug(s"""|produce: no matching continuation found
                           |storing <data: $data> at <channel: $channel>""".stripMargin)
          replayData.put(maybeCommRef match {
            case Some(commRef: COMM) => replays.removeBinding(produceRef, commRef)
            case None                => replays
          })
          None
        }

        def handleMatch(mat: ProduceCandidate[C, P, R, K],
                        replays: ReplayData,
                        produceRef: Produce,
                        comms: Multiset[COMM]): Option[(K, Seq[R])] =
          mat match {
            case ProduceCandidate(channels,
                                  WaitingContinuation(_, continuation, persistK, consumeRef),
                                  continuationIndex,
                                  dataCandidates) =>
              produceCommCounter.increment()
              store.eventsCounter.registerProduceCommEvent()
              val commRef = COMM(consumeRef, dataCandidates.map(_.datum.source))
              assert(comms.contains(commRef), "COMM Event was not contained in the trace")
              if (!persistK) {
                store.removeWaitingContinuation(txn, channels, continuationIndex)
              }
              dataCandidates
                .sortBy(_.datumIndex)(Ordering[Int].reverse)
                .foreach {
                  case DataCandidate(candidateChannel, Datum(_, persistData, _), dataIndex) =>
                    if (!persistData && dataIndex >= 0) {
                      store.removeDatum(txn, Seq(candidateChannel), dataIndex)
                    }
                    store.removeJoin(txn, candidateChannel, channels)
                }
              logger.debug(s"produce: matching continuation found at <channels: $channels>")
              replayData.put(
                replays
                  .removeBinding(produceRef, commRef)
                  .removeBinding(consumeRef, commRef))
              Some((continuation, dataCandidates.map(_.datum.a)))
          }

        val groupedChannels: Seq[Seq[C]] = store.getJoin(txn, channel)

        logger.debug(s"""|produce: searching for matching continuations
                         |at <groupedChannels: $groupedChannels>""".stripMargin.replace('\n', ' '))

        val produceRef = Produce.create(channel, data, persist)
        val replays    = replayData.take()

        @tailrec
        def getCommOrProduceCandidate(
            comms: Seq[COMM]): Either[COMM, ProduceCandidate[C, P, R, K]] =
          comms match {
            case Nil =>
              val msg = "comms must not be empty"
              logger.error(msg)
              throw new IllegalArgumentException(msg)
            case commRef :: Nil =>
              runMatcher(Some(commRef), produceRef, groupedChannels) match {
                case Some(x) => Right(x)
                case None    => Left(commRef)
              }
            case commRef :: rem =>
              runMatcher(Some(commRef), produceRef, groupedChannels) match {
                case Some(x) => Right(x)
                case None    => getCommOrProduceCandidate(rem)
              }
          }

        replays.get(produceRef) match {
          case None =>
            runMatcher(None, produceRef, groupedChannels) match {
              case None =>
                storeDatum(replays, produceRef, None)
              case Some(ProduceCandidate(channels, _, _, _)) =>
                logger.debug(s"produce: matching continuation found at <channels: $channels>")
                val msg = "untraced event resulted in a comm event"
                logger.error(msg)
                replayData.put(replays)
                throw new ReplayException(msg)
            }
          case Some(comms) =>
            val commOrProduceCandidate: Either[COMM, ProduceCandidate[C, P, R, K]] =
              getCommOrProduceCandidate(comms.iterator().asScala.toList)
            commOrProduceCandidate match {
              case Left(comm) =>
                storeDatum(replays, produceRef, Some(comm))
              case Right(produceCandidate) =>
                handleMatch(produceCandidate, replays, produceRef, comms)
            }
        }
      }
    }

  def createCheckpoint(): Checkpoint = {
    val root = store.createCheckpoint()
    Checkpoint(root, Seq.empty)
  }

  def getReplayData: ReplayData = replayData.get

  def rig(startRoot: Blake2b256Hash, log: trace.Log): Unit = {
    // create a set of the "new" IOEvents
    val newStuff: Set[Event] = log.filter {
      case Produce(_) => true
      case Consume(_) => true
      case _          => false
    }.toSet
    // create and prepare the ReplayData table
    val rigs: ReplayData = ReplayData.empty
    log.foreach {
      case comm @ COMM(consume, produces) =>
        (consume +: produces).foreach { ioEvent =>
          if (newStuff(ioEvent)) {
            rigs.addBinding(ioEvent, comm)
          }
        }
      case _ =>
        ()
    }
    // reset to the starting checkpoint
    reset(startRoot)
    // update the replay data
    replayData.update(const(rigs))
  }

}

object ReplayRSpace {

  def create[C, P, A, R, K](context: Context[C, P, A, K], branch: Branch)(
      implicit
      sc: Serialize[C],
      sp: Serialize[P],
      sa: Serialize[A],
      sk: Serialize[K]): ReplayRSpace[C, P, A, R, K] = {

    implicit val codecC: Codec[C] = sc.toCodec
    implicit val codecP: Codec[P] = sp.toCodec
    implicit val codecA: Codec[A] = sa.toCodec
    implicit val codecK: Codec[K] = sk.toCodec

    history.initialize(context.trieStore, branch)

    val mainStore = LMDBStore.create[C, P, A, K](context, branch)

    new ReplayRSpace[C, P, A, R, K](mainStore, branch)
  }
}<|MERGE_RESOLUTION|>--- conflicted
+++ resolved
@@ -17,13 +17,9 @@
 import scala.concurrent.SyncVar
 import scala.util.Random
 
-<<<<<<< HEAD
 import kamon._
 
-class ReplayRSpace[C, P, A, R, K](val store: IStore[C, P, A, K], val branch: Branch)(
-=======
 class ReplayRSpace[C, P, A, R, K](store: IStore[C, P, A, K], branch: Branch)(
->>>>>>> 17305396
     implicit
     serializeC: Serialize[C],
     serializeP: Serialize[P],

package coop.rchain.rspace

import cats.implicits._
import com.typesafe.scalalogging.Logger
import coop.rchain.catscontrib._
import coop.rchain.rspace.history._
import coop.rchain.rspace.internal._
import coop.rchain.rspace.trace.{COMM, Consume, Log, Produce}

import scala.annotation.tailrec
import scala.collection.immutable.Seq
import scala.concurrent.SyncVar
import coop.rchain.shared.SyncVarOps._
import scala.util.Random

class RSpace[C, P, A, K](val store: IStore[C, P, A, K])(implicit
                                                        serializeC: Serialize[C],
                                                        serializeP: Serialize[P],
                                                        serializeA: Serialize[A],
                                                        serializeK: Serialize[K])
    extends ISpace[C, P, A, K] {

  private val logger: Logger = Logger[this.type]

  private val eventLog: SyncVar[Log] = {
    val log = new SyncVar[Log]()
    log.put(Seq.empty)
    log
  }

  /* Consume */

  /** Searches through data, looking for a match with a given pattern.
    *
    * If there is a match, we return the matching [[DataCandidate]],
    * along with the remaining unmatched data.
    */
  @tailrec
  private[rspace] final def findMatchingDataCandidate(
      channel: C,
      data: Seq[(Datum[A], Int)],
      pattern: P,
      prefix: Seq[(Datum[A], Int)]
  )(implicit m: Match[P, A]): Option[(DataCandidate[C, A], Seq[(Datum[A], Int)])] =
    data match {
      case Nil => None
      case (indexedDatum @ (Datum(matchCandidate, persist, produceRef), dataIndex)) :: remaining =>
        m.get(pattern, matchCandidate) match {
          case None =>
            findMatchingDataCandidate(channel, remaining, pattern, indexedDatum +: prefix)
          case Some(mat) if persist =>
            Some((DataCandidate(channel, Datum(mat, persist, produceRef), dataIndex), data))
          case Some(mat) =>
            Some(
              (DataCandidate(channel, Datum(mat, persist, produceRef), dataIndex),
               prefix ++ remaining))
        }
    }

  /** Iterates through (channel, pattern) pairs looking for matching data.
    *
    * Potential match candidates are supplied by the `channelToIndexedData` cache.
    *
    * After a match is found, we remove the matching datum from the candidate cache for
    * remaining matches.
    */
  @tailrec
  private[rspace] final def extractDataCandidates(
      channelPatternPairs: Seq[(C, P)],
      channelToIndexedData: Map[C, Seq[(Datum[A], Int)]],
      acc: Seq[Option[DataCandidate[C, A]]])(
      implicit m: Match[P, A]): Seq[Option[DataCandidate[C, A]]] =
    channelPatternPairs match {
      case Nil =>
        acc.reverse
      case (channel, pattern) :: tail =>
        val maybeTuple: Option[(DataCandidate[C, A], Seq[(Datum[A], Int)])] =
          for {
            indexedData <- channelToIndexedData.get(channel)
            result      <- findMatchingDataCandidate(channel, indexedData, pattern, Nil)
          } yield result

        maybeTuple match {
          case Some((cand, rem)) =>
            extractDataCandidates(tail,
                                  channelToIndexedData.updated(channel, rem),
                                  Some(cand) +: acc)
          case None =>
            extractDataCandidates(tail, channelToIndexedData, None +: acc)
        }
    }

  def consume(channels: Seq[C], patterns: Seq[P], continuation: K, persist: Boolean)(
      implicit m: Match[P, A]): Option[(K, Seq[A])] =
    store.eventsCounter.registerConsume {
      if (channels.length =!= patterns.length) {
        val msg = "channels.length must equal patterns.length"
        logger.error(msg)
        throw new IllegalArgumentException(msg)
      }
      store.withTxn(store.createTxnWrite()) { txn =>
        logger.debug(s"""|consume: searching for data matching <patterns: $patterns>
              |at <channels: $channels>""".stripMargin.replace('\n', ' '))

        val consumeRef = Consume.create(channels, patterns, continuation, persist)
        eventLog.update(consumeRef +: _)

        /*
         * Here, we create a cache of the data at each channel as `channelToIndexedData`
         * which is used for finding matches.  When a speculative match is found, we can
         * remove the matching datum from the remaining data candidates in the cache.
         *
         * Put another way, this allows us to speculatively remove matching data without
         * affecting the actual store contents.
         */

        val channelToIndexedData = channels.map { (c: C) =>
          c -> Random.shuffle(store.getData(txn, Seq(c)).zipWithIndex)
        }.toMap

        val options: Option[Seq[DataCandidate[C, A]]] =
          extractDataCandidates(channels.zip(patterns), channelToIndexedData, Nil).sequence

        options match {
          case None =>
            store.putWaitingContinuation(
              txn,
              channels,
              WaitingContinuation(patterns, continuation, persist, consumeRef))
            for (channel <- channels) store.addJoin(txn, channel, channels)
            logger.debug(s"""|consume: no data found,
                  |storing <(patterns, continuation): ($patterns, $continuation)>
                  |at <channels: $channels>""".stripMargin.replace('\n', ' '))
            None
          case Some(dataCandidates) =>
            store.eventsCounter.registerConsumeCommEvent()

            eventLog.update(COMM(consumeRef, dataCandidates.map(_.datum.source)) +: _)

            dataCandidates
              .sortBy(_.datumIndex)(Ordering[Int].reverse)
              .foreach {
                case DataCandidate(candidateChannel, Datum(_, persistData, _), dataIndex)
                    if !persistData =>
                  store.removeDatum(txn, Seq(candidateChannel), dataIndex)
                case _ =>
                  ()
              }
            logger.debug(s"consume: data found for <patterns: $patterns> at <channels: $channels>")
            Some((continuation, dataCandidates.map(_.datum.a)))
        }
      }
    }

  def install(channels: Seq[C], patterns: Seq[P], continuation: K)(
      implicit m: Match[P, A]): Option[(K, Seq[A])] = {
    if (channels.length =!= patterns.length) {
      val msg = "channels.length must equal patterns.length"
      logger.error(msg)
      throw new IllegalArgumentException(msg)
    }
    store.withTxn(store.createTxnWrite()) { txn =>
      logger.debug(s"""|install: searching for data matching <patterns: $patterns>
                       |at <channels: $channels>""".stripMargin.replace('\n', ' '))

      val consumeRef = Consume.create(channels, patterns, continuation, true)
      eventLog.update(consumeRef +: _)

      /*
       * Here, we create a cache of the data at each channel as `channelToIndexedData`
       * which is used for finding matches.  When a speculative match is found, we can
       * remove the matching datum from the remaining data candidates in the cache.
       *
       * Put another way, this allows us to speculatively remove matching data without
       * affecting the actual store contents.
       */

      val channelToIndexedData = channels.map { (c: C) =>
        c -> Random.shuffle(store.getData(txn, Seq(c)).zipWithIndex)
      }.toMap

      val options: Option[Seq[DataCandidate[C, A]]] =
        extractDataCandidates(channels.zip(patterns), channelToIndexedData, Nil).sequence

      options match {
        case None =>
          store.removeAll(txn, channels)
          store.putWaitingContinuation(
            txn,
            channels,
            WaitingContinuation(patterns, continuation, persist = true, consumeRef))
          for (channel <- channels) store.addJoin(txn, channel, channels)
          logger.debug(s"""|consume: no data found,
                           |storing <(patterns, continuation): ($patterns, $continuation)>
                           |at <channels: $channels>""".stripMargin.replace('\n', ' '))
          None
        case Some(dataCandidates) =>
          store.eventsCounter.registerInstallCommEvent()

          eventLog.update(COMM(consumeRef, dataCandidates.map(_.datum.source)) +: _)

          dataCandidates.foreach {
            case DataCandidate(candidateChannel, Datum(_, persistData, _), dataIndex)
                if !persistData =>
              store.removeDatum(txn, Seq(candidateChannel), dataIndex)
            case _ =>
              ()
          }
          logger.debug(s"consume: data found for <patterns: $patterns> at <channels: $channels>")
          Some((continuation, dataCandidates.map(_.datum.a)))
      }
    }
  }

  /* Produce */

  @tailrec
  private[rspace] final def extractFirstMatch(
      channels: Seq[C],
      matchCandidates: Seq[(WaitingContinuation[P, K], Int)],
      channelToIndexedData: Map[C, Seq[(Datum[A], Int)]])(
      implicit m: Match[P, A]): Option[ProduceCandidate[C, P, A, K]] =
    matchCandidates match {
      case Nil =>
        None
      case (p @ WaitingContinuation(patterns, _, _, _), index) :: remaining =>
        val maybeDataCandidates: Option[Seq[DataCandidate[C, A]]] =
          extractDataCandidates(channels.zip(patterns), channelToIndexedData, Nil).sequence
        maybeDataCandidates match {
          case None =>
            extractFirstMatch(channels, remaining, channelToIndexedData)
          case Some(dataCandidates) =>
            Some(ProduceCandidate(channels, p, index, dataCandidates))
        }
    }

  def produce(channel: C, data: A, persist: Boolean)(implicit m: Match[P, A]): Option[(K, Seq[A])] =
    store.eventsCounter.registerProduce {
      store.withTxn(store.createTxnWrite()) { txn =>
        val groupedChannels: Seq[Seq[C]] = store.getJoin(txn, channel)
        logger.debug(s"""|produce: searching for matching continuations
              |at <groupedChannels: $groupedChannels>""".stripMargin.replace('\n', ' '))

        val produceRef = Produce.create(channel, data, persist)
        eventLog.update(produceRef +: _)

        /*
         * Find produce candidate
         *
         * Could also be implemented with a lazy `foldRight`.
         */
        @tailrec
        def extractProduceCandidate(groupedChannels: Seq[Seq[C]],
                                    batChannel: C,
                                    data: Datum[A]): Option[ProduceCandidate[C, P, A, K]] =
          groupedChannels match {
            case Nil => None
            case channels :: remaining =>
              val matchCandidates: Seq[(WaitingContinuation[P, K], Int)] =
                store.getWaitingContinuation(txn, channels).zipWithIndex
              /*
               * Here, we create a cache of the data at each channel as `channelToIndexedData`
               * which is used for finding matches.  When a speculative match is found, we can
               * remove the matching datum from the remaining data candidates in the cache.
               *
               * Put another way, this allows us to speculatively remove matching data without
               * affecting the actual store contents.
               *
               * In this version, we also add the produced data directly to this cache.
               */
              val channelToIndexedData: Map[C, Seq[(Datum[A], Int)]] = channels.map { (c: C) =>
                val as = Random.shuffle(store.getData(txn, Seq(c)).zipWithIndex)
                c -> {
                  if (c == batChannel) (data, -1) +: as else as
                }
              }.toMap
              extractFirstMatch(channels, Random.shuffle(matchCandidates), channelToIndexedData) match {
                case None             => extractProduceCandidate(remaining, batChannel, data)
                case produceCandidate => produceCandidate
              }
          }

        extractProduceCandidate(groupedChannels, channel, Datum(data, persist, produceRef)) match {
          case Some(
              ProduceCandidate(channels,
                               WaitingContinuation(_, continuation, persistK, consumeRef),
                               continuationIndex,
                               dataCandidates)) =>
            store.eventsCounter.registerProduceCommEvent()

            eventLog.update(COMM(consumeRef, dataCandidates.map(_.datum.source)) +: _)

            if (!persistK) {
              store.removeWaitingContinuation(txn, channels, continuationIndex)
            }
            dataCandidates
              .sortBy(_.datumIndex)(Ordering[Int].reverse)
              .foreach {
                case DataCandidate(candidateChannel, Datum(_, persistData, _), dataIndex) =>
                  if (!persistData && dataIndex >= 0) {
                    store.removeDatum(txn, Seq(candidateChannel), dataIndex)
                  }
                  store.removeJoin(txn, candidateChannel, channels)
                case _ =>
                  ()
              }
            logger.debug(s"produce: matching continuation found at <channels: $channels>")
            Some(continuation, dataCandidates.map(_.datum.a))
          case None =>
            logger.debug(s"produce: no matching continuation found")
            store.putDatum(txn, Seq(channel), Datum(data, persist, produceRef))
            logger.debug(s"produce: persisted <data: $data> at <channel: $channel>")
            None
        }
      }
    }

<<<<<<< HEAD
  def getCheckpoint(): Blake2b256Hash =
    store
      .getCheckpoint()
      .getOrElse(throw new Exception("Couldn't get checkpoint hash for an empty trie"))

  def reset(): Unit =
    store.withTxn(store.createTxnWrite()) { txn =>
      store.trieStore.putRoot(txn, EmptyPointer)
      store.clear(txn)
    }
=======
  def getCheckpoint(): Checkpoint = {
    val root   = store.getCheckpoint()
    val events = eventLog.take()
    eventLog.put(Seq.empty)
    Checkpoint(root, events)
  }
>>>>>>> 7b0d011d

  def reset(hash: Blake2b256Hash): Unit =
    store.withTxn(store.createTxnWrite()) { txn =>
      val pointer = store.trieStore.get(txn, hash) match {
        case Some(Node(_))    => NodePointer(hash)
        case Some(Leaf(_, _)) => LeafPointer(hash)
        case None             => throw new Exception(s"Couldn't reset to element with hash $hash")
      }

      store.trieStore.putRoot(txn, pointer)
      val leaves: Seq[Leaf[Blake2b256Hash, GNAT[C, P, A, K]]] =
        store.trieStore.getLeaves(txn, hash)
      store.clear(txn)
      store.bulkInsert(txn, leaves.map { case Leaf(k, v) => (k, v) })
    }

  def close(): Unit = store.close()
}<|MERGE_RESOLUTION|>--- conflicted
+++ resolved
@@ -315,25 +315,18 @@
       }
     }
 
-<<<<<<< HEAD
-  def getCheckpoint(): Blake2b256Hash =
-    store
-      .getCheckpoint()
-      .getOrElse(throw new Exception("Couldn't get checkpoint hash for an empty trie"))
-
-  def reset(): Unit =
-    store.withTxn(store.createTxnWrite()) { txn =>
-      store.trieStore.putRoot(txn, EmptyPointer)
-      store.clear(txn)
-    }
-=======
   def getCheckpoint(): Checkpoint = {
     val root   = store.getCheckpoint()
     val events = eventLog.take()
     eventLog.put(Seq.empty)
     Checkpoint(root, events)
   }
->>>>>>> 7b0d011d
+
+  def reset(): Unit =
+    store.withTxn(store.createTxnWrite()) { txn =>
+      store.trieStore.putRoot(txn, EmptyPointer)
+      store.clear(txn)
+    }
 
   def reset(hash: Blake2b256Hash): Unit =
     store.withTxn(store.createTxnWrite()) { txn =>

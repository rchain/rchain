--- conflicted
+++ resolved
@@ -60,20 +60,9 @@
       prefix: Byte,
       key: Blake2b256Hash
   ): F[Option[PersistedData]] =
-<<<<<<< HEAD
-    targetHistory.find(prefix +: key.bytes.toSeq.toList).flatMap {
-      case (trie, _) =>
-        trie match {
-          case LeafPointer(dataHash) => leafStore.get(dataHash)
-          case EmptyPointer          => none[PersistedData].pure[F]
-          case _                     => new RuntimeException(s"unexpected data at key $key, data: $trie").raiseError
-        }
-    }
-=======
     targetHistory
       .read(key.bytes)
       .flatMap(_.map(Blake2b256Hash.fromByteVector).flatTraverse(leafStore.get1))
->>>>>>> 75aa8677
 
   override def base: HistoryReaderBase[F, C, P, A, K] = {
     val historyReader = this

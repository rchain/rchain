--- conflicted
+++ resolved
@@ -284,14 +284,8 @@
     }
 
   @tailrec
-<<<<<<< HEAD
   private[this] def deleteLeaf[T, K, V](
-      store: ITrieStore[T, K, V],
-      txn: T,
       parents: Seq[(Int, Node)]): (Pointer, Option[Node], Seq[(Int, Node)]) =
-=======
-  private[this] def deleteLeaf[T, K, V](parents: Seq[(Int, Node)]): (Node, Seq[(Int, Node)]) =
->>>>>>> d4f9f980
     parents match {
       case Nil =>
         (EmptyPointer, None, Seq.empty[(Int, Node)])
@@ -356,8 +350,7 @@
             // If the "tip" is equal to a leaf containing the given key and value, commence
             // with the deletion process.
             case leaf @ Leaf(_, _) if leaf == Leaf(key, value) =>
-<<<<<<< HEAD
-              val (ptr, hd, nodesToRehash) = deleteLeaf(store, txn, parents)
+              val (ptr, hd, nodesToRehash) = deleteLeaf(parents)
               hd match {
                 case None => store.putRoot(txn, ptr); true
                 case Some(hd) =>
@@ -367,14 +360,6 @@
                   logger.debug(s"workingRootHash: $newRootHash")
                   true
               }
-=======
-              val (hd, nodesToRehash) = deleteLeaf(parents)
-              val rehashedNodes       = rehash[K, V](hd, nodesToRehash)
-              val newRootHash         = insertTries[T, K, V](store, txn, rehashedNodes).get
-              store.putRoot(txn, newRootHash)
-              logger.debug(s"workingRootHash: $newRootHash")
-              true
->>>>>>> d4f9f980
             // The entry is not in the trie
             case Leaf(_, _) => false
           }

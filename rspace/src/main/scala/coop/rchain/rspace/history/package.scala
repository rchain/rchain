--- conflicted
+++ resolved
@@ -125,7 +125,6 @@
                                                                     codecV: Codec[V]): Unit =
     store.withTxn(store.createTxnWrite()) { (txn: T) =>
       // Get the current root hash
-<<<<<<< HEAD
       val maybeCurrentRootHash: Option[Blake2b256Hash] =
         store.getRoot(txn) match {
           case p: NonEmptyPointer => Some(p.hash)
@@ -137,77 +136,6 @@
             logger.debug(s"workingRootHash: $newLeafHash")
             logger.debug(s"Setting root to new leaf: $newLeaf")
             None
-=======
-      val currentRootHash: Blake2b256Hash =
-        store.getRoot(txn).getOrElse(throw new InsertException("could not get root"))
-      // Get the current root node
-      store.get(txn, currentRootHash) match {
-        case None =>
-          throw new LookupException(s"No node at $currentRootHash")
-        case Some(currentRoot) =>
-          // Serialize and convert the key to a `Seq[Byte]`.  This becomes our "path" down the Trie.
-          val encodedKeyNew = codecK.encode(key).map(_.bytes.toSeq).get
-          // Create the new leaf and put it into the store
-          val newLeaf     = Leaf(key, value)
-          val newLeafHash = Trie.hash(newLeaf)
-          store.put(txn, newLeafHash, newLeaf)
-          // Using the path we created from the key, get the existing parents of the new leaf.
-          val (tip, parents) = getParents(store, txn, encodedKeyNew, currentRoot)
-          tip match {
-            // If the "tip" is the same as the new leaf, then the given (key, value) pair is
-            // already in the Trie, so we put the rootHash back and continue
-            case existingLeaf @ Leaf(_, _) if existingLeaf == newLeaf =>
-              logger.debug(s"workingRootHash: $currentRootHash")
-            // If the "tip" is an existing leaf with a different key than the new leaf, then
-            // we are in a situation where the new leaf shares some common prefix with the
-            // existing leaf.
-            case existingLeaf @ Leaf(ek, _) if key != ek =>
-              val encodedKeyExisting = codecK.encode(ek).map(_.bytes.toSeq).get
-              val sharedPrefix       = commonPrefix(encodedKeyNew, encodedKeyExisting)
-              val sharedPrefixLength = sharedPrefix.length
-              val sharedPath         = sharedPrefix.drop(parents.length).reverse
-              val newLeafIndex       = JByte.toUnsignedInt(encodedKeyNew(sharedPrefixLength))
-              val existingLeafIndex  = JByte.toUnsignedInt(encodedKeyExisting(sharedPrefixLength))
-              val hd = Node(
-                PointerBlock
-                  .create()
-                  .updated(List((newLeafIndex, LeafPointer(newLeafHash)),
-                                (existingLeafIndex, LeafPointer(Trie.hash[K, V](existingLeaf)))))
-              )
-              val emptyNode     = Node(PointerBlock.create())
-              val emptyNodes    = sharedPath.map((b: Byte) => (JByte.toUnsignedInt(b), emptyNode))
-              val nodes         = emptyNodes ++ parents
-              val rehashedNodes = rehash[K, V](hd, nodes)
-              val newRootHash   = insertTries(store, txn, rehashedNodes).get
-              store.putRoot(txn, newRootHash)
-              logger.debug(s"workingRootHash: $newRootHash")
-            // If the "tip" is an existing leaf with the same key as the new leaf, but the
-            // existing leaf and new leaf have different values, then we are in the situation
-            // where we are "updating" an existing leaf
-            case Leaf(ek, ev) if key == ek && value != ev =>
-              // Update the pointer block of the immediate parent at the given index
-              // to point to the new leaf instead of the existing leaf
-              val (hd, tl) = parents match {
-                case (idx, Node(pointerBlock)) +: remaining =>
-                  (Node(pointerBlock.updated(List((idx, LeafPointer(newLeafHash))))), remaining)
-                case Seq() =>
-                  throw new InsertException("A leaf had no parents")
-              }
-              val rehashedNodes = rehash[K, V](hd, tl)
-              val newRootHash   = insertTries(store, txn, rehashedNodes).get
-              store.putRoot(txn, newRootHash)
-              logger.debug(s"workingRootHash: $newRootHash")
-            // If the "tip" is an existing node, then we can add the new leaf's hash to the node's
-            // pointer block and rehash.
-            case Node(pb) =>
-              val pathLength    = parents.length
-              val newLeafIndex  = JByte.toUnsignedInt(encodedKeyNew(pathLength))
-              val hd            = Node(pb.updated(List((newLeafIndex, LeafPointer(newLeafHash)))))
-              val rehashedNodes = rehash[K, V](hd, parents)
-              val newRootHash   = insertTries(store, txn, rehashedNodes).get
-              store.putRoot(txn, newRootHash)
-              logger.debug(s"workingRootHash: $newRootHash")
->>>>>>> 8f09339e
           }
         }
       // Get the current root node
@@ -224,7 +152,7 @@
             val newLeafHash = Trie.hash(newLeaf)
             store.put(txn, newLeafHash, newLeaf)
             // Using the path we created from the key, get the existing parents of the new leaf.
-            val (tip, parents) = getParents(store, txn, encodedKeyNew, 0, currentRoot)
+            val (tip, parents) = getParents(store, txn, encodedKeyNew, currentRoot)
             (currentRoot, tip) match {
               case (_, existingLeaf @ Leaf(_, _)) if existingLeaf == newLeaf =>
                 logger.debug(s"workingRootHash: $currentRootHash")
@@ -290,11 +218,7 @@
   @tailrec
   private[this] def propagateLeafUpward[T, K, V](
       hash: Blake2b256Hash,
-<<<<<<< HEAD
-      parents: Seq[(Int, Node)]): (Pointer, Option[Node], Seq[(Int, Node)]) =
-=======
-      parents: Seq[(Int, Trie[K, V])]): (Node, Seq[(Int, Trie[K, V])]) =
->>>>>>> 8f09339e
+      parents: Seq[(Int, Trie[K, V])]): (Pointer, Option[Node], Seq[(Int, Trie[K, V])]) =
     parents match {
       case Nil =>
         (LeafPointer(hash), None, Seq.empty[(Int, Node)])
@@ -316,11 +240,7 @@
 
   @tailrec
   private[this] def deleteLeaf[T, K, V](
-<<<<<<< HEAD
-      parents: Seq[(Int, Node)]): (Pointer, Option[Node], Seq[(Int, Node)]) =
-=======
-      parents: Seq[(Int, Trie[K, V])]): (Node, Seq[(Int, Trie[K, V])]) =
->>>>>>> 8f09339e
+      parents: Seq[(Int, Trie[K, V])]): (Pointer, Option[Node], Seq[(Int, Trie[K, V])]) =
     parents match {
       case Nil =>
         (EmptyPointer, None, Seq.empty[(Int, Node)])
@@ -359,7 +279,6 @@
   def delete[T, K, V](store: ITrieStore[T, K, V], key: K, value: V)(implicit
                                                                     codecK: Codec[K],
                                                                     codecV: Codec[V]): Boolean =
-<<<<<<< HEAD
     store
       .withTxn(store.createTxnWrite()) { (txn: T) =>
         // We take the current root hash, preventing other threads from operating on the Trie
@@ -367,38 +286,6 @@
           store.getRoot(txn) match {
             case p: NonEmptyPointer => Some(p.hash)
             case _                  => None
-=======
-    store.withTxn(store.createTxnWrite()) { (txn: T) =>
-      // We take the current root hash, preventing other threads from operating on the Trie
-      val currentRootHash: Blake2b256Hash =
-        store.getRoot(txn).getOrElse(throw new InsertException("could not get root"))
-      // Get the current root node
-      store.get(txn, currentRootHash) match {
-        case None =>
-          throw new LookupException(s"No node at $currentRootHash")
-        case Some(currentRoot) =>
-          // Serialize and convert the key to a `Seq[Byte]`.  This becomes our "path" down the Trie.
-          val encodedKey = codecK.encode(key).map(_.bytes.toSeq).get
-          // Using this path, get the parents of the given leaf.
-          val (tip, parents) = getParents(store, txn, encodedKey, currentRoot)
-          tip match {
-            // If the "tip" is a node, a leaf with a given key and value does not exist
-            // so we put the current root hash back and return false.
-            case Node(_) =>
-              logger.debug(s"workingRootHash: $currentRootHash")
-              false
-            // If the "tip" is equal to a leaf containing the given key and value, commence
-            // with the deletion process.
-            case leaf @ Leaf(_, _) if leaf == Leaf(key, value) =>
-              val (hd, nodesToRehash) = deleteLeaf(parents)
-              val rehashedNodes       = rehash[K, V](hd, nodesToRehash)
-              val newRootHash         = insertTries[T, K, V](store, txn, rehashedNodes).get
-              store.putRoot(txn, newRootHash)
-              logger.debug(s"workingRootHash: $newRootHash")
-              true
-            // The entry is not in the trie
-            case Leaf(_, _) => false
->>>>>>> 8f09339e
           }
         // Get the current root node
         maybeCurrentRootHash.map { currentRootHash =>
@@ -409,7 +296,7 @@
               // Serialize and convert the key to a `Seq[Byte]`.  This becomes our "path" down the Trie.
               val encodedKey = codecK.encode(key).map(_.bytes.toSeq).get
               // Using this path, get the parents of the given leaf.
-              val (tip, parents) = getParents(store, txn, encodedKey, 0, currentRoot)
+              val (tip, parents) = getParents(store, txn, encodedKey, currentRoot)
               tip match {
                 // If the "tip" is a node, a leaf with a given key and value does not exist
                 // so we put the current root hash back and return false.

package coop.rchain.rspace.history

import java.nio.ByteBuffer
import java.nio.charset.StandardCharsets

import coop.rchain.rspace.util.withResource
import coop.rchain.shared.AttemptOps._
import coop.rchain.shared.ByteVectorOps._
import org.lmdbjava.DbiFlags.MDB_CREATE
import org.lmdbjava._
import scodec.Codec
import scodec.bits.BitVector

import scala.collection.JavaConverters._

class LMDBTrieStore[K, V] private (val env: Env[ByteBuffer],
                                   _dbTrie: Dbi[ByteBuffer],
                                   _dbRoot: Dbi[ByteBuffer])(implicit
                                                             codecK: Codec[K],
                                                             codecV: Codec[V])
    extends ITrieStore[Txn[ByteBuffer], K, V] {

  private[rspace] def createTxnRead(): Txn[ByteBuffer] = env.txnRead

  private[rspace] def createTxnWrite(): Txn[ByteBuffer] = env.txnWrite

  private[rspace] def withTxn[R](txn: Txn[ByteBuffer])(f: Txn[ByteBuffer] => R): R =
    try {
      val ret: R = f(txn)
      txn.commit()
      ret
    } catch {
      case ex: Throwable =>
        txn.abort()
        throw ex
    } finally {
      txn.close()
    }

  private[rspace] def put(txn: Txn[ByteBuffer], key: Blake2b256Hash, value: Trie[K, V]): Unit = {
    val encodedKey   = Codec[Blake2b256Hash].encode(key).get
    val encodedValue = Codec[Trie[K, V]].encode(value).get
    val keyBuff      = encodedKey.bytes.toDirectByteBuffer
    val valBuff      = encodedValue.bytes.toDirectByteBuffer
    _dbTrie.put(txn, keyBuff, valBuff)
  }

  private[rspace] def get(txn: Txn[ByteBuffer], key: Blake2b256Hash): Option[Trie[K, V]] = {
    val encodedKey = Codec[Blake2b256Hash].encode(key).get
    val keyBuff    = encodedKey.bytes.toDirectByteBuffer
    Option(_dbTrie.get(txn, keyBuff)).map { (buffer: ByteBuffer) =>
      // ht: Yes, I want to throw an exception if deserialization fails
      Codec[Trie[K, V]].decode(BitVector(buffer)).map(_.value).get
    }
  }

  private[rspace] def toMap: Map[Blake2b256Hash, Trie[K, V]] =
    withTxn(createTxnRead()) { txn =>
      withResource(_dbTrie.iterate(txn)) { (it: CursorIterator[ByteBuffer]) =>
        it.asScala.foldLeft(Map.empty[Blake2b256Hash, Trie[K, V]]) {
          (map: Map[Blake2b256Hash, Trie[K, V]], x: CursorIterator.KeyVal[ByteBuffer]) =>
            val key   = Codec[Blake2b256Hash].decode(BitVector(x.key())).map(_.value).get
            val value = Codec[Trie[K, V]].decode(BitVector(x.`val`())).map(_.value).get
            map + ((key, value))
        }
      }
    }

  def close(): Unit =
    _dbTrie.close()

  private[rspace] def clear(): Unit =
    withTxn(createTxnWrite()) { txn =>
      _dbTrie.drop(txn)
<<<<<<< HEAD
    }
=======
      _dbRoot.drop(txn)
    }

  private val ROOT_KEY: ByteBuffer = {
    val rootName = "CURRENT_ROOT".getBytes(StandardCharsets.UTF_8)
    val buffer   = ByteBuffer.allocateDirect(rootName.length)
    buffer.put(rootName)
    buffer.flip()
    buffer
  }

  private[rspace] def getRoot(txn: Txn[ByteBuffer]): Option[Blake2b256Hash] =
    Option(_dbRoot.get(txn, ROOT_KEY)).map { (buffer: ByteBuffer) =>
      Codec[Blake2b256Hash].decode(BitVector(buffer)).map(_.value).get
    }

  private[rspace] def putRoot(txn: Txn[ByteBuffer], hash: Blake2b256Hash): Unit = {
    val encodedHash     = Codec[Blake2b256Hash].encode(hash).get
    val encodedHashBuff = encodedHash.bytes.toDirectByteBuffer
    if (!_dbRoot.put(txn, ROOT_KEY, encodedHashBuff)) {
      throw new Exception(s"could not persist: $hash")
    }
  }
>>>>>>> 325a45e9
}

object LMDBTrieStore {

  def create[K, V](env: Env[ByteBuffer])(implicit
                                         codecK: Codec[K],
                                         codecV: Codec[V]): LMDBTrieStore[K, V] = {
    val dbTrie: Dbi[ByteBuffer] = env.openDbi("Trie", MDB_CREATE)
    val dbRoot: Dbi[ByteBuffer] = env.openDbi("Root", MDB_CREATE)
    new LMDBTrieStore[K, V](env, dbTrie, dbRoot)
  }
}<|MERGE_RESOLUTION|>--- conflicted
+++ resolved
@@ -72,9 +72,6 @@
   private[rspace] def clear(): Unit =
     withTxn(createTxnWrite()) { txn =>
       _dbTrie.drop(txn)
-<<<<<<< HEAD
-    }
-=======
       _dbRoot.drop(txn)
     }
 
@@ -98,7 +95,6 @@
       throw new Exception(s"could not persist: $hash")
     }
   }
->>>>>>> 325a45e9
 }
 
 object LMDBTrieStore {

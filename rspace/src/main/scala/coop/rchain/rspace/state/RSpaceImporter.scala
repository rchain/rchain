--- conflicted
+++ resolved
@@ -45,13 +45,6 @@
 
     def raiseError[T](msg: String): F[T] = new StateValidationError(msg).raiseError[F, T]
 
-<<<<<<< HEAD
-    def decodeData(bytes: ByteVector) =
-      ColdStoreInstances.codecPersistedData.decodeValue(bytes.bits).toEitherThrowable
-=======
-    def decodeTrie(bytes: ByteVector): Trie = codecTrie.decodeValue(bytes.bits).get
->>>>>>> 82022c84
-
     // Validate history items size
     def validateHistorySize[T]: F[Unit] = {
       def sizeIsValid = receivedHistorySize == chunkSize | isEnd
@@ -60,7 +53,6 @@
       ).whenA(!sizeIsValid)
     }
 
-<<<<<<< HEAD
     // Validate history hashes
     def getAndValidateHistoryItems: F[List[(ByteVector, ByteVector)]] =
       historyItems.toList traverse {
@@ -72,28 +64,6 @@
               s"Trie hash does not match decoded trie, key: ${hash.bytes.toHex}, decoded: ${trieHash.bytes.toHex}."
             )
       }
-=======
-    // Validate data items size
-    def validateDataSize[T]: F[Unit] = {
-      val sizeIsValid = receivedDataSize <= chunkSize | isEnd
-      raiseError[T](
-        s"Input size of data items $receivedDataSize is greater then expected chunk size $chunkSize."
-      ).whenA(!sizeIsValid)
-    }
-
-    // Tries decoded from received items
-    // - validate trie hash to match decoded trie hash
-    def tries: F[List[(Blake2b256Hash, Trie)]] = historyItems.toList traverse {
-      case (hash, trieBytes) =>
-        val trie     = decodeTrie(trieBytes)
-        val trieHash = Blake2b256Hash.create(trieBytes)
-        if (hash == trieHash) (hash, trie).pure[F]
-        else
-          raiseError(
-            s"Trie hash does not match decoded trie, key: ${hash.bytes.toHex}, decoded: ${trieHash.bytes.toHex}."
-          )
-    }
->>>>>>> 82022c84
 
     // Validate data hashes
     def validateDataItemsHashes =

package coop.rchain.rspace.nextgenrspace.history

import cats.Applicative
import cats.effect.Sync
import cats.implicits._
import coop.rchain.rspace.{internal, util, Blake2b256Hash, HotStoreAction}
import coop.rchain.rspace.internal._
import scodec.Codec
import scodec.bits.ByteVector
import HistoryRepositoryImpl._
import com.typesafe.scalalogging.Logger
import HistoryTransformers._

final case class HistoryRepositoryImpl[F[_]: Sync, C, P, A, K](
    history: History[F],
    rootsRepository: RootRepository[F],
    leafStore: ColdStore[F]
)(implicit codecC: Codec[C], codecP: Codec[P], codecA: Codec[A], codecK: Codec[K])
    extends HistoryRepository[F, C, P, A, K] {
  val codecJoin: Codec[Seq[Seq[C]]] = codecSeq(codecSeq(codecC))

  private val historyTransformer =
    HistoryTransformers.create[C, P, A, K]()(codecC, codecP, codecA, codecK)

  private def fetchData(key: Blake2b256Hash): F[Option[PersistedData]] =
    history.findPath(key.bytes.toSeq.toList).flatMap {
      case (trie, _) =>
        trie match {
          case Leaf(dataHash) => leafStore.get(dataHash)
          case EmptyTrie      => Applicative[F].pure(None)
          case _ =>
            Sync[F].raiseError(new RuntimeException(s"unexpected data at key $key, data: $trie"))
        }
    }

  override def getJoins(channel: C): F[Seq[Seq[C]]] =
    fetchData(historyTransformer.hashJoinsChannel(channel)).flatMap {
      case Some(JoinsLeaf(bytes)) =>
        decodeJoins[C](bytes).pure[F]
      case Some(p) =>
        Sync[F].raiseError[Seq[Seq[C]]](
          new RuntimeException(
            s"Found unexpected leaf while looking for joins at key $channel, data: $p"
          )
        )
      case None => Seq.empty[Seq[C]].pure[F]
    }

  override def getData(channel: C): F[Seq[internal.Datum[A]]] =
    fetchData(historyTransformer.hashDataChannel(channel)).flatMap {
      case Some(DataLeaf(bytes)) =>
        decodeSorted[internal.Datum[A]](bytes).pure[F]
      case Some(p) =>
        Sync[F].raiseError[Seq[internal.Datum[A]]](
          new RuntimeException(
            s"Found unexpected leaf while looking for data at key $channel, data: $p"
          )
        )
      case None => Seq.empty[internal.Datum[A]].pure[F]
    }

  override def getContinuations(channels: Seq[C]): F[Seq[internal.WaitingContinuation[P, K]]] =
    fetchData(historyTransformer.hashContinuationsChannels(channels)).flatMap {
      case Some(ContinuationsLeaf(bytes)) =>
        decodeSorted[internal.WaitingContinuation[P, K]](bytes).pure[F]
      case Some(p) =>
        Sync[F].raiseError[Seq[internal.WaitingContinuation[P, K]]](
          new RuntimeException(
            s"Found unexpected leaf while looking for continuations at key $channels, data: $p"
          )
        )
      case None => Seq.empty[internal.WaitingContinuation[P, K]].pure[F]
    }
  private def storeLeaves(leafs: List[Result]): F[List[HistoryAction]] =
    leafs.traverse {
      case (key, Some(data), historyAction) =>
        leafStore.put(key, data).map(_ => historyAction)
      case (_, None, historyAction) =>
        Applicative[F].pure(historyAction)
    }

  protected[this] val dataLogger: Logger = Logger("coop.rchain.rspace.datametrics")

  override def checkpoint(actions: List[HotStoreAction]): F[HistoryRepository[F, C, P, A, K]] =
    for {
<<<<<<< HEAD
      a <- Applicative[F].pure(historyTransformer.transform(actions))

      _ = a.foreach(
        j =>
          dataLogger.debug(
            s"${j._1.key};${j._1.size};${j._1.action};${j._1.datumSize};${j._1.datumLen};${j._1.continuationsLength};${j._1.continuationsSize}"
          )
      )
      historyActions <- storeLeaves(a.map(z => z._2))
=======
      trieActions <- Applicative[F].pure(transform(actions))
      //      _ = measure(trieActions) //TODO call measure here
      historyActions <- storeLeaves(trieActions)
>>>>>>> 819c8fd5
      next           <- history.process(historyActions)
      _              <- rootsRepository.commit(next.root)
    } yield this.copy(history = next)

  override def reset(root: Blake2b256Hash): F[HistoryRepository[F, C, P, A, K]] =
    for {
      _    <- rootsRepository.validateRoot(root)
      next = history.copy(root = root)
    } yield this.copy(history = next)

  override def close(): F[Unit] =
    for {
      _ <- leafStore.close()
      _ <- rootsRepository.close()
      _ <- history.close()
    } yield ()
}

object HistoryRepositoryImpl {
  val codecSeqByteVector: Codec[Seq[ByteVector]] = codecSeq(codecByteVector)

  private def decodeSorted[D](data: ByteVector)(implicit codec: Codec[D]): Seq[D] =
    codecSeqByteVector.decode(data.bits).get.value.map(bv => codec.decode(bv.bits).get.value)

  private def encodeSorted[D](data: Seq[D])(implicit codec: Codec[D]): ByteVector =
    codecSeqByteVector
      .encode(
        data
          .map(d => Codec.encode[D](d).get.toByteVector)
          .sorted(util.ordByteVector)
      )
      .get
      .toByteVector

  def encodeData[A](data: Seq[internal.Datum[A]])(implicit codec: Codec[Datum[A]]): ByteVector =
    encodeSorted(data)

  def encodeContinuations[P, K](
      continuations: Seq[internal.WaitingContinuation[P, K]]
  )(implicit codec: Codec[WaitingContinuation[P, K]]): ByteVector =
    encodeSorted(continuations)

  def decodeJoins[C](data: ByteVector)(implicit codec: Codec[C]): Seq[Seq[C]] =
    codecSeqByteVector
      .decode(data.bits)
      .get
      .value
      .map(
        bv => codecSeqByteVector.decode(bv.bits).get.value.map(v => codec.decode(v.bits).get.value)
      )

  def encodeJoins[C](joins: Seq[Seq[C]])(implicit codec: Codec[C]): ByteVector =
    codecSeqByteVector
      .encode(
        joins
          .map(
            channels => encodeSorted(channels)
          )
          .sorted(util.ordByteVector)
      )
      .get
      .toByteVector
}<|MERGE_RESOLUTION|>--- conflicted
+++ resolved
@@ -83,21 +83,15 @@
 
   override def checkpoint(actions: List[HotStoreAction]): F[HistoryRepository[F, C, P, A, K]] =
     for {
-<<<<<<< HEAD
-      a <- Applicative[F].pure(historyTransformer.transform(actions))
+      journalResultTuple <- Applicative[F].pure(historyTransformer.transform(actions))
 
-      _ = a.foreach(
+      _ = journalResultTuple.foreach(
         j =>
           dataLogger.debug(
             s"${j._1.key};${j._1.size};${j._1.action};${j._1.datumSize};${j._1.datumLen};${j._1.continuationsLength};${j._1.continuationsSize}"
           )
       )
-      historyActions <- storeLeaves(a.map(z => z._2))
-=======
-      trieActions <- Applicative[F].pure(transform(actions))
-      //      _ = measure(trieActions) //TODO call measure here
-      historyActions <- storeLeaves(trieActions)
->>>>>>> 819c8fd5
+      historyActions <- storeLeaves(journalResultTuple.map(z => z._2))
       next           <- history.process(historyActions)
       _              <- rootsRepository.commit(next.root)
     } yield this.copy(history = next)

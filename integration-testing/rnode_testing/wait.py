--- conflicted
+++ resolved
@@ -14,13 +14,8 @@
     :return: true  if the condition was met in the given timeout
     """
 
-<<<<<<< HEAD
-    with log_box(logging.info, f"Waiting maximum timeout={timeout}. Patience please!", "."):
-        logging.info(f"Wait condition is: `{condition.__doc__}`")
-=======
     with log_box(logging.info, "Waiting maximum timeout={}. Patience please!".format(timeout), "."):
         logging.info("Wait condition is: `{}`".format(condition.__doc__))
->>>>>>> 557453c4
         elapsed = 0
         current_ex = None
         while elapsed < timeout:

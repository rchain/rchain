--- conflicted
+++ resolved
@@ -94,11 +94,7 @@
     unbonded_validator = create_peer(
         docker_client=system.docker,
         network=bootstrap_node.network,
-<<<<<<< HEAD
         name=name,
-=======
-        name='unbonded-validator',
->>>>>>> 557453c4
         bonds_file=system.validators_data.bonds_file,
         rnode_timeout=system.config.rnode_timeout,
         bootstrap=bootstrap_node,
@@ -142,11 +138,10 @@
                         actual_blocks_count = unbonded_validator.get_blocks_count()
                         if actual_blocks_count < expected_blocks_count:
                             raise Exception("Expected {} blocks, got {}".format(expected_blocks_count, actual_blocks_count))
-<<<<<<< HEAD
                     wait_for(condition, 600, "Unbonded validator did not receive any blocks")
 
 
-def test_heterogenous_validators_with_ronodes(custom_system):
+def     (custom_system):
     BONDED_VALIDATOR_BLOCKS = 5
     JOINING_VALIDATOR_BLOCKS = 3
     with start_bootstrap(custom_system.docker, custom_system.config.node_startup_timeout, custom_system.config.rnode_timeout, custom_system.validators_data) as bootstrap_node:
@@ -190,7 +185,7 @@
                         
                         def condition_unbonded():
                             expected_blocks_count = 2 * BONDED_VALIDATOR_BLOCKS + 2 * JOINING_VALIDATOR_BLOCKS + 1
-                            actual_blocks_count = ronode.get_blocks_count()
+                            actual_blocks_count = unbonded_validator.get_blocks_count()
                             if actual_blocks_count < expected_blocks_count:
                                 raise Exception("Expected {} blocks, got {}".format(expected_blocks_count, actual_blocks_count))
                         wait_for(condition_unbonded, 600, "Unbonded validator did not receive any blocks")
@@ -200,7 +195,4 @@
                             actual_blocks_count = ronode.get_blocks_count()
                             if actual_blocks_count < expected_blocks_count:
                                 raise Exception("Expected {} blocks, got {}".format(expected_blocks_count, actual_blocks_count))
-                        wait_for(condition_ronode2, 600, "RO Node did not receive any blocks")
-=======
-                    wait_for(condition, 600, "Unbonded validator did not receive any blocks")
->>>>>>> 557453c4
+                        wait_for(condition_ronode2, 600, "RO Node did not receive any blocks")
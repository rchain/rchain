--- conflicted
+++ resolved
@@ -1,10 +1,6 @@
 scalaVersion := "2.12.4"
-<<<<<<< HEAD
 organization := "coop.rchain"
 version      := "0.0.1"
-=======
-version := "0.0.1"
->>>>>>> 920cbd04
 
 PB.targets in Compile := Seq(
   PB.gens.java -> (sourceManaged in Compile).value,
@@ -24,13 +20,10 @@
   "org.rogach" %% "scallop" % "3.0.3",
   // Hashing
   "org.scorexfoundation" %% "scrypto" % "2.0.0",
-<<<<<<< HEAD
 
   // uPNP library
   "org.bitlet" % "weupnp" % "0.1.+",
 
-=======
->>>>>>> 920cbd04
   // Logging
   "com.typesafe.scala-logging" %% "scala-logging" % "3.7.2",
   "ch.qos.logback" % "logback-classic" % "1.2.3"

syntax = "proto3";
package coop.rchain.routing;

import "scalapb/scalapb.proto";

option (scalapb.options) = {
  package_name: "coop.rchain.comm.protocol.routing"
  flat_package: true
};

message Node {
    bytes  id       = 1;
    bytes  host     = 2;
    uint32 tcp_port = 3;
    uint32 udp_port = 4;
}

message Header {
    Node   sender         = 1;
    uint64 timestamp      = 2;
    uint64 seq            = 3;
}

message ReturnHeader {
    uint64 timestamp      = 1;
    uint64 seq            = 2;
}

message Disconnect {
}

message Hello {
}

message Ping {
}

message Pong {
    ReturnHeader return_header = 1;
}

message Lookup {
    bytes id = 1;
}
        
message LookupResponse {
    repeated Node nodes = 1;
}

message Protocol {
    Header header                      = 1;
<<<<<<< HEAD
    ReturnHeader return_header =         2;
=======
>>>>>>> 56e7574a

    oneof message {
        Hello          hello           = 3;
        Disconnect     disconnect      = 4;
        Ping           ping            = 5;
        Pong           pong            = 6;
        Lookup         lookup          = 7;
        LookupResponse lookup_response = 8;
    }
}<|MERGE_RESOLUTION|>--- conflicted
+++ resolved
@@ -36,7 +36,6 @@
 }
 
 message Pong {
-    ReturnHeader return_header = 1;
 }
 
 message Lookup {
@@ -49,10 +48,7 @@
 
 message Protocol {
     Header header                      = 1;
-<<<<<<< HEAD
-    ReturnHeader return_header =         2;
-=======
->>>>>>> 56e7574a
+    ReturnHeader return_header         = 2;
 
     oneof message {
         Hello          hello           = 3;

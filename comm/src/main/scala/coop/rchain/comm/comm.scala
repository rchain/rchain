package coop.rchain.comm

<<<<<<< HEAD
trait CommError
case class UnknownCommError(msg: String) extends CommError

=======
>>>>>>> c7225c79
trait Comm {
  def send(data: Seq[Byte], p: PeerNode): Either[CommError, Unit]
  def recv: Either[CommError, Seq[Byte]]
}

case class NodeIdentifier(pKey: Seq[Byte]) {
  def keccak256(iterations: Int = 1): Seq[Byte] =
    // Not really hashing, yet.
    Vector[Byte](pKey: _*)

  def key = keccak256(2)
}

case class Endpoint(host: String, tcpPort: Int, udpPort: Int) {
  val tcpSocketAddress = new java.net.InetSocketAddress(host, tcpPort)
  val udpSocketAddress = new java.net.InetSocketAddress(host, udpPort)
}

/**
  * A PeerNode is (at least) an identifier and a network configuration.
  */
case class PeerNode(id: NodeIdentifier, endpoint: Endpoint) {

  def key = id.key

  override def toString = {
    val sKey = key.map("%02x" format _).mkString
    s"#{PeerNode $sKey}"
  }
}<|MERGE_RESOLUTION|>--- conflicted
+++ resolved
@@ -1,11 +1,5 @@
 package coop.rchain.comm
 
-<<<<<<< HEAD
-trait CommError
-case class UnknownCommError(msg: String) extends CommError
-
-=======
->>>>>>> c7225c79
 trait Comm {
   def send(data: Seq[Byte], p: PeerNode): Either[CommError, Unit]
   def recv: Either[CommError, Seq[Byte]]

--- conflicted
+++ resolved
@@ -85,18 +85,8 @@
       ph       = protocolHandshake(local)
       phsresp  <- TransportLayer[F].roundTrip(peer, ph, timeout) >>= errorHandler[F].fromEither
       _ <- Log[F].debug(
-<<<<<<< HEAD
-            s"Received protocol handshake response from ${ProtocolHelper.sender(phsresp)}.")
+            s"Received protocol handshake response from ${ProtocolHelper.sender(phsresp).map(_.toAddress).getOrElse("None")}.")
       _   <- NodeDiscovery[F].addNode(peer)
-=======
-            "Received protocol handshake response " +
-              s"from ${ProtocolHelper.sender(phsresp).map(_.toAddress).getOrElse("None")}.")
-      addedErr <- NodeDiscovery[F].addNode(peer)
-      _ <- addedErr.fold(
-            error => Log[F].error(s"Could not add $peerAddr, reason: ${error.message}"),
-            _ => ().pure[F]
-          )
->>>>>>> 9eb80378
       tsf <- Time[F].currentMillis
       _   <- Metrics[F].record("connect-time-ms", tsf - tss)
     } yield ()
@@ -131,34 +121,21 @@
       defaultTimeout: FiniteDuration
   ): F[CommunicationResponse] =
     for {
-<<<<<<< HEAD
-      local  <- TransportLayer[F].local
-      _      <- getOrError[F, ProtocolHandshake](maybePh, parseError("ProtocolHandshake"))
-      hbrErr <- TransportLayer[F].roundTrip(peer, heartbeat(local), defaultTimeout)
+      local    <- TransportLayer[F].local
+      peerAddr = peer.toAddress
+      _        <- getOrError[F, ProtocolHandshake](maybePh, parseError("ProtocolHandshake"))
+      hbrErr   <- TransportLayer[F].roundTrip(peer, heartbeat(local), defaultTimeout)
       commResponse <- hbrErr.fold(
                        error =>
-                         Log[F].warn(s"Not adding. Could receive Pong message back from $peer, reason: $error").as(notHandled(error)),
+                         Log[F]
+                           .warn(
+                             s"Not adding. Did not receive Pong message back from $peerAddr, reason: $error")
+                           .as(notHandled(error)),
                        _ =>
                          NodeDiscovery[F].addNode(peer) *>
                            Log[F]
-                             .info(s"Responded to protocol handshake request from $peer")
+                             .info(s"Responded to protocol handshake request from $peerAddr")
                              .as(handledWithMessage(protocolHandshakeResponse(local)))
-=======
-      local    <- TransportLayer[F].local
-      peerAddr = peer.toAddress
-      _        <- getOrError[F, ProtocolHandshake](maybePh, parseError("ProtocolHandshake"))
-      phr      = protocolHandshakeResponse(local)
-      addedErr <- NodeDiscovery[F].addNode(peer)
-      commResponse <- addedErr.fold(
-                       error =>
-                         Log[F]
-                           .error(s"Could not add $peerAddr, reason: ${error.message}")
-                           .as(notHandled(error)),
-                       _ =>
-                         Log[F]
-                           .info(s"Responded to protocol handshake request from $peerAddr")
-                           .as(handledWithMessage(phr))
->>>>>>> 9eb80378
                      )
     } yield commResponse
 

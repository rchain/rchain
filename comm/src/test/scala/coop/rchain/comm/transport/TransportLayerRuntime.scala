package coop.rchain.comm.transport

import java.util.concurrent.TimeUnit
import java.util.concurrent.atomic.AtomicInteger

import scala.collection.mutable
import scala.concurrent.duration._

import cats._
import cats.implicits._

import coop.rchain.comm._
import coop.rchain.comm.protocol.routing.Protocol
import coop.rchain.comm.CommError.CommErr

abstract class TransportLayerRuntime[F[_]: Monad, E <: Environment] {

  def createEnvironment(port: Int): F[E]

  def createTransportLayer(env: E): F[TransportLayer[F]]

  def extract[A](fa: F[A]): A

  private val nextPort = new AtomicInteger(41000)

  def twoNodesEnvironment[A](block: (E, E) => F[A]): F[A] =
    for {
      e1 <- createEnvironment(nextPort.incrementAndGet())
      e2 <- createEnvironment(nextPort.incrementAndGet())
      r  <- block(e1, e2)
    } yield r

  def threeNodesEnvironment[A](block: (E, E, E) => F[A]): F[A] =
    for {
      e1 <- createEnvironment(nextPort.incrementAndGet())
      e2 <- createEnvironment(nextPort.incrementAndGet())
      e3 <- createEnvironment(nextPort.incrementAndGet())
      r  <- block(e1, e2, e3)
    } yield r

  trait Runtime[A] {
    protected def dispatcher: Dispatcher[F]
    def run(): Result
    def await(): Unit = dispatcher.await()

    trait Result {
      def localNode: PeerNode
      def apply(): A
      def receivedMessages: Seq[(PeerNode, Protocol)] = dispatcher.received
      def lastProcessedMessageTimestamp: Long         = dispatcher.lastProcessedTimestamp
    }
  }

  abstract class TwoNodesRuntime[A](val dispatcher: Dispatcher[F]) extends Runtime[A] {
    def execute(transportLayer: TransportLayer[F], local: PeerNode, remote: PeerNode): F[A]

    def run(): TwoNodesResult =
      extract(
        twoNodesEnvironment { (e1, e2) =>
          for {
            localTl  <- createTransportLayer(e1)
            remoteTl <- createTransportLayer(e2)
            local    = e1.peer
            remote   = e2.peer
            _        <- remoteTl.receive(dispatcher.dispatch(remote))
            r        <- execute(localTl, local, remote)
            _        <- remoteTl.shutdown(CommMessages.disconnect(remote))
            _        <- localTl.shutdown(CommMessages.disconnect(local))
          } yield
            new TwoNodesResult {
              def localNode: PeerNode        = local
              def remoteNode: PeerNode       = remote
              def remoteNodes: Seq[PeerNode] = Seq(remote)
              def apply(): A                 = r
            }
        }
      )

    trait TwoNodesResult extends Result {
      def remoteNode: PeerNode
    }
  }

  abstract class TwoNodesRemoteDeadRuntime[A](val dispatcher: Dispatcher[F]) extends Runtime[A] {
    def execute(transportLayer: TransportLayer[F], local: PeerNode, remote: PeerNode): F[A]

    def run(): TwoNodesResult =
      extract(
        twoNodesEnvironment { (e1, e2) =>
          for {
            localTl <- createTransportLayer(e1)
            local   = e1.peer
            remote  = e2.peer
            r       <- execute(localTl, local, remote)
            _       <- localTl.shutdown(CommMessages.disconnect(local))
          } yield
            new TwoNodesResult {
              def localNode: PeerNode  = local
              def remoteNode: PeerNode = remote
              def apply(): A           = r
            }
        }
      )

    trait TwoNodesResult extends Result {
      def remoteNode: PeerNode
    }
  }

  abstract class ThreeNodesRuntime[A](val dispatcher: Dispatcher[F]) extends Runtime[A] {
    def execute(
        transportLayer: TransportLayer[F],
        local: PeerNode,
        remote1: PeerNode,
        remote2: PeerNode
    ): F[A]

    def run(): ThreeNodesResult =
      extract(
        threeNodesEnvironment { (e1, e2, e3) =>
          for {
            localTl   <- createTransportLayer(e1)
            remoteTl1 <- createTransportLayer(e2)
            remoteTl2 <- createTransportLayer(e3)
            local     = e1.peer
            remote1   = e2.peer
            remote2   = e3.peer
            _         <- remoteTl1.receive(dispatcher.dispatch(remote1))
            _         <- remoteTl2.receive(dispatcher.dispatch(remote2))
            r         <- execute(localTl, local, remote1, remote2)
            _         <- remoteTl1.shutdown(CommMessages.disconnect(remote1))
            _         <- remoteTl2.shutdown(CommMessages.disconnect(remote2))
            _         <- localTl.shutdown(CommMessages.disconnect(local))
          } yield
            new ThreeNodesResult {
              def localNode: PeerNode   = local
              def remoteNode1: PeerNode = remote1
              def remoteNode2: PeerNode = remote2
              def apply(): A            = r
            }
        }
      )

    trait ThreeNodesResult extends Result {
      def remoteNode1: PeerNode
      def remoteNode2: PeerNode
    }
  }

<<<<<<< HEAD
  def roundTripWithPing(
      transportLayer: TransportLayer[F],
      local: PeerNode,
      remote: PeerNode,
      timeout: FiniteDuration = 3.second
  ): F[CommErr[Protocol]] =
    transportLayer.roundTrip(remote, ProtocolHelper.ping(local), timeout)

  def sendPing(
      transportLayer: TransportLayer[F],
      local: PeerNode,
      remote: PeerNode
  ): F[CommErr[Unit]] =
    transportLayer.send(remote, ProtocolHelper.ping(local))

  def broadcastPing(
      transportLayer: TransportLayer[F],
      local: PeerNode,
      remotes: PeerNode*
  ): F[Seq[CommErr[Unit]]] =
    transportLayer.broadcast(remotes, ProtocolHelper.ping(local))
=======
  def roundTripWithHeartbeat(transport: TransportLayer[F],
                             local: PeerNode,
                             remote: PeerNode,
                             timeout: FiniteDuration = 3.second): F[CommErr[Protocol]] = {
    val msg = CommMessages.heartbeat(local)
    transport.roundTrip(remote, msg, timeout)
  }

  def sendHeartbeat(transport: TransportLayer[F], local: PeerNode, remote: PeerNode): F[Unit] = {
    val msg = CommMessages.heartbeat(local)
    transport.send(remote, msg)
  }

  def broadcastHeartbeat(transport: TransportLayer[F],
                         local: PeerNode,
                         remotes: PeerNode*): F[Unit] = {
    val msg = CommMessages.heartbeat(local)
    transport.broadcast(remotes, msg)
  }
>>>>>>> 0fb62f83

}

trait Environment {
  def peer: PeerNode
  def host: String
  def port: Int
}

final class Dispatcher[F[_]: Applicative](
    response: PeerNode => CommunicationResponse,
    latch: Option[java.util.concurrent.CountDownLatch] = None,
    delay: Option[Long] = None
) {
  def dispatch(peer: PeerNode): Protocol => F[CommunicationResponse] =
    p => {
      processed = System.currentTimeMillis()
      latch.foreach(_.countDown())
      delay.foreach(Thread.sleep)
      val isDisconnect =
        p.message.isUpstream && p.message.upstream.get.typeUrl == "type.googleapis.com/coop.rchain.comm.protocol.rchain.Disconnect"
      // Ignore Disconnect messages to not skew the tests
      if (!isDisconnect)
        receivedMessages.synchronized(receivedMessages += ((peer, p)))
      response(peer).pure[F]
    }
  def received: Seq[(PeerNode, Protocol)] = receivedMessages
  def lastProcessedTimestamp: Long        = processed
  def await(): Unit                       = latch.foreach(_.await(2, TimeUnit.SECONDS))
  private val receivedMessages            = mutable.MutableList.empty[(PeerNode, Protocol)]
  private var processed                   = 0L
}

object Dispatcher {
  def heartbeatResponseDispatcher[F[_]: Applicative]: Dispatcher[F] =
    new Dispatcher(
      peer => CommunicationResponse.handledWithMessage(CommMessages.heartbeatResponse(peer)))

  def heartbeatResponseDispatcherWithDelay[F[_]: Applicative](delay: Long): Dispatcher[F] =
    new Dispatcher(
      peer => CommunicationResponse.handledWithMessage(CommMessages.heartbeatResponse(peer)),
      delay = Some(delay)
    )

  def dispatcherWithLatch[F[_]: Applicative](countDown: Int = 1): Dispatcher[F] =
    new Dispatcher(
      _ => CommunicationResponse.handledWithoutMessage,
      latch = Some(new java.util.concurrent.CountDownLatch(countDown))
    )

  def withoutMessageDispatcher[F[_]: Applicative]: Dispatcher[F] =
    new Dispatcher(_ => CommunicationResponse.handledWithoutMessage)

  def internalCommunicationErrorDispatcher[F[_]: Applicative]: Dispatcher[F] =
    new Dispatcher(_ => CommunicationResponse.notHandled(InternalCommunicationError("Test")))

}<|MERGE_RESOLUTION|>--- conflicted
+++ resolved
@@ -147,29 +147,6 @@
     }
   }
 
-<<<<<<< HEAD
-  def roundTripWithPing(
-      transportLayer: TransportLayer[F],
-      local: PeerNode,
-      remote: PeerNode,
-      timeout: FiniteDuration = 3.second
-  ): F[CommErr[Protocol]] =
-    transportLayer.roundTrip(remote, ProtocolHelper.ping(local), timeout)
-
-  def sendPing(
-      transportLayer: TransportLayer[F],
-      local: PeerNode,
-      remote: PeerNode
-  ): F[CommErr[Unit]] =
-    transportLayer.send(remote, ProtocolHelper.ping(local))
-
-  def broadcastPing(
-      transportLayer: TransportLayer[F],
-      local: PeerNode,
-      remotes: PeerNode*
-  ): F[Seq[CommErr[Unit]]] =
-    transportLayer.broadcast(remotes, ProtocolHelper.ping(local))
-=======
   def roundTripWithHeartbeat(transport: TransportLayer[F],
                              local: PeerNode,
                              remote: PeerNode,
@@ -178,18 +155,20 @@
     transport.roundTrip(remote, msg, timeout)
   }
 
-  def sendHeartbeat(transport: TransportLayer[F], local: PeerNode, remote: PeerNode): F[Unit] = {
+  def sendHeartbeat(transport: TransportLayer[F],
+      local: PeerNode,
+      remote: PeerNode
+  ): F[CommErr[Unit]] = {
     val msg = CommMessages.heartbeat(local)
     transport.send(remote, msg)
   }
 
   def broadcastHeartbeat(transport: TransportLayer[F],
                          local: PeerNode,
-                         remotes: PeerNode*): F[Unit] = {
+                         remotes: PeerNode*): F[Seq[CommErr[Unit]]] = {
     val msg = CommMessages.heartbeat(local)
     transport.broadcast(remotes, msg)
   }
->>>>>>> 0fb62f83
 
 }
 

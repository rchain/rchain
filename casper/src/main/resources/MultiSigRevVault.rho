--- conflicted
+++ resolved
@@ -31,13 +31,8 @@
   rl!(`rho:lang:listOps`, *ListOpsCh) |
   rl!(`rho:rchain:authKey`, *AuthKeyCh) |
   rl!(`rho:rchain:revVault`, *RevVaultCh) |
-<<<<<<< HEAD
-  for(@(_, ListOps)  <- ListOpsCh;
-      @(_, AuthKey)  <- AuthKeyCh;
-=======
   for(@(_, ListOps) <- ListOpsCh &
       @(_, AuthKey) <- AuthKeyCh &
->>>>>>> e73a5cb8
       @(_, RevVault) <- RevVaultCh) {
     // Creates a sealer/unsealer pair and return on `ret`
     contract MultiSigRevVault(@"makeSealerUnsealer", ret) = {
@@ -108,9 +103,8 @@
           RevAddress!("fromUnforgeable", *unf, *revAddrCh) |
           @RevVault!("unforgeableAuthKey", *unf, *authKeyCh) |
           @ListOps!("map", publicKeys, *_fromPublicKey, *authPubKeysCh) |
-<<<<<<< HEAD
-          for (@revAddr         <- revAddrCh;       // revAddr         = Rev address of the multisig vault
-               @revVaultAuthKey <- authKeyCh;       // revVaultAuthKey = auth key for the multisig Rev vault
+          for (@revAddr         <- revAddrCh&       // revAddr         = Rev address of the multisig vault
+               @revVaultAuthKey <- authKeyCh&       // revVaultAuthKey = auth key for the multisig Rev vault
                @authPubKeys     <- authPubKeysCh) { // authPubKeys     = list of each public key's auth key
             new
               multiSig,
@@ -120,10 +114,6 @@
               verify
             in {
               // create the multisig Rev vault
-=======
-          for (@revVaultAuthKey <- authKeyCh & @authPubKeys <- authPubKeysCh & @revAddr <- revAddrCh) {
-            new multiSig, nonceStore, nonceMapStore, revVaultCh, verify in {
->>>>>>> e73a5cb8
               @RevVault!("findOrCreate", revAddr, *revVaultCh) |
               for (@maybeRevVault <- revVaultCh) {
                 match maybeRevVault {
@@ -167,12 +157,8 @@
                     contract multiSig(@"transfer", @targetRevAddress, @amount, @auth, ret) = {
                       new idxAuthPubKeysCh, unsealedCh in {
                         verify!(auth, *idxAuthPubKeysCh, *unsealedCh) |
-<<<<<<< HEAD
-                        for (@idxAuthPubKeys  <- idxAuthPubKeysCh;
+                        for (@idxAuthPubKeys  <- idxAuthPubKeysCh&
                              @unsealed, @info <- unsealedCh) {
-=======
-                        for (@idxAuthPubKeys <- idxAuthPubKeysCh & @unsealed, @info <- unsealedCh) {
->>>>>>> e73a5cb8
                           if (idxAuthPubKeys >= 0 or (unsealed and info.nth(1) == (bundle+{*multiSig}, targetRevAddress, amount, *ret))) {
                             for (@nonce <- @(*multiSig, *nonceStore) & @nonceMap <- @(*multiSig, *nonceMapStore)) {
                               @(*multiSig, *nonceStore)!(nonce + 1) |
@@ -218,12 +204,8 @@
                     contract multiSig(@"confirm", @targetRevAddress, @amount, @auth, @nonce, ret) = {
                       new idxAuthPubKeysCh, unsealedCh in {
                         verify!(auth, *idxAuthPubKeysCh, *unsealedCh) |
-<<<<<<< HEAD
-                        for (@idxAuthPubKeys  <- idxAuthPubKeysCh;
+                        for (@idxAuthPubKeys  <- idxAuthPubKeysCh&
                              @unsealed, @info <- unsealedCh) {
-=======
-                        for (@idxAuthPubKeys <- idxAuthPubKeysCh & @unsealed, @info <- unsealedCh) {
->>>>>>> e73a5cb8
                           if (idxAuthPubKeys >= 0 or (unsealed and info.nth(1) == (bundle+{*multiSig}, targetRevAddress, amount, nonce, *ret))) {
                             for (@nonceMap <- @(*multiSig, *nonceMapStore)) {
                               match nonceMap.get(nonce) {

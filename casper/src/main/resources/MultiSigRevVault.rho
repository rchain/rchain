/*
 The table below describes the required computations and their dependencies

 No. | Dependency | Computation method | Result
 ----+------------+--------------------+-----------------------------------------------------------------------------------------------------------------------------------------------------
 1.  |            | given              | sk = 2a2eaa76d6fea9f502629e32b0f8eea19b9de8e2188ec0d589fcafa98fb1f031
 2.  |            | given              | timestamp = 1571408470880
 3.  |            | lastNonce          | nonce = 9223372036854775807
 4.  | 1,         | secp256k1          | pk = 04fe2eb1e0e7462b1a8f64600389e1e76727f8b2d38804eaa4b48f7a7d6715130fc24d3c4dac2d8bdc19e0b49879dbaf07c30773cd9740a9d14a092ef76339207a
 5.  | 4, 2,      | genIds             | uname = Unforgeable(0x022e67c5237b24bcc1971f00556aa180f8d864c67e23989c9d550f8c9265cb53)
 6.  | 3, 5,      | registry           | value = (9223372036854775807, bundle+ {   Unforgeable(0x022e67c5237b24bcc1971f00556aa180f8d864c67e23989c9d550f8c9265cb53) })
 7.  | 6,         | protobuf           | toSign = 2a40aa013d0a0d2a0b10feffffffffffffffff010a2c5a2a0a263a240a220a20022e67c5237b24bcc1971f00556aa180f8d864c67e23989c9d550f8c9265cb531001
 8.  | 7, 1,      | secp256k1          | sig = 30450221008539caafe08b2a27cfcabdcf9c7c345a1c1a926330a1a320ca614cf9240f6c77022024ad8465597c8a673431007b8e33317bd49c9c68dacb41eef6a4316d933909c4
 9.  | 4,         | registry           | uri = rho:id:b9s6j3xeobgset4ndn64hje64grfcj7a43eekb3fh43yso5ujiecfn
 ----+------------+--------------------+-----------------------------------------------------------------------------------------------------------------------------------------------------
 */

<<<<<<< HEAD
new
  MultiSigRevVaultDispatcher,
  MultiSigRevVault,
  rb(`rho:registry:insertBlessed`),
  rs(`rho:registry:insertSigned:secp256k1`), uriOut,
  rl(`rho:registry:lookup`),
  _fromPublicKey,
  _multiSigRevVault,
  RevVaultCh,
  AuthKeyCh,
  ListOpsCh
=======
new MultiSigRevVault,
    rs(`rho:registry:insertSigned:secp256k1`), uriOut,
    rl(`rho:registry:lookup`),
    _multiSigRevVault,
    RevVaultCh,
    AuthKeyCh,
    ListOpsCh
>>>>>>> ebe4d476
in {
  rl!(`rho:lang:listOps`, *ListOpsCh) |
  rl!(`rho:rchain:authKey`, *AuthKeyCh) |
  rl!(`rho:rchain:revVault`, *RevVaultCh) |
  for(@(_, ListOps) <- ListOpsCh &
      @(_, AuthKey) <- AuthKeyCh &
      @(_, RevVault) <- RevVaultCh) {
    // Creates a sealer/unsealer pair and return on `ret`
    contract MultiSigRevVault(@"makeSealerUnsealer", ret) = {
      new
        mapStore,
        sealer,
        unsealer
      in {
        mapStore!({}) |
        contract sealer(@value, retS) = {
          for (@map <- mapStore) {
            new box in {
              mapStore!(map.set(*box, value)) |
              retS!(*box)
            }
          }
        } |
        contract unsealer(@box, retU) = {
          for (@map <<- mapStore) {
            if (map.contains(box)) {
              retU!((true, map.get(box)))
            } else {
              retU!((false, "Invalid box"))
            }
          }
        } |
        ret!((*sealer, *unsealer))
      }
    } |
    // Returns a MultiSigRevVault auth key for `deployerId` on `ret`
    contract MultiSigRevVault(@"deployerAuthKey", deployerId, ret) = {
<<<<<<< HEAD
      new
        DeployerIdOps(`rho:rchain:deployerId:ops`),
        revAddrCh,
        deployerPubKeyBytesCh
      in {
        DeployerIdOps!("pubKeyBytes", *deployerId, *deployerPubKeyBytesCh) |
        for (@deployerPubKeyBytes <- deployerPubKeyBytesCh) {
          _fromPublicKey!(deployerPubKeyBytes, *ret)
        }
      }
    } |
    // Returns a MultiSigRevVault auth key for `publickey` on `ret`
    contract _fromPublicKey(@publicKey, ret) = {
      new
        revAddrCh,
        RevAddress(`rho:rev:address`)
      in {
        RevAddress!("fromPublicKey", publicKey, *revAddrCh) |
        for (@revAddress <- revAddrCh) {
          @AuthKey!("make", (*_multiSigRevVault, revAddress), *ret)
=======
      new DeployerIdOps(`rho:rchain:deployerId:ops`), deployerPubKeyBytesCh in {
        DeployerIdOps!("pubKeyBytes", *deployerId, *deployerPubKeyBytesCh) |
        // Create auth token with deployer public key
        for(@deployerPubKeyBytes <- deployerPubKeyBytesCh) {
          @AuthKey!("make", (*_multiSigRevVault, deployerPubKeyBytes), *ret)
>>>>>>> ebe4d476
        }
      }
    } |
    // MultiSig vault creation method
    // Returns (false, errorMsg) or (true, (multiSigVault, revAddress, revVault))
    contract MultiSigRevVault(@"create", @publicKeys, @unsealers, @quorumSize, ret) = {
      if (quorumSize > publicKeys.length() + unsealers.length() or quorumSize <= 0) {
        ret!((false, "invalid quorum size"))
      } else {
<<<<<<< HEAD
        new
          unf,
          authKeyCh,
          authPubKeysCh,
          RevAddress(`rho:rev:address`),
          revAddrCh
        in {
          RevAddress!("fromUnforgeable", *unf, *revAddrCh) |
          @RevVault!("unforgeableAuthKey", *unf, *authKeyCh) |
          @ListOps!("map", publicKeys, *_fromPublicKey, *authPubKeysCh) |
          for (@revAddr         <- revAddrCh&       // revAddr         = Rev address of the multisig vault
               @revVaultAuthKey <- authKeyCh&       // revVaultAuthKey = auth key for the multisig Rev vault
               @authPubKeys     <- authPubKeysCh) { // authPubKeys     = list of each public key's auth key
            new
              multiSig,
              nonceStore,
              nonceMapStore,
              revVaultCh,
              verify
            in {
              // create the multisig Rev vault
=======
        new unf, authKeyCh, RevAddress(`rho:rev:address`), revAddrCh in {
          RevAddress!("fromUnforgeable", *unf, *revAddrCh) |
          @RevVault!("unforgeableAuthKey", *unf, *authKeyCh) |
          for (@revVaultAuthKey <- authKeyCh & @revAddr <- revAddrCh) {
            new multiSig, nonceStore, nonceMapStore, revVaultCh, verify in {
>>>>>>> ebe4d476
              @RevVault!("findOrCreate", revAddr, *revVaultCh) |
              for (@maybeRevVault <- revVaultCh) {
                match maybeRevVault {
                  (false, _) => { ret!(maybeRevVault) }
                  (true, revVault) => {
                    ret!((true, (bundle+{*multiSig}, revAddr, revVault))) |
                    // Nonce starts at zero
                    @(*multiSig, *nonceStore)!(0) |

                    // Map from (revAddress, nonce) to
                    //   (true, confirmationSet)
                    //   (false, "transaction complete")
                    @(*multiSig, *nonceMapStore)!({}) |

                    contract multiSig(@"balance", ret) = {
                      @revVault!("balance", *ret)
                    } |

                    contract verify(@auth, pubKeysCh, unsealedCh) = {
                      new unsealerTest, loopFindAny in {
                        // Check whether auth is valid to any public key
                        loopFindAny!(publicKeys, *pubKeysCh) |
                        // Returns either
                        //   (true, pubKey)  if auth is valid (public key is found)
                        //   (false, Nil)    if auth is not valid
                        contract loopFindAny(@list, loopAnyRet) = {
                          match list {
                            [] => loopAnyRet!((false, Nil))
                            [pubKey ... rest] => {
                              new authCheckRet in {
                                @AuthKey!("check", auth, (*_multiSigRevVault, pubKey), *authCheckRet) |
                                for (@isValid <- authCheckRet) {
                                  if (isValid) loopAnyRet!((true, pubKey))
                                  else loopFindAny!(rest, *loopAnyRet)
                                }
                              }
                            }
                          }
                        } |

                        // Check whether auth is a sealed tuple
                        @ListOps!("partialFold", unsealers, (-1, Nil), *unsealerTest, *unsealedCh) |
                        contract unsealerTest(head, @(prevPos, _), result) = {
                          new retH in {
                            head!(auth, *retH) |
                            for (@(success, value) <- retH) {
                              result!(success, (prevPos + 1, value))
                            }
                          }
                        }
                      }
                    } |
                    // Creates transfer and "signs" with first account.
                    // auth is either a deployerAuthKey or
                    //                a sealed (*multiSig, targetRevAddress, amount, *ret) tuple
                    // returns (true, (true, nonce)) when more sigs required
                    //         (true, (false, "done")) when only one sig required
                    //         (false, errorMsg) on failure
                    contract multiSig(@"transfer", @targetRevAddress, @amount, @auth, ret) = {
<<<<<<< HEAD
                      new idxAuthPubKeysCh, unsealedCh in {
                        verify!(auth, *idxAuthPubKeysCh, *unsealedCh) |
                        for (@idxAuthPubKeys  <- idxAuthPubKeysCh&
                             @unsealed, @info <- unsealedCh) {
                          if (idxAuthPubKeys >= 0 or (unsealed and info.nth(1) == (bundle+{*multiSig}, targetRevAddress, amount, *ret))) {
=======
                      new pubKeysCh, unsealedCh in {
                        verify!(auth, *pubKeysCh, *unsealedCh) |
                        for (@(hasPubKey, pubKey) <- pubKeysCh & @unsealed, @info <- unsealedCh) {
                          if (hasPubKey or (unsealed and info.nth(1) == (bundle+{*multiSig}, targetRevAddress, amount, *ret))) {
>>>>>>> ebe4d476
                            for (@nonce <- @(*multiSig, *nonceStore) & @nonceMap <- @(*multiSig, *nonceMapStore)) {
                              @(*multiSig, *nonceStore)!(nonce + 1) |
                              if (quorumSize == 1) {
                                @(*multiSig, *nonceMapStore)!(nonceMap.set(nonce, Nil)) |
                                new successCh in {
                                  @revVault!("transfer", targetRevAddress, amount, revVaultAuthKey, *successCh) |
                                  for (@(success, msg) <- successCh) {
                                    if (success) {
                                      ret!((true, (false, "done")))
                                    } else {
                                      ret!((false, msg))
                                    }
                                  }
                                }
                              } else {
                                if (unsealed) {
                                  // If a contract is confirming, record which unsealer was used
                                  @(*multiSig, *nonceMapStore)!(
                                    nonceMap.set(nonce, (targetRevAddress, amount, Set(unsealers.nth(info.nth(0)))))
                                  )
                                } else {
                                  // If a human is confirming, record which deployerAuthKey was used
                                  @(*multiSig, *nonceMapStore)!(
                                    nonceMap.set(nonce, (targetRevAddress, amount, Set(pubKey)))
                                  )
                                } |
                                ret!((true, (true, nonce)))
                              }
                            }
                          } else {
                            ret!((false, "invalid auth"))
                          }
                        }
                      }
                    } |
                    // Confirms transfer transaction.
                    // auth is either a deployerAuthKey or
                    //                a sealed (*multiSig, targetRevAddress, amount, nonce, *ret) tuple
                    // returns (true, (true, nonce)) when more sigs required
                    //         (true, (false, "done")) when all required sigs have been provided
                    //         (false, errorMsg) on failure
                    contract multiSig(@"confirm", @targetRevAddress, @amount, @auth, @nonce, ret) = {
<<<<<<< HEAD
                      new idxAuthPubKeysCh, unsealedCh in {
                        verify!(auth, *idxAuthPubKeysCh, *unsealedCh) |
                        for (@idxAuthPubKeys  <- idxAuthPubKeysCh&
                             @unsealed, @info <- unsealedCh) {
                          if (idxAuthPubKeys >= 0 or (unsealed and info.nth(1) == (bundle+{*multiSig}, targetRevAddress, amount, nonce, *ret))) {
=======
                      new pubKeysCh, unsealedCh in {
                        verify!(auth, *pubKeysCh, *unsealedCh) |
                        for (@(hasPubKey, pubKey) <- pubKeysCh & @unsealed, @info <- unsealedCh) {
                          if (hasPubKey or (unsealed and info.nth(1) == (bundle+{*multiSig}, targetRevAddress, amount, nonce, *ret))) {
>>>>>>> ebe4d476
                            for (@nonceMap <- @(*multiSig, *nonceMapStore)) {
                              match nonceMap.get(nonce) {
                                Nil => {
                                  @(*multiSig, *nonceMapStore)!(nonceMap) |
                                  ret!((false, "inactive transaction nonce"))
                                }
                                (nonceTargetRevAddress, nonceAmount, nonceConfirmers) => {
                                  if (targetRevAddress != nonceTargetRevAddress or
                                      amount != nonceAmount) {
                                    @(*multiSig, *nonceMapStore)!(nonceMap) |
                                    ret!((false, "given data does not match stored data"))
                                  } else {
                                    if (((not unsealed) and nonceConfirmers.contains(pubKey)) or
                                        (unsealed and nonceConfirmers.contains(unsealers.nth(info.nth(0))))) {
                                      @(*multiSig, *nonceMapStore)!(nonceMap) |
                                      ret!((false, "already confirmed"))
                                    } else {
                                      // If this is the last confirmation
                                      if (nonceConfirmers.size() == quorumSize - 1) {
                                        // All done with this nonce
                                        @(*multiSig, *nonceMapStore)!(nonceMap.set(nonce, Nil)) |
                                        new successCh in {
                                          @revVault!("transfer", targetRevAddress, amount, revVaultAuthKey, *successCh) |
                                          for (@(success, msg) <- successCh) {
                                            if (success) {
                                              ret!((true, (false, "done")))
                                            } else {
                                              ret!((false, msg))
                                            }
                                          }
                                        }
                                      } else {
                                        if (unsealed) {
                                          // If a contract is confirming, record which unsealer was used
                                          @(*multiSig, *nonceMapStore)!(
                                            nonceMap.set(nonce,
                                              (targetRevAddress, amount, nonceConfirmers.add(unsealers.nth(info.thn(0))))
                                            )
                                          )
                                        } else {
                                          // If a human is confirming, record which deployerAuthKey was used
                                          @(*multiSig, *nonceMapStore)!(
                                            nonceMap.set(nonce,
                                              (targetRevAddress, amount, nonceConfirmers.add(pubKey))
                                            )
                                          )
                                        } |
                                        ret!((true, (true, nonce)))
                                      }
                                    }
                                  }
                                }
                                _ => {
                                  @(*multiSig, *nonceMapStore)!(nonceMap) |
                                  ret!((false, "INTERNAL ERROR: bad data stored in nonceMap"))
                                }
                              }
                            }
                          } else {
                            ret!((false, "invalid auth"))
                          }
                        }
                      }
                    } // contract multiSig(@"confirm", ...
                  } // (true, revVault) =>
                } // match
              }// for (@maybeRevVault, ...
            } // new
          } // for
        } // new
      } // quorum size
    } |
    // No internal state to return.
    // Method required for updates.
    contract MultiSigRevVault(@"extractState", ret) = {
      ret!([])
    }
  } |
  // Insert location channel into the registry location map
  rb!(`rho:rchain:multiSigRevVault`, bundle+{*MultiSigRevVault}, *MultiSigRevVaultDispatcher) |
  // Insert the signed, write-only dispatcher contract into the registry uri map
  rs!(
    "04fe2eb1e0e7462b1a8f64600389e1e76727f8b2d38804eaa4b48f7a7d6715130fc24d3c4dac2d8bdc19e0b49879dbaf07c30773cd9740a9d14a092ef76339207a".hexToBytes(),
    (9223372036854775807, bundle+{*MultiSigRevVaultDispatcher}),
    "30450221008539caafe08b2a27cfcabdcf9c7c345a1c1a926330a1a320ca614cf9240f6c77022024ad8465597c8a673431007b8e33317bd49c9c68dacb41eef6a4316d933909c4".hexToBytes(),
    *uriOut
  )
}<|MERGE_RESOLUTION|>--- conflicted
+++ resolved
@@ -15,27 +15,16 @@
  ----+------------+--------------------+-----------------------------------------------------------------------------------------------------------------------------------------------------
  */
 
-<<<<<<< HEAD
 new
   MultiSigRevVaultDispatcher,
   MultiSigRevVault,
   rb(`rho:registry:insertBlessed`),
   rs(`rho:registry:insertSigned:secp256k1`), uriOut,
   rl(`rho:registry:lookup`),
-  _fromPublicKey,
   _multiSigRevVault,
   RevVaultCh,
   AuthKeyCh,
   ListOpsCh
-=======
-new MultiSigRevVault,
-    rs(`rho:registry:insertSigned:secp256k1`), uriOut,
-    rl(`rho:registry:lookup`),
-    _multiSigRevVault,
-    RevVaultCh,
-    AuthKeyCh,
-    ListOpsCh
->>>>>>> ebe4d476
 in {
   rl!(`rho:lang:listOps`, *ListOpsCh) |
   rl!(`rho:rchain:authKey`, *AuthKeyCh) |
@@ -73,34 +62,11 @@
     } |
     // Returns a MultiSigRevVault auth key for `deployerId` on `ret`
     contract MultiSigRevVault(@"deployerAuthKey", deployerId, ret) = {
-<<<<<<< HEAD
-      new
-        DeployerIdOps(`rho:rchain:deployerId:ops`),
-        revAddrCh,
-        deployerPubKeyBytesCh
-      in {
-        DeployerIdOps!("pubKeyBytes", *deployerId, *deployerPubKeyBytesCh) |
-        for (@deployerPubKeyBytes <- deployerPubKeyBytesCh) {
-          _fromPublicKey!(deployerPubKeyBytes, *ret)
-        }
-      }
-    } |
-    // Returns a MultiSigRevVault auth key for `publickey` on `ret`
-    contract _fromPublicKey(@publicKey, ret) = {
-      new
-        revAddrCh,
-        RevAddress(`rho:rev:address`)
-      in {
-        RevAddress!("fromPublicKey", publicKey, *revAddrCh) |
-        for (@revAddress <- revAddrCh) {
-          @AuthKey!("make", (*_multiSigRevVault, revAddress), *ret)
-=======
       new DeployerIdOps(`rho:rchain:deployerId:ops`), deployerPubKeyBytesCh in {
         DeployerIdOps!("pubKeyBytes", *deployerId, *deployerPubKeyBytesCh) |
         // Create auth token with deployer public key
         for(@deployerPubKeyBytes <- deployerPubKeyBytesCh) {
           @AuthKey!("make", (*_multiSigRevVault, deployerPubKeyBytes), *ret)
->>>>>>> ebe4d476
         }
       }
     } |
@@ -110,35 +76,11 @@
       if (quorumSize > publicKeys.length() + unsealers.length() or quorumSize <= 0) {
         ret!((false, "invalid quorum size"))
       } else {
-<<<<<<< HEAD
-        new
-          unf,
-          authKeyCh,
-          authPubKeysCh,
-          RevAddress(`rho:rev:address`),
-          revAddrCh
-        in {
-          RevAddress!("fromUnforgeable", *unf, *revAddrCh) |
-          @RevVault!("unforgeableAuthKey", *unf, *authKeyCh) |
-          @ListOps!("map", publicKeys, *_fromPublicKey, *authPubKeysCh) |
-          for (@revAddr         <- revAddrCh&       // revAddr         = Rev address of the multisig vault
-               @revVaultAuthKey <- authKeyCh&       // revVaultAuthKey = auth key for the multisig Rev vault
-               @authPubKeys     <- authPubKeysCh) { // authPubKeys     = list of each public key's auth key
-            new
-              multiSig,
-              nonceStore,
-              nonceMapStore,
-              revVaultCh,
-              verify
-            in {
-              // create the multisig Rev vault
-=======
         new unf, authKeyCh, RevAddress(`rho:rev:address`), revAddrCh in {
           RevAddress!("fromUnforgeable", *unf, *revAddrCh) |
           @RevVault!("unforgeableAuthKey", *unf, *authKeyCh) |
           for (@revVaultAuthKey <- authKeyCh & @revAddr <- revAddrCh) {
             new multiSig, nonceStore, nonceMapStore, revVaultCh, verify in {
->>>>>>> ebe4d476
               @RevVault!("findOrCreate", revAddr, *revVaultCh) |
               for (@maybeRevVault <- revVaultCh) {
                 match maybeRevVault {
@@ -198,18 +140,10 @@
                     //         (true, (false, "done")) when only one sig required
                     //         (false, errorMsg) on failure
                     contract multiSig(@"transfer", @targetRevAddress, @amount, @auth, ret) = {
-<<<<<<< HEAD
-                      new idxAuthPubKeysCh, unsealedCh in {
-                        verify!(auth, *idxAuthPubKeysCh, *unsealedCh) |
-                        for (@idxAuthPubKeys  <- idxAuthPubKeysCh&
-                             @unsealed, @info <- unsealedCh) {
-                          if (idxAuthPubKeys >= 0 or (unsealed and info.nth(1) == (bundle+{*multiSig}, targetRevAddress, amount, *ret))) {
-=======
                       new pubKeysCh, unsealedCh in {
                         verify!(auth, *pubKeysCh, *unsealedCh) |
                         for (@(hasPubKey, pubKey) <- pubKeysCh & @unsealed, @info <- unsealedCh) {
                           if (hasPubKey or (unsealed and info.nth(1) == (bundle+{*multiSig}, targetRevAddress, amount, *ret))) {
->>>>>>> ebe4d476
                             for (@nonce <- @(*multiSig, *nonceStore) & @nonceMap <- @(*multiSig, *nonceMapStore)) {
                               @(*multiSig, *nonceStore)!(nonce + 1) |
                               if (quorumSize == 1) {
@@ -252,18 +186,10 @@
                     //         (true, (false, "done")) when all required sigs have been provided
                     //         (false, errorMsg) on failure
                     contract multiSig(@"confirm", @targetRevAddress, @amount, @auth, @nonce, ret) = {
-<<<<<<< HEAD
-                      new idxAuthPubKeysCh, unsealedCh in {
-                        verify!(auth, *idxAuthPubKeysCh, *unsealedCh) |
-                        for (@idxAuthPubKeys  <- idxAuthPubKeysCh&
-                             @unsealed, @info <- unsealedCh) {
-                          if (idxAuthPubKeys >= 0 or (unsealed and info.nth(1) == (bundle+{*multiSig}, targetRevAddress, amount, nonce, *ret))) {
-=======
                       new pubKeysCh, unsealedCh in {
                         verify!(auth, *pubKeysCh, *unsealedCh) |
                         for (@(hasPubKey, pubKey) <- pubKeysCh & @unsealed, @info <- unsealedCh) {
                           if (hasPubKey or (unsealed and info.nth(1) == (bundle+{*multiSig}, targetRevAddress, amount, nonce, *ret))) {
->>>>>>> ebe4d476
                             for (@nonceMap <- @(*multiSig, *nonceMapStore)) {
                               match nonceMap.get(nonce) {
                                 Nil => {

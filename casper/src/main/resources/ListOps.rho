--- conflicted
+++ resolved
@@ -14,16 +14,12 @@
  9.  | 4,         | registry           | uri = rho:id:6fzorimqngeedepkrizgiqms6zjt76zjeciktt1eifequy4osz35ks
  ----+------------+--------------------+-----------------------------------------------------------------------------------------------------------------------------------------------------
  */
-<<<<<<< HEAD
 new
   ListOps,
   rs(`rho:registry:insertSigned:secp256k1`),
-  uriOut
+  uriOut,
+  deployerId(`rho:rchain:deployerId`)
 in {
-=======
-new  ListOps, rs(`rho:registry:insertSigned:secp256k1`), uriOut,
-  deployerId(`rho:rchain:deployerId`) in {
->>>>>>> 0ec5f603
   contract ListOps(@"prepend", @head, @tail, return) = {
     return!([head] ++ tail)
   } |

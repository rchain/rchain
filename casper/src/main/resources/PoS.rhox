--- conflicted
+++ resolved
@@ -117,7 +117,6 @@
           )
         }
       } |
-<<<<<<< HEAD
       // ret: the return channel of the create
       // pubKey: the pubkey which control the unforgeable name
       contract createUnfVault(ret, @pubkey) = {
@@ -155,11 +154,6 @@
            @posDeployerAuthKey    <- posDeployerAuthKeyCh;
            @posAuthKey <- posAuthKeyCh)  {
         for (@(true, (coopMultiVault, coopMultiVaultAddr, coopVaultHd)) <<- coopVaultCh) {
-=======
-      for (@posRevAddress <- posRevAddressCh &
-           @posAuthKey    <- posAuthKeyCh) {
-        for (@(true, coopVault) <<- coopVaultCh) {
->>>>>>> 7f1fc149
           // Creates PoS Rev vault with sum of initial bonds.
           new bondSumCh in {
             @ListOps!("fold", $$initialBonds$$.toList(), 0, *sumFromPair, *bondSumCh) |
@@ -172,7 +166,6 @@
             }
           } |
           // Selects the initial active validators.
-<<<<<<< HEAD
           pickActiveValidators!($$initialBonds$$.toList(), *initialActiveCh) |
           for (@initialActive     <- initialActiveCh; 
                @(true, _) <- moveInitialBondCh) {
@@ -264,34 +257,6 @@
                     }
                   }
                 }
-=======
-          pickActiveValidators!($$initialBonds$$, {}, *initialActiveCh) |
-          // Initializes pending rewards TreeHashMap.
-          // - each key in pending rewards state is Map[PublicKey, Int] accumulated by calling "refundDeploy".
-          TreeHashMap!("init", 4, *pendingRewardsMapCh) |
-          for (@(true, posVault)  <- posVaultCh &
-               @initialActive     <- initialActiveCh &
-               @pendingRewardsMap <- pendingRewardsMapCh) {
-            new stateCh, pendingRewardsInitializedCh in {
-              // Initializes empty pending rewards state for each validator.
-              // - states must be initialized to prevent conflicts during "set" (only lookup can be conflict free)
-              PendingRewards!("init", initialActive, *pendingRewardsInitializedCh) |
-              for (_ <- pendingRewardsInitializedCh) {
-                // Initializes PoS state structure.
-                stateCh!({
-                  // Map[PublicKey, Int] - each validator stake
-                  "allBonds"        : $$initialBonds$$,
-                  // List[PublicKey]     - the active validators
-                  "activeValidators": initialActive,
-                  // Map[PublicKey, Int] - are moved from pendingRewards on epoch change or slashing
-                  "committedRewards": {},
-                  // Map[PublicKey, Int] - the validators wishing to withdraw and the block number when their quarantine ends
-                  //                       This begins at the start of the next epoch + quarantineLength.
-                  "withdrawers"     : {},
-                  "randomImages"    : {},
-                  "randomNumbers"   : {},
-                })
->>>>>>> 7f1fc149
               } |
               // Peeks at bonds map.
               contract PoS(@"getBonds", returnCh) = {
@@ -490,7 +455,6 @@
                                   // Retrieves either public key of sender of invalid block or the deployer public key.
                                   toBeSlashed!(invalidBlocks.getOrElse(blockHash, userPk)) |
                                   for (@validator <- toBeSlashed) {
-<<<<<<< HEAD
                                     // Takes the stake of slashed validator
                                     valBondCh!(state.get("allBonds").get(validator)) |
                                     for (@valBond <- valBondCh) {
@@ -517,70 +481,6 @@
                                             "randomNumbers"   : state.get("randomNumbers")
                                           },
                                           (true, Nil))
-=======
-                                    new commitRewardsCh, accDepositsDoneCh in {
-                                      // Slashed funds:
-                                      // + valPendingRewards
-                                      // + state.get("committedRewards").get(validator)
-                                      // + state.get("allBonds").get(validator)
-                                      // Collects all deposits from per validator vaults.
-                                      accumulateDeposits!(*accDepositsDoneCh) |
-                                      for (_ <- accDepositsDoneCh) {
-                                        new pendingRewardsAllCh in {
-                                          // Collects pending rewards from each validator and resets to zero.
-                                          PendingRewards!("collect", state.get("activeValidators"), *pendingRewardsAllCh) |
-                                          for (@pendingRewards <- pendingRewardsAllCh) {
-                                            new ackInitCh in {
-                                              // Initialize empty pending rewards state with current set of validators.
-                                              PendingRewards!("init", state.get("activeValidators"), *ackInitCh) |
-                                              for (_ <- ackInitCh) {
-                                                // Add all pending rewards to global committed rewards.
-                                                commitRewards!(pendingRewards, state.get("committedRewards"), *commitRewardsCh)
-                                              }
-                                            }
-                                          }
-                                        } |
-                                        for (@committedRewardsList <- commitRewardsCh) {
-                                          // Collects slashed validator's committed rewards and bond.
-                                          valRewardCh!(committedRewardsList.toMap().getOrElse(validator, 0)) |
-                                          valBondCh!(state.get("allBonds").get(validator)) |
-                                          for (@valReward <- valRewardCh &
-                                               @valBond   <- valBondCh) {
-                                            // Transfers slashed funds from PoS vault to Coop vault, then updates state.
-                                            new transferDoneCh in {
-                                              @posVault!(
-                                                "transfer",
-                                                coopRevAddress,
-                                                valReward + valBond,
-                                                posAuthKey,
-                                                *transferDoneCh
-                                              ) |
-                                              for (_ <- transferDoneCh) {
-                                                // Moves slashed validator to withdrawers map to unbond at next epoch change.
-                                                new blockDataCh,
-                                                    getBlockData(`rho:block:data`)
-                                                in {
-                                                  getBlockData!(*blockDataCh) |
-                                                  for (@blockNumber, _, _ <- blockDataCh) {
-                                                    // Sets slashed validator's committed rewards and bond to 0 in state.
-                                                    // Moves slashed validator to withdrawers map with no quarantine period.
-                                                    stateUpdateCh!({
-                                                      "allBonds"        : state.get("allBonds").set(validator, 0),
-                                                      "committedRewards": committedRewardsList.toMap().set(validator, 0),
-                                                      "activeValidators": state.get("activeValidators"),
-                                                      "withdrawers"     : state.get("withdrawers")
-                                                                                .set(validator,
-                                                                                  $$quarantineLength$$ + $$epochLength$$ * (1 + blockNumber / $$epochLength$$)),
-                                                      "randomImages"    : state.get("randomImages"),
-                                                      "randomNumbers"   : state.get("randomNumbers")
-                                                    },
-                                                    (true, Nil))
-                                                  }
-                                                }
-                                              }
-                                            }
-                                          }
->>>>>>> 7f1fc149
                                         }
                                       }
                                     }
@@ -639,38 +539,6 @@
                                         }
                                       }
                                     }
-<<<<<<< HEAD
-=======
-                                  } |
-                                  // After pending rewards are committed, quarantined withdrawers are removed
-                                  // from the bonds and withdrawers maps.
-                                  for (@committedRewards <- commitRewardsCh) {
-                                    removeQuarantinedWithdrawers!(
-                                      blockNumber,
-                                      state.get("allBonds"),
-                                      state.get("withdrawers"),
-                                      committedRewards,
-                                      *removeQuarantinedCh)
-                                  } |
-                                  // After new active validators are selected, deposits are accumulated, and
-                                  // quarantined withdrawers are removed from the bonds map,
-                                  // these withdrawing validators are paid out, then the state is updated.
-                                  for (@newValidators                                    <- newValidatorsCh &
-                                       @(payments, newBonds, newWithdrawers, newRewards) <- removeQuarantinedCh &
-                                       _                                                 <- accDepositsDoneCh) {
-                                    payWithdrawers!(payments, *paymentDoneCh) |
-                                    for (_ <- paymentDoneCh) {
-                                      stateUpdateCh!({
-                                        "allBonds"        : newBonds,
-                                        "activeValidators": newValidators,
-                                        "committedRewards": newRewards,
-                                        "withdrawers"     : newWithdrawers,
-                                        "randomImages"    : {},
-                                        "randomNumbers"   : {},
-                                      },
-                                      (true, Nil))
-                                    }
->>>>>>> 7f1fc149
                                   }
                                 } | 
                                 // Transfers withdrawing validator's bond + accumulated rewards from PoS vault to their vault.
@@ -718,7 +586,6 @@
                                     // Calculate rewards by taking PoS balance on PoS vault and subtract all active stake + newly bonded
                                     @ListOps!("filter", state.get("withdrawers").toList(), *isQuarantineFinished, *quarantinedValidatorsCh) |
                                     for (@quarantinedValidators <- quarantinedValidatorsCh) {
-<<<<<<< HEAD
                                       @ListOps!("unorderedParMap", quarantinedValidators, *payWithdraw, *payRet) |
                                       contract payWithdraw(@(pk, (bonds, quantine)), resultCh) = {
                                         // FIXME fix transfer in failure case
@@ -731,35 +598,6 @@
                                                     .set("committedRewards", updatedState.get("committedRewards").delete(pk))
                                                     .set("withdrawers", updatedState.get("withdrawers").delete(pk))
                                                     )
-=======
-                                      @ListOps!("map", quarantinedValidators, *fst, *validatorsToWithdrawListCh) |
-                                      for (@validatorsToWithdrawList <- validatorsToWithdrawListCh) {
-                                        @ListOps!("map", validatorsToWithdrawList, *computePay, *paymentsCh) |
-                                        contract computePay(@pk, resultCh) = {
-                                          resultCh!((pk, allBonds.get(pk) + rewards.getOrElse(pk, 0)))
-                                        } |
-                                        match validatorsToWithdrawList.toSet() {
-                                          validatorsToWithdrawSet => {
-                                            @ListOps!("filter", allBonds.toList(), *notWithdrawn, *newBondsListCh) |
-                                            @ListOps!("filter", withdrawers.toList(), *notWithdrawn, *newWithdrawersListCh) |
-                                            @ListOps!("filter", rewards.toList(), *notWithdrawn, *newRewardsListCh) |
-                                            for (@newWithdrawersList <- newWithdrawersListCh &
-                                                 @newBondsList       <- newBondsListCh &
-                                                 @newRewardsList     <- newRewardsListCh &
-                                                 @payments           <- paymentsCh) {
-                                              returnCh!((
-                                                payments,
-                                                newBondsList.toMap(),
-                                                newWithdrawersList.toMap(),
-                                                newRewardsList.toMap()
-                                              ))
-                                            } |
-                                            // Checks that the validator is not a withdrawer.
-                                            contract notWithdrawn(@(pk, _), resultCh) = {
-                                              resultCh!(not validatorsToWithdrawSet.contains(pk))
-                                            }
-                                          }
->>>>>>> 7f1fc149
                                         }
                                       }
                                     } |
@@ -831,46 +669,9 @@
             for (@authKey        <- authKeyCh &
                  @fromRevAddress <- revAddressCh) {
               @RevVault!("findOrCreate", fromRevAddress, *vaultCh) |
-<<<<<<< HEAD
               for (@(true, fromVault) <- vaultCh) {
                 // Transfers from deployer to PoS vault
                 @fromVault!("transfer", toTargetAddress, amount, authKey, *returnCh)
-=======
-              getBlockData!(*blockDataCh) |
-              for (@(true, fromVault) <- vaultCh &
-                   _, _, @sender      <- blockDataCh) {
-                @ListOps!("indexOf", activeValidators, sender, *indexSender) |
-                for (@idx <- indexSender) {
-                  for (@vaults <<- perActiveValidatorPosVaultsCh) {
-                    if (idx == -1) {
-                      returnCh!((false, "Sender is not an active validator"))
-                    } else {
-                      match vaults.nth(idx) {
-                        (_, activeValidatorVault, _) => {
-                          @fromVault!("transfer", activeValidatorVault, amount, authKey, *returnCh)
-                        }
-                      }
-                    }
-                  }
-                }
-              }
-            }
-          }
-        } |
-        // Stake-weighted distribution of final deployment cost for bookkeeping in validator state.
-        contract distributeRewards(@amount, @activeValidators, @bonds, returnCh) = {
-          new computeSum, computeDelta, totalActiveStakeCh in {
-            @ListOps!("fold", activeValidators, 0, *computeSum, *totalActiveStakeCh) |
-            contract computeSum(@pk, @acc, resultCh) = {
-              resultCh!(acc + bonds.get(pk))
-            } |
-            // Computes the rewards delta for each active validator.
-            for (@totalActiveStake <- totalActiveStakeCh) {
-              @ListOps!("fold", activeValidators, {}, *computeDelta, *returnCh) |
-              // Stake-weighted rewards delta map.
-              contract computeDelta(@pk, @acc, resultCh) = {
-                resultCh!(acc.set(pk, (amount * bonds.get(pk)) / totalActiveStake))
->>>>>>> 7f1fc149
               }
             }
           }

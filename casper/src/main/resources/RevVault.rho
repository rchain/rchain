/*
 The table below describes the required computations and their dependencies

 No. | Dependency | Computation method | Result
 ----+------------+--------------------+-----------------------------------------------------------------------------------------------------------------------------------------------------
 1.  |            | given              | sk = 27e5718bf55dd673cc09f13c2bcf12ed7949b178aef5dcb6cd492ad422d05e9d
 2.  |            | given              | timestamp = 1559156183943
 3.  |            | lastNonce          | nonce = 9223372036854775807
 4.  | 1,         | secp256k1          | pk = 040f035630a5d2199184890b4b6b83440c842da0b6becca539f788f7b35d6e873561f673cd6ebe2e32236398a86f29dad992e8fba32534734300fcc5104bcfea0e
 5.  | 4, 2,      | genIds             | uname = Unforgeable(0x263f45f2ca50669ef4011a57d3a10270c1250d52ed99f212a6332d8ffe57d3be)
 6.  | 3, 5,      | registry           | value = (9223372036854775807, bundle+ {   Unforgeable(0x263f45f2ca50669ef4011a57d3a10270c1250d52ed99f212a6332d8ffe57d3be) })
 7.  | 6,         | protobuf           | toSign = 2a40aa013d0a0d2a0b10feffffffffffffffff010a2c5a2a0a263a240a220a20263f45f2ca50669ef4011a57d3a10270c1250d52ed99f212a6332d8ffe57d3be1001
 8.  | 7, 1,      | secp256k1          | sig = 30450221008af89d676c4cd6b3d41e90da89b03a1e83f161fc8c4ad22c9edc903db3a9f4c402204e35e29e40a5f2b2f431d3cc63b87fb52c33716b3ce331a2a19b9660c3690c18
 9.  | 4,         | registry           | uri = rho:id:6zcfqnwnaqcwpeyuysx1rm48ndr6sgsbbgjuwf45i5nor3io7dr76j
 ----+------------+--------------------+-----------------------------------------------------------------------------------------------------------------------------------------------------
 */
new
  RevVaultDispatcher,
  RevVault,
  rb(`rho:registry:insertBlessed`),
  rs(`rho:registry:insertSigned:secp256k1`),
  rl(`rho:registry:lookup`),
  RevAddress(`rho:rev:address`),
  MakeMintCh,
  AuthKeyCh,
  EitherCh,
  TreeHashMapCh,
  uriOut,
  _makeVault,
  _newVault,
  _create,
  _revVault,
  _transferTemplate,
  _depositTemplate,
  deployerId(`rho:rchain:deployerId`)
in {
  rl!(`rho:rchain:makeMint`, *MakeMintCh) |
  rl!(`rho:rchain:authKey`, *AuthKeyCh) |
  rl!(`rho:lang:either`, *EitherCh) |
  rl!(`rho:lang:treeHashMap`, *TreeHashMapCh) |
  for (@(_, MakeMint) <- MakeMintCh &
       @(_, AuthKey)  <- AuthKeyCh &
       @(_, Either)   <- EitherCh &
       TreeHashMap    <- TreeHashMapCh) {
    // Each invocation of the RevVault contract uses a different mint.
    new mintCh, vaultMapStore, initVault in {
      // Initializes the vaultMapStore.
      TreeHashMap!("init", 2, *vaultMapStore) |
      for (@vaultMap <- vaultMapStore) {
        // Called from RevGenerator:
        //   RevVault!("init", *ret)
        new initContinue in {
          // REV vault initialization in genesis is done in batches.
          // In the last batch `initContinue` channel will not receive
          // anything so further access to `RevVault(@"init", _)` is impossible.
          initContinue!() |
          contract RevVault(@"init", ret) = {
            for (<- initContinue) {
              ret!(*TreeHashMap, vaultMap, *initVault, *initContinue)
            }
          }
        } |
        @MakeMint!(*mintCh) |
        for (mint <- mintCh) {
          // Initializes a vault with given name, address, and purse containing the amount.
          contract initVault(name, @address, @initialAmount) = {
            new purseCh in {
              mint!("makePurse", initialAmount, *purseCh) |
              for (purse <- purseCh) {
                _newVault!(*name, address, *purse)
              }
            }
          } |

          contract RevVault(@"deployerAuthKey", deployerId, ret) = {
            new RevAddress(`rho:rev:address`), DeployerIdOps(`rho:rchain:deployerId:ops`),
                revAddrCh, deployerPubKeyBytesCh
            in {
              DeployerIdOps!("pubKeyBytes", *deployerId, *deployerPubKeyBytesCh) |
              for (@deployerPubKeyBytes <- deployerPubKeyBytesCh) {
                RevAddress!("fromPublicKey", deployerPubKeyBytes, *revAddrCh) |
                for (@deployerRevAddress <- revAddrCh) {
                  @AuthKey!("make", (*_revVault, deployerRevAddress), *ret)
                }
              }
            }
          } |
          // Creates authKey from Rev vault name.
          contract RevVault(@"unforgeableAuthKey", unf, ret) = {
            new RevAddress(`rho:rev:address`), revAddrCh in {
              RevAddress!("fromUnforgeable", *unf, *revAddrCh) |
              for (@unfRevAddress <- revAddrCh) {
                @AuthKey!("make", (*_revVault, unfRevAddress), *ret)
              }
            }
          } |
          // Either retrieves or creates corresponding Rev vault either.
          contract RevVault(@"findOrCreate", @revAddress, retCh) = {
            new revAddressValidCh, revAddressValidEitherCh in {
              // Validate Rev address first.
              RevAddress!("validate", revAddress, *revAddressValidCh) |
              @Either!("fromNillableError <-", *revAddressValidCh, *revAddressValidEitherCh) |
              for (@revAddressEither <- revAddressValidEitherCh) {
                match revAddressEither {
                  // Invalid Rev address returns Left.
                  (false, _) => {
                    retCh!(revAddressEither)
                  }
                  // Valid Rev address returns Right and we proceed with creation/search.
                  _ => {
                    new createVault, vaultCh, getVaultCh in {
                      TreeHashMap!("get", vaultMap, revAddress, *getVaultCh) |
                      for (@vault <- getVaultCh) {
                        if (vault != Nil) {
                          // If vault is in the store, return (true, vault).
                          retCh!((true, vault))
                        } else {
                          // If vault was not found in store, create it and put it in the store.
                          _create!(revAddress, *createVault, *vaultCh) |
                          for (vaultRetCh <- createVault) {
                            // Creates Rev vault and returns on vaultRetCh, consumed within _create contract.
                            _makeVault!(revAddress, 0, *vaultRetCh) |
                            // Blocks until both the vault is created and set in the store.
                            for (@eitherVault <- vaultCh) {
                              retCh!(eitherVault)
                            }
                          }
                        }
                      }
                    }
                  }
                }
              }
            }
          } |
          // Used during genesis to create PoS vault with initial balance = sum of initial bonds.
          // Can only be used to create the PoS vault, i.e. Rev address = "1111gW5kkGxHg7xDg6dRkZx2f7qxTizJzaCH9VEM1oJKWRvSX9Sk5".
          for (@"createWithBalance", @"1111gW5kkGxHg7xDg6dRkZx2f7qxTizJzaCH9VEM1oJKWRvSX9Sk5", @amount, retCh <- RevVault) {
            new createVault, vaultCh in {
              _create!("1111gW5kkGxHg7xDg6dRkZx2f7qxTizJzaCH9VEM1oJKWRvSX9Sk5", *createVault, *vaultCh) |
              for (vaultRetCh <- createVault) {
                _makeVault!("1111gW5kkGxHg7xDg6dRkZx2f7qxTizJzaCH9VEM1oJKWRvSX9Sk5", amount, *vaultRetCh) |
                for (@eitherVault <- vaultCh) {
                  retCh!(eitherVault)
                }
              }
            }
          } |
          // Retrieves vault corresponding to revAddress if one exists, creates a vault otherwise.
          // Returns either (true, vault) or (false, _) on retCh.
          contract _create(@revAddress, constructor, retCh) = {
            // The vault was not found, create a new one and set it in the vaultMap.
            new resCh, ackCh in {
              constructor!(*resCh) |
              for (@eitherVault <- resCh) {
                match eitherVault {
                  (true, vault) => {
                    TreeHashMap!("set", vaultMap, revAddress, vault, *ackCh) |
                    for (_ <- ackCh) {
                      retCh!(eitherVault)
                    }
                  }
                  (false, _)    => {
                    retCh!(eitherVault)
                  }
                }
              }
            }
          } |
          // Creates a Rev vault and returns Either on ret.
          contract _makeVault(@ownerRevAddress, @initialAmount, ret) = {
            new revAddrCh, eitherRevAddrCh, purseCh, eitherPurseCh, mkVault in {
              @Either!("fromNillable", ownerRevAddress, "Required `revAddress` parameter was Nil", *eitherRevAddrCh) |
              mint!("makePurse", initialAmount, *purseCh) |
              @Either!("fromNillable <-", *purseCh, "Couldn't create purse", *eitherPurseCh) |
              @Either!("map2 <-", *eitherRevAddrCh, *eitherPurseCh,
                for (@addr, purse, r <- mkVault) {
                  new revVault in {
                    _newVault!(*revVault, addr, *purse) |
                    r!(bundle+{*revVault})
                  }
                },
                *ret
              )
            }
          } |
          // Supplies balance, transfer, and setLog methods on revVault.
          contract _newVault(revVault, @ownRevAddress, purse) = {
            new logStore in {
              logStore!(Nil) |
              contract revVault(@"balance", ret) = {
                purse!("getBalance", *ret)
              } |
              // Transfers from revVault to toRevAddress.
              contract revVault(@"transfer", @targetAddress, @amount, authKey, ret) = {
                new ret2 in {
                  _transferTemplate!(ownRevAddress, *purse, targetAddress, amount, *authKey, *ret2) |
                  for (@result <- ret2) {
                    ret!(result) |
                    for (logCh <<- logStore) {
                      if (Nil != *logCh) {
                        new bd(`rho:block:data`), bdCh in {
                          bd!(*bdCh) |
                          for (@blockNumber, @timestamp, @sender <- bdCh) {
                            logCh!(["transfer", targetAddress, amount, result, blockNumber, timestamp, sender])
                          }
                        }
                      }
                    }
                  }
                }
              } |
              // Set to Nil to disable logging
              contract revVault(@"setLog", logCh, authKey, ret) = {
                new authKeyValidCh in {
                  @AuthKey!("check", *authKey, (*_revVault, ownRevAddress), *authKeyValidCh) |
                  for (@result <- authKeyValidCh) {
                    if (result) {
                      new ack in {
                        for (_ <- logStore) {
                          logStore!(*logCh) |
                          // Set logging on the purse so that we also see deposits into the vault
                          purse!("setLog", *logCh, *ack) |
                          for (_ <- ack) {
                            ret!(true)
                          }
                        }
                      }
                    } else {
                      ret!(false)
                    }
                  }
                }
              } |
              // Internal RevVault method for making deposits between purses.
              contract @{ownRevAddress | bundle0{*_revVault}}(@"_deposit", depositPurse, retCh) = {
                _depositTemplate!(*purse, *depositPurse, *retCh)
              }
            }
          } |
          // Checks all necessary validation and authentication prerequisites. If everything checks out,
          // amount is transferred from purse (ownRevAddress) to vault at targetAddress.
          contract _transferTemplate(@ownRevAddress, purse, @targetAddress, @amount, authKey, ret) = {
            new revAddressValid, revAddressValidEither, amountNonNegative,
                authKeyValidCh, authKeyValidEitherCh,
                parametersOkCh, parametersAndAuthOkCh,
                split, eitherPurseCh, doDeposit
            in {
              RevAddress!("validate", targetAddress, *revAddressValid) |
              @Either!("fromNillableError <-", *revAddressValid, *revAddressValidEither) |
              @Either!("fromBoolean", amount > 0, "Amount must be positive value", *amountNonNegative) |
              @AuthKey!("check", *authKey, (*_revVault, ownRevAddress), *authKeyValidCh) |
              @Either!("fromBoolean <-", *authKeyValidCh, "Invalid AuthKey", *authKeyValidEitherCh) |
              @Either!("productR <-", *revAddressValidEither, *amountNonNegative, *parametersOkCh) |
              @Either!("productR <-", *parametersOkCh, *authKeyValidEitherCh, *parametersAndAuthOkCh) |
              @Either!("flatMap <-", *parametersAndAuthOkCh, *split, *eitherPurseCh) |
              for (_, retCh <- split) {
                new amountPurseCh in {
                  purse!("split", amount, *amountPurseCh) |
                  @Either!("fromSingletonList <-", *amountPurseCh, "Insufficient funds", *retCh)
                }
              } |
              @Either!("flatMap <-", *eitherPurseCh, *doDeposit, *ret) |
              for (@p, retCh <- doDeposit) {
                @{targetAddress | bundle0{*_revVault}}!("_deposit", p, *retCh)
              }
            }
          } |
          // Deposits the entire balance in the fromPurse to the toPurse.
          contract _depositTemplate(fromPurse, toPurse, retCh) = {
            new amountCh, depositSuccessCh in {
              toPurse!("getBalance", *amountCh) |
              for (@amount <- amountCh) {
                // Calls purse deposit method in MakeMint contract; adds amount to toPurse and subtracts from fromPurse.
                fromPurse!("deposit", amount, *toPurse, *depositSuccessCh) |
                @Either!("fromBoolean <-", *depositSuccessCh, "BUG FOUND: purse deposit failed", *retCh)
              }
            }
          } |
          // Method to extract the current state of the RevVault contract.
          // Returns the current `vaultMap`.
          contract @(*RevVault, "extractState")(ret) = {
            ret!({"vaultMap":vaultMap, "revVaultUnf": *_revVault})
          } |
          // Insert location channel into the registry location map
          rb!(`rho:rchain:revVault`, *RevVault, *RevVaultDispatcher) |
          // Insert the signed, write-only dispatcher contract into the registry uri map
          rs!(
<<<<<<< HEAD
            "040f035630a5d2199184890b4b6b83440c842da0b6becca539f788f7b35d6e873561f673cd6ebe2e32236398a86f29dad992e8fba32534734300fcc5104bcfea0e".hexToBytes(),
            (9223372036854775807, bundle+{*RevVaultDispatcher}),
            "30450221008af89d676c4cd6b3d41e90da89b03a1e83f161fc8c4ad22c9edc903db3a9f4c402204e35e29e40a5f2b2f431d3cc63b87fb52c33716b3ce331a2a19b9660c3690c18".hexToBytes(),
=======
            (9223372036854775807, bundle+{*RevVault}),
            *deployerId,
>>>>>>> 0ec5f603
            *uriOut
          )
        }
      }
    }
  }
}<|MERGE_RESOLUTION|>--- conflicted
+++ resolved
@@ -286,14 +286,8 @@
           rb!(`rho:rchain:revVault`, *RevVault, *RevVaultDispatcher) |
           // Insert the signed, write-only dispatcher contract into the registry uri map
           rs!(
-<<<<<<< HEAD
-            "040f035630a5d2199184890b4b6b83440c842da0b6becca539f788f7b35d6e873561f673cd6ebe2e32236398a86f29dad992e8fba32534734300fcc5104bcfea0e".hexToBytes(),
             (9223372036854775807, bundle+{*RevVaultDispatcher}),
-            "30450221008af89d676c4cd6b3d41e90da89b03a1e83f161fc8c4ad22c9edc903db3a9f4c402204e35e29e40a5f2b2f431d3cc63b87fb52c33716b3ce331a2a19b9660c3690c18".hexToBytes(),
-=======
-            (9223372036854775807, bundle+{*RevVault}),
             *deployerId,
->>>>>>> 0ec5f603
             *uriOut
           )
         }

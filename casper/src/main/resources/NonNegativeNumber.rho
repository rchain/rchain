/*
 The table below describes the required computations and their dependencies

 No. | Dependency | Computation method | Result
 ----+------------+--------------------+-----------------------------------------------------------------------------------------------------------------------------------------------------
 1.  |            | given              | sk = e33c9f1e925819d04733db4ec8539a84507c9e9abd32822059349449fe03997d
 2.  |            | given              | timestamp = 1559156251792
 3.  |            | lastNonce          | nonce = 9223372036854775807
 4.  | 1,         | secp256k1          | pk = 04e1559d809924e564dce57e34646e155b144d2a504ce7ee519d7a5108fd42f1038d08d745e5ea21cb53d6aa7c7174a768fa373207a83bc947a20c6a02ece7a60e
 5.  | 4, 2,      | genIds             | uname = Unforgeable(0x61657f51076320deb7358dfcfc1f703be818ee08876c8b8efbfdf6e9d3020bcd)
 6.  | 3, 5,      | registry           | value = (9223372036854775807, bundle+ {   Unforgeable(0x61657f51076320deb7358dfcfc1f703be818ee08876c8b8efbfdf6e9d3020bcd) })
 7.  | 6,         | protobuf           | toSign = 2a40aa013d0a0d2a0b10feffffffffffffffff010a2c5a2a0a263a240a220a2061657f51076320deb7358dfcfc1f703be818ee08876c8b8efbfdf6e9d3020bcd1001
 8.  | 7, 1,      | secp256k1          | sig = 304402202b27c904bcecd83a7355db7f235fbe447c692079325deeefacba62c8ee236eb9022077b97df4e21784897e6da490b4b60c420a1db64b5807ad98acefa0a38c7f6f22
 9.  | 4,         | registry           | uri = rho:id:hxyadh1ffypra47ry9mk6b8r1i33ar1w9wjsez4khfe9huzrfcytx9
 ----+------------+--------------------+-----------------------------------------------------------------------------------------------------------------------------------------------------
 */
<<<<<<< HEAD

new
  NonNegativeNumberDispatcher,
  NonNegativeNumber,
  NonNegativeNumberLoc,
  rb(`rho:registry:insertBlessed`),
  rs(`rho:registry:insertSigned:secp256k1`),
  uriOut
in {
=======
new  NonNegativeNumber, MergeableTag, rs(`rho:registry:insertSigned:secp256k1`), uriOut in {
>>>>>>> e73a5cb8
  contract NonNegativeNumber(@init, return) = {
    new this, valueStore in {
      contract this(@"add", @x, success) = {
        if (x >= 0) {
          for(@v <- @(*MergeableTag, *valueStore)){
            if (v + x >= v) {
              @(*MergeableTag, *valueStore)!(v + x) | success!(true)
            } else {
              //overflow
              @(*MergeableTag, *valueStore)!(v) | success!(false)
            }
          }
        } else {
          success!(false)
        }
      } |
      contract this(@"sub", @x, success) = {
        if (x >= 0) {
          for(@v <- @(*MergeableTag, *valueStore)) {
            if (x <= v) {
              @(*MergeableTag, *valueStore)!(v - x) | success!(true)
            } else {
              @(*MergeableTag, *valueStore)!(v) | success!(false)
            }
          }
        } else {
          success!(false)
        }
      } |
      contract this(@"value", return) = {
        for(@v <- @(*MergeableTag, *valueStore)) {
          @(*MergeableTag, *valueStore)!(v) | return!(v)
        }
      } |
      return!(bundle+{*this}) |
      match init { //Initial balance is zero if given is negative on non-integer
        Int => {
<<<<<<< HEAD
          if (init > 0) {
            valueStore!(init)
          } else {
            valueStore!(0)
          }
=======
          if (init >= 0) { @(*MergeableTag, *valueStore)!(init)  }
          else           { @(*MergeableTag, *valueStore)!(0) }
>>>>>>> e73a5cb8
        }
         _ => { @(*MergeableTag, *valueStore)!(0) }
      }
    }
  } |
<<<<<<< HEAD
  // No internal state to return.
  // Method required for updates.
  contract NonNegativeNumber(@"extractState", ret) = {
    ret!([])
  } |
  // Dispatcher contract
  // for use with 1-9 arguments
  contract NonNegativeNumberDispatcher(@arg1) = {
    for (realNNN <<- NonNegativeNumberLoc) {
      realNNN!(arg1)
    }
  } |
  contract NonNegativeNumberDispatcher(@arg1, @arg2) = {
    for (realNNN <<- NonNegativeNumberLoc) {
      realNNN!(arg1, arg2)
    }
  } |
  contract NonNegativeNumberDispatcher(@arg1, @arg2, @arg3) = {
    for (realNNN <<- NonNegativeNumberLoc) {
      realNNN!(arg1, arg2, arg3)
    }
  } |
  contract NonNegativeNumberDispatcher(@arg1, @arg2, @arg3, @arg4) = {
    for (realNNN <<- NonNegativeNumberLoc) {
      realNNN!(arg1, arg2, arg3, arg4)
    }
  } |
  contract NonNegativeNumberDispatcher(@arg1, @arg2, @arg3, @arg4, @arg5) = {
    for (realNNN <<- NonNegativeNumberLoc) {
      realNNN!(arg1, arg2, arg3, arg4, arg5)
    }
  } |
  contract NonNegativeNumberDispatcher(@arg1, @arg2, @arg3, @arg4, @arg5, @arg6) = {
    for (realNNN <<- NonNegativeNumberLoc) {
      realNNN!(arg1, arg2, arg3, arg4, arg5, arg6)
    }
  } |
  contract NonNegativeNumberDispatcher(@arg1, @arg2, @arg3, @arg4, @arg5, @arg6, @arg7) = {
    for (realNNN <<- NonNegativeNumberLoc) {
      realNNN!(arg1, arg2, arg3, arg4, arg5, arg6, arg7)
    }
  } |
  contract NonNegativeNumberDispatcher(@arg1, @arg2, @arg3, @arg4, @arg5, @arg6, @arg7, @arg8) = {
    for (realNNN <<- NonNegativeNumberLoc) {
      realNNN!(arg1, arg2, arg3, arg4, arg5, arg6, arg7, arg8)
    }
  } |
  contract NonNegativeNumberDispatcher(@arg1, @arg2, @arg3, @arg4, @arg5, @arg6, @arg7, @arg8, @arg9) = {
    for (realNNN <<- NonNegativeNumberLoc) {
      realNNN!(arg1, arg2, arg3, arg4, arg5, arg6, arg7, arg8, arg9)
    }
  } |
  // Put NNN contract on the location channel
  NonNegativeNumberLoc!(bundle+{*NonNegativeNumber}) |
  // Insert the contract location in the registry location map
  rb!(`rho:lang:nonNegativeNumber`, *NonNegativeNumberLoc) |
  // Inserts signed write-only dispatcher contract into the registry
=======

>>>>>>> e73a5cb8
  rs!(
    "04e1559d809924e564dce57e34646e155b144d2a504ce7ee519d7a5108fd42f1038d08d745e5ea21cb53d6aa7c7174a768fa373207a83bc947a20c6a02ece7a60e".hexToBytes(),
    (9223372036854775807, bundle+{*NonNegativeNumberDispatcher}),
    "304402202b27c904bcecd83a7355db7f235fbe447c692079325deeefacba62c8ee236eb9022077b97df4e21784897e6da490b4b60c420a1db64b5807ad98acefa0a38c7f6f22".hexToBytes(),
    *uriOut
  )
}<|MERGE_RESOLUTION|>--- conflicted
+++ resolved
@@ -14,19 +14,16 @@
  9.  | 4,         | registry           | uri = rho:id:hxyadh1ffypra47ry9mk6b8r1i33ar1w9wjsez4khfe9huzrfcytx9
  ----+------------+--------------------+-----------------------------------------------------------------------------------------------------------------------------------------------------
  */
-<<<<<<< HEAD
 
 new
   NonNegativeNumberDispatcher,
+  MergeableTag,
   NonNegativeNumber,
   NonNegativeNumberLoc,
   rb(`rho:registry:insertBlessed`),
   rs(`rho:registry:insertSigned:secp256k1`),
   uriOut
 in {
-=======
-new  NonNegativeNumber, MergeableTag, rs(`rho:registry:insertSigned:secp256k1`), uriOut in {
->>>>>>> e73a5cb8
   contract NonNegativeNumber(@init, return) = {
     new this, valueStore in {
       contract this(@"add", @x, success) = {
@@ -64,22 +61,13 @@
       return!(bundle+{*this}) |
       match init { //Initial balance is zero if given is negative on non-integer
         Int => {
-<<<<<<< HEAD
-          if (init > 0) {
-            valueStore!(init)
-          } else {
-            valueStore!(0)
-          }
-=======
           if (init >= 0) { @(*MergeableTag, *valueStore)!(init)  }
           else           { @(*MergeableTag, *valueStore)!(0) }
->>>>>>> e73a5cb8
         }
          _ => { @(*MergeableTag, *valueStore)!(0) }
       }
     }
   } |
-<<<<<<< HEAD
   // No internal state to return.
   // Method required for updates.
   contract NonNegativeNumber(@"extractState", ret) = {
@@ -137,9 +125,6 @@
   // Insert the contract location in the registry location map
   rb!(`rho:lang:nonNegativeNumber`, *NonNegativeNumberLoc) |
   // Inserts signed write-only dispatcher contract into the registry
-=======
-
->>>>>>> e73a5cb8
   rs!(
     "04e1559d809924e564dce57e34646e155b144d2a504ce7ee519d7a5108fd42f1038d08d745e5ea21cb53d6aa7c7174a768fa373207a83bc947a20c6a02ece7a60e".hexToBytes(),
     (9223372036854775807, bundle+{*NonNegativeNumberDispatcher}),

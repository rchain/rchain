/*
 The table below describes the required computations and their dependencies

 No. | Dependency | Computation method | Result
 ----+------------+--------------------+-----------------------------------------------------------------------------------------------------------------------------------------------------
 1.  |            | given              | sk = e33c9f1e925819d04733db4ec8539a84507c9e9abd32822059349449fe03997d
 2.  |            | given              | timestamp = 1559156251792
 3.  |            | lastNonce          | nonce = 9223372036854775807
 4.  | 1,         | secp256k1          | pk = 04e1559d809924e564dce57e34646e155b144d2a504ce7ee519d7a5108fd42f1038d08d745e5ea21cb53d6aa7c7174a768fa373207a83bc947a20c6a02ece7a60e
 5.  | 4, 2,      | genIds             | uname = Unforgeable(0x61657f51076320deb7358dfcfc1f703be818ee08876c8b8efbfdf6e9d3020bcd)
 6.  | 3, 5,      | registry           | value = (9223372036854775807, bundle+ {   Unforgeable(0x61657f51076320deb7358dfcfc1f703be818ee08876c8b8efbfdf6e9d3020bcd) })
 7.  | 6,         | protobuf           | toSign = 2a40aa013d0a0d2a0b10feffffffffffffffff010a2c5a2a0a263a240a220a2061657f51076320deb7358dfcfc1f703be818ee08876c8b8efbfdf6e9d3020bcd1001
 8.  | 7, 1,      | secp256k1          | sig = 304402202b27c904bcecd83a7355db7f235fbe447c692079325deeefacba62c8ee236eb9022077b97df4e21784897e6da490b4b60c420a1db64b5807ad98acefa0a38c7f6f22
 9.  | 4,         | registry           | uri = rho:id:hxyadh1ffypra47ry9mk6b8r1i33ar1w9wjsez4khfe9huzrfcytx9
 ----+------------+--------------------+-----------------------------------------------------------------------------------------------------------------------------------------------------
 */
<<<<<<< HEAD
new
  NonNegativeNumber,
  rs(`rho:registry:insertSigned:secp256k1`),
  uriOut
in {
=======
new  NonNegativeNumber, MergeableTag, rs(`rho:registry:insertSigned:secp256k1`), uriOut in {
>>>>>>> 3ca13bbb
  contract NonNegativeNumber(@init, return) = {
    new
      this,
      valueStore
    in {
      // Adds `x` to the value if no overflow occurs, returns success message on success
      contract this(@"add", @x, success) = {
        if (x >= 0) {
<<<<<<< HEAD
          for (@v <- valueStore){
            if (v + x >= v) {
              // Happy path
              valueStore!(v + x) |
              success!(true)
            } else {
              // Overflow
              valueStore!(v) |
              success!(false)
=======
          for(@v <- @(*MergeableTag, *valueStore)){
            if (v + x >= v) {
              @(*MergeableTag, *valueStore)!(v + x) | success!(true)
            } else {
              //overflow
              @(*MergeableTag, *valueStore)!(v) | success!(false)
>>>>>>> 3ca13bbb
            }
          }
        } else {
          // We do not add negative amounts
          success!(false)
        }
      } |
      // Subtracts `x` from the value if smaller than value, returns success message on success
      contract this(@"sub", @x, success) = {
        if (x >= 0) {
<<<<<<< HEAD
          for (@v <- valueStore) {
            if (x <= v) {
              valueStore!(v - x) |
              success!(true)
            } else {
              valueStore!(v) |
              success!(false)
=======
          for(@v <- @(*MergeableTag, *valueStore)) {
            if (x <= v) {
              @(*MergeableTag, *valueStore)!(v - x) | success!(true)
            } else {
              @(*MergeableTag, *valueStore)!(v) | success!(false)
>>>>>>> 3ca13bbb
            }
          }
        } else {
          success!(false)
        }
      } |
<<<<<<< HEAD
      // Returns the value on ret
      contract this(@"value", ret) = {
        for (@v <- valueStore) {
          valueStore!(v) |
          ret!(v)
=======
      contract this(@"value", return) = {
        for(@v <- @(*MergeableTag, *valueStore)) {
          @(*MergeableTag, *valueStore)!(v) | return!(v)
>>>>>>> 3ca13bbb
        }
      } |
      // Provides `this` as a write-only channel on return
      return!(bundle+{*this}) |
      match init { // Initial balance is 0 if given negative number or non-integer
        Int => {
<<<<<<< HEAD
          if (init > 0) { valueStore!(init) }
          else          { valueStore!(0) }
=======
          if (init >= 0) { @(*MergeableTag, *valueStore)!(init)  }
          else           { @(*MergeableTag, *valueStore)!(0) }
>>>>>>> 3ca13bbb
        }
         _ => { @(*MergeableTag, *valueStore)!(0) }
      }
    }
  } |
<<<<<<< HEAD
  // Inserts signed write-only NonNegativeNumber contract into the registry
=======

>>>>>>> 3ca13bbb
  rs!(
    "04e1559d809924e564dce57e34646e155b144d2a504ce7ee519d7a5108fd42f1038d08d745e5ea21cb53d6aa7c7174a768fa373207a83bc947a20c6a02ece7a60e".hexToBytes(),
    (9223372036854775807, bundle+{*NonNegativeNumber}),
    "304402202b27c904bcecd83a7355db7f235fbe447c692079325deeefacba62c8ee236eb9022077b97df4e21784897e6da490b4b60c420a1db64b5807ad98acefa0a38c7f6f22".hexToBytes(),
    *uriOut
  )
}<|MERGE_RESOLUTION|>--- conflicted
+++ resolved
@@ -14,15 +14,12 @@
  9.  | 4,         | registry           | uri = rho:id:hxyadh1ffypra47ry9mk6b8r1i33ar1w9wjsez4khfe9huzrfcytx9
  ----+------------+--------------------+-----------------------------------------------------------------------------------------------------------------------------------------------------
  */
-<<<<<<< HEAD
 new
   NonNegativeNumber,
+  MergeableTag,
   rs(`rho:registry:insertSigned:secp256k1`),
   uriOut
 in {
-=======
-new  NonNegativeNumber, MergeableTag, rs(`rho:registry:insertSigned:secp256k1`), uriOut in {
->>>>>>> 3ca13bbb
   contract NonNegativeNumber(@init, return) = {
     new
       this,
@@ -31,24 +28,15 @@
       // Adds `x` to the value if no overflow occurs, returns success message on success
       contract this(@"add", @x, success) = {
         if (x >= 0) {
-<<<<<<< HEAD
-          for (@v <- valueStore){
+          for (@v <- @(*MergeableTag, *valueStore)){
             if (v + x >= v) {
               // Happy path
-              valueStore!(v + x) |
+              @(*MergeableTag, *valueStore)!(v + x) |
               success!(true)
             } else {
               // Overflow
-              valueStore!(v) |
+              @(*MergeableTag, *valueStore)!(v) |
               success!(false)
-=======
-          for(@v <- @(*MergeableTag, *valueStore)){
-            if (v + x >= v) {
-              @(*MergeableTag, *valueStore)!(v + x) | success!(true)
-            } else {
-              //overflow
-              @(*MergeableTag, *valueStore)!(v) | success!(false)
->>>>>>> 3ca13bbb
             }
           }
         } else {
@@ -59,61 +47,38 @@
       // Subtracts `x` from the value if smaller than value, returns success message on success
       contract this(@"sub", @x, success) = {
         if (x >= 0) {
-<<<<<<< HEAD
-          for (@v <- valueStore) {
+          for (@v <- @(*MergeableTag, *valueStore)) {
             if (x <= v) {
-              valueStore!(v - x) |
-              success!(true)
+              @(*MergeableTag, *valueStore)!(v - x) |
+               success!(true)
             } else {
-              valueStore!(v) |
-              success!(false)
-=======
-          for(@v <- @(*MergeableTag, *valueStore)) {
-            if (x <= v) {
-              @(*MergeableTag, *valueStore)!(v - x) | success!(true)
-            } else {
-              @(*MergeableTag, *valueStore)!(v) | success!(false)
->>>>>>> 3ca13bbb
+              @(*MergeableTag, *valueStore)!(v) |
+               success!(false)
             }
           }
         } else {
           success!(false)
         }
       } |
-<<<<<<< HEAD
       // Returns the value on ret
-      contract this(@"value", ret) = {
-        for (@v <- valueStore) {
-          valueStore!(v) |
-          ret!(v)
-=======
       contract this(@"value", return) = {
         for(@v <- @(*MergeableTag, *valueStore)) {
-          @(*MergeableTag, *valueStore)!(v) | return!(v)
->>>>>>> 3ca13bbb
+          @(*MergeableTag, *valueStore)!(v) |
+          return!(v)
         }
       } |
       // Provides `this` as a write-only channel on return
       return!(bundle+{*this}) |
       match init { // Initial balance is 0 if given negative number or non-integer
         Int => {
-<<<<<<< HEAD
-          if (init > 0) { valueStore!(init) }
-          else          { valueStore!(0) }
-=======
-          if (init >= 0) { @(*MergeableTag, *valueStore)!(init)  }
+          if (init > 0) { @(*MergeableTag, *valueStore)!(init)  }
           else           { @(*MergeableTag, *valueStore)!(0) }
->>>>>>> 3ca13bbb
         }
          _ => { @(*MergeableTag, *valueStore)!(0) }
       }
     }
   } |
-<<<<<<< HEAD
   // Inserts signed write-only NonNegativeNumber contract into the registry
-=======
-
->>>>>>> 3ca13bbb
   rs!(
     "04e1559d809924e564dce57e34646e155b144d2a504ce7ee519d7a5108fd42f1038d08d745e5ea21cb53d6aa7c7174a768fa373207a83bc947a20c6a02ece7a60e".hexToBytes(),
     (9223372036854775807, bundle+{*NonNegativeNumber}),

--- conflicted
+++ resolved
@@ -14,18 +14,14 @@
  9.  | 4,         | registry           | uri = rho:id:hxyadh1ffypra47ry9mk6b8r1i33ar1w9wjsez4khfe9huzrfcytx9
  ----+------------+--------------------+-----------------------------------------------------------------------------------------------------------------------------------------------------
  */
-<<<<<<< HEAD
 
 new
   NonNegativeNumber,
   MergeableTag,
   rs(`rho:registry:insertSigned:secp256k1`),
-  uriOut
+  uriOut,
+  deployerId(`rho:rchain:deployerId`)
 in {
-=======
-new  NonNegativeNumber, MergeableTag, rs(`rho:registry:insertSigned:secp256k1`), uriOut,
-  deployerId(`rho:rchain:deployerId`) in {
->>>>>>> 0ec5f603
   contract NonNegativeNumber(@init, return) = {
     new this, valueStore in {
       contract this(@"add", @x, success) = {

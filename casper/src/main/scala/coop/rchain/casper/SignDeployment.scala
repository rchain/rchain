--- conflicted
+++ resolved
@@ -31,13 +31,8 @@
   }
 
   def verify(deployData: DeployData): Option[Boolean] =
-<<<<<<< HEAD
     SignaturesAlg(deployData.sigAlgorithm) >>= { alg =>
-      val toVerify = clear(deployData).toByteString.toByteArray
-=======
-    SignaturesAlg(deployData.sigAlgorithm).map { alg =>
       val toVerify = DeployData.toProto(clear(deployData)).toByteString.toByteArray
->>>>>>> 5b81fe94
       val hash     = Blake2b256.hash(toVerify)
       Try(alg.verify(hash, deployData.sig.toByteArray, PublicKey(deployData.deployer.toByteArray))).toOption
     }

--- conflicted
+++ resolved
@@ -99,36 +99,6 @@
                    } yield r
                }
     } yield result
-<<<<<<< HEAD
-  }
-
-  override def approvedBlockStateComplete: F[Boolean] = {
-    import cats.instances.list._
-    for {
-      approvedBlock  <- getApprovedBlock
-      abHasLowHeight = ProtoUtil.blockNumber(approvedBlock) < expirationThreshold
-
-      // active validators as per approved block state
-      abValidators = approvedBlock.body.state.bonds.filter(_.stake > 0).map(_.validator)
-
-      cbPendants       <- casperBuffer.getPendants
-      cbPendantsStored <- cbPendants.toList.filterA(BlockStore[F].contains)
-      cbPendantsBlocks <- cbPendantsStored.map(BlockStore[F].getUnsafe).sequence
-
-      enoughBlocksAreInBuffer = abValidators.foldLeft(true)((acc, validator) => {
-        val pendantFromValidator = cbPendantsBlocks.find(b => b.sender.equals(validator))
-        val enoughBlocksAreInBufferForValidator = pendantFromValidator.exists(
-          p =>
-            ProtoUtil.blockNumber(p) <= ProtoUtil.blockNumber(approvedBlock) - expirationThreshold
-        )
-        acc && enoughBlocksAreInBufferForValidator
-      })
-
-      bufferFilled = abHasLowHeight || enoughBlocksAreInBuffer
-    } yield bufferFilled
-  }
-=======
->>>>>>> e17b448c
 
   private def isApprovedBlockChild(blockMessage: BlockMessage): F[Boolean] =
     blockMessage.header.parentsHashList.contains(approvedBlock.blockHash).pure[F]

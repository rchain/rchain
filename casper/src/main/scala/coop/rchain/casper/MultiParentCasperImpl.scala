--- conflicted
+++ resolved
@@ -71,18 +71,11 @@
 
   def addBlock(b: BlockMessage): F[BlockStatus] =
     for {
-<<<<<<< HEAD
-      _         <- Sync[F].delay(processingBlock.take())
-      dag       = _blockDag.get
-      blockHash = b.blockHash
-      result <- if (dag.dataLookup.contains(blockHash) || blockBuffer.exists(
-=======
-      _              <- Sync[F].delay(processingBlock.take(PROCESSING_BLOCK_TIMEOUT))
+      _              <- Sync[F].delay(processingBlock.take())
       dag            <- blockDag
       blockHash      = b.blockHash
       containsResult <- dag.contains(blockHash)
       result <- if (containsResult || blockBuffer.exists(
->>>>>>> adc0e438
                       _.blockHash == blockHash
                     )) {
                  Log[F]

--- conflicted
+++ resolved
@@ -313,14 +313,9 @@
       (valResult, elapsed) = r
       _ <- valResult
             .map { status =>
-<<<<<<< HEAD
-              val blockInfo = PrettyPrinter.buildString(b, short = true)
-              Log[F].info(s"Block replayed: $blockInfo ($status) [$elapsed]") <* indexBlock
-=======
               val blockInfo   = PrettyPrinter.buildString(b, short = true)
               val deployCount = b.body.deploys.size
-              Log[F].info(s"Block replayed: $blockInfo (${deployCount}d) ($status) [$elapsed]")
->>>>>>> ea41310c
+              Log[F].info(s"Block replayed: $blockInfo (${deployCount}d) ($status) [$elapsed]") <* indexBlock
             }
             .getOrElse(().pure[F])
     } yield valResult

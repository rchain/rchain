package coop.rchain.casper

import cats._
import cats.implicits._
import coop.rchain.catscontrib.ski._
import coop.rchain.catscontrib.{BooleanF, Catscontrib}
import BooleanF._
import Catscontrib._
import cats.effect.concurrent.{Ref, Semaphore}
import cats.effect.{Concurrent, Sync}
import com.google.protobuf.ByteString
import coop.rchain.blockstorage.{BlockDagRepresentation, BlockDagStorage, BlockStore}
import coop.rchain.catscontrib._
import coop.rchain.casper.protocol._
import coop.rchain.casper.util.ProtoUtil._
import coop.rchain.casper.util._
import coop.rchain.casper.util.comm.CommUtil
import coop.rchain.casper.util.rholang.RuntimeManager.StateHash
import coop.rchain.casper.util.rholang._
import coop.rchain.catscontrib.ListContrib
import coop.rchain.comm.CommError.ErrorHandler
import coop.rchain.comm.rp.Connect.{ConnectionsCell, RPConfAsk}
import coop.rchain.comm.transport.TransportLayer
import coop.rchain.crypto.codec.Base16
import coop.rchain.metrics.{Metrics, Span}
import coop.rchain.models.EquivocationRecord
import coop.rchain.shared._

/**
  Encapsulates mutable state of the MultiParentCasperImpl

  @param blockBuffer - holds hashes of blocks that were received but were not added because DAG does not have their parents yet
  @param deployHistory - deploy data that will be eventually used to create block, removed when block holding it is finalizedchild
  @param dependencyDag - dependency dag for block buffer // TODO they should be one structure
  */
final case class CasperState(
    blockBuffer: Set[BlockHash] = Set.empty[BlockHash],
    deployHistory: Set[DeployData] = Set.empty[DeployData],
    dependencyDag: DoublyLinkedDag[BlockHash] = BlockDependencyDag.empty
)

class MultiParentCasperImpl[F[_]: Sync: Concurrent: Sync: ConnectionsCell: TransportLayer: Log: Time: ErrorHandler: SafetyOracle: BlockStore: RPConfAsk: BlockDagStorage](
    runtimeManager: RuntimeManager[F],
    validatorId: Option[ValidatorIdentity],
    genesis: BlockMessage,
    postGenesisStateHash: StateHash,
    shardId: String,
    blockProcessingLock: Semaphore[F]
)(implicit state: Cell[F, CasperState], metricsF: Metrics[F])
    extends MultiParentCasper[F] {

  private implicit val logSource: LogSource = LogSource(this.getClass)

  type Validator = ByteString

  //TODO: Extract hardcoded version and expirationThreshold
  private val version             = 1L
  private val expirationThreshold = 50

  private val emptyStateHash = runtimeManager.emptyStateHash

  private val lastFinalizedBlockHashContainer = Ref.unsafe[F, BlockHash](genesis.blockHash)

  private[this] val MultiParentCasperMetricsSource =
    Metrics.Source(CasperMetricsSource, "multi-parent-casper")
  private[this] val AddBlockMetricsSource =
    Metrics.Source(MultiParentCasperMetricsSource, "add-block")
  private[this] val CreateBlockMetricsSource =
    Metrics.Source(MultiParentCasperMetricsSource, "create-block")

  def addBlock(
      b: BlockMessage,
      handleDoppelganger: (BlockMessage, Validator) => F[Unit]
  ): F[BlockStatus] = {

    def logAlreadyProcessed =
      Log[F]
        .info(
          s"Block ${PrettyPrinter.buildString(b.blockHash)} has already been processed by another thread."
        )
        .as(BlockStatus.processing)

    def doppelgangerAndAdd =
      for {
        span <- metricsF.span(AddBlockMetricsSource)
        dag  <- blockDag
        _ <- validatorId match {
              case Some(ValidatorIdentity(publicKey, _, _)) =>
                val sender = ByteString.copyFrom(publicKey)
                handleDoppelganger(b, sender)
              case None => ().pure[F]
            }
        _      <- BlockStore[F].put(b)
        _      <- span.mark("block-store-put")
        status <- internalAddBlock(b, dag, span)
        _      <- span.mark("block-added-status")
        _      <- span.close()
      } yield status

    Sync[F].bracket(blockProcessingLock.acquire)(kp {
      val exists = for {
        dag         <- blockDag
        cst         <- state.read
        dagContains <- dag.contains(b.blockHash)
      } yield dagContains || cst.blockBuffer.contains(b.blockHash)

      exists.ifM(logAlreadyProcessed, doppelgangerAndAdd)

    })(kp(blockProcessingLock.release))
  }

  private def internalAddBlock(
      b: BlockMessage,
      dag: BlockDagRepresentation[F],
      span: Span[F]
  ): F[BlockStatus] =
    for {
      _            <- span.mark("internal-add-block")
      validFormat  <- Validate.formatOfFields[F](b)
      validSig     <- Validate.blockSignature[F](b)
      validSender  <- Validate.blockSender[F](b, genesis, dag)
      validVersion <- Validate.version[F](b, version)
      attemptResult <- if (!validFormat) (InvalidUnslashableBlock, dag).pure[F]
                      else if (!validSig) (InvalidUnslashableBlock, dag).pure[F]
                      else if (!validSender) (InvalidUnslashableBlock, dag).pure[F]
                      else if (!validVersion) (InvalidUnslashableBlock, dag).pure[F]
                      else attemptAdd(b, dag, span)
      (attempt, updatedDag) = attemptResult
      _ <- attempt match {
            case MissingBlocks => ().pure[F]
            case _ =>
              Cell[F, CasperState].modify { s =>
                s.copy(
                  blockBuffer = s.blockBuffer - b.blockHash,
                  dependencyDag = DoublyLinkedDagOperations.remove(s.dependencyDag, b.blockHash)
                )
              }
          }
      _ <- span.mark("attempt-result")
      _ <- attempt match {
            case MissingBlocks           => ().pure[F]
            case IgnorableEquivocation   => ().pure[F]
            case InvalidUnslashableBlock => ().pure[F]
            case _ =>
              reAttemptBuffer(updatedDag, span) // reAttempt for any status that resulted in the adding of the block into the view
          }
      _         <- span.mark("reattempted-buffer")
      tipHashes <- estimator(updatedDag)
      _         <- span.mark("after-estimator")
      tipHash   = tipHashes.head
      _         <- Log[F].info(s"New fork-choice tip is block ${PrettyPrinter.buildString(tipHash)}.")
    } yield attempt

  def contains(
      b: BlockMessage
  ): F[Boolean] =
    for {
      dag            <- blockDag
      dagContains    <- dag.contains(b.blockHash)
      state          <- Cell[F, CasperState].read
      bufferContains = state.blockBuffer.contains(b.blockHash)
    } yield (dagContains || bufferContains)

  def deploy(d: DeployData): F[Either[Throwable, Unit]] =
    InterpreterUtil.mkTerm(d.term) match {
      case Right(_) =>
        addDeploy(d).as(Right(()))

      case Left(err) =>
        Applicative[F].pure(Left(new Exception(s"Error in parsing term: \n$err")))
    }

  def addDeploy(deploy: DeployData): F[Unit] =
    for {
      _ <- Cell[F, CasperState].modify { s =>
            s.copy(deployHistory = s.deployHistory + deploy)
          }
      _ <- Log[F].info(s"Received ${PrettyPrinter.buildString(deploy)}")
    } yield ()

  def estimator(dag: BlockDagRepresentation[F]): F[IndexedSeq[BlockHash]] =
    Estimator.tips[F](dag, genesis)

  /*
   * Logic:
   *  -Score each of the blockDAG heads extracted from the block messages via GHOST
   *  -Let P = subset of heads such that P contains no conflicts and the total score is maximized
   *  -Let R = subset of deploy messages which are not included in DAG obtained by following blocks in P
   *  -If R is non-empty then create a new block with parents equal to P and (non-conflicting) txns obtained from R
   *  -Else if R is empty and |P| > 1 then create a block with parents equal to P and no transactions
   *  -Else None
   *
   *  TODO: Make this return Either so that we get more information about why not block was
   *  produced (no deploys, already processing, no validator id)
   */
  def createBlock: F[CreateBlockStatus] = validatorId match {
    case Some(ValidatorIdentity(publicKey, privateKey, sigAlgorithm)) =>
      def updateDeployValidAfterBlock(deployData: DeployData, max: Long) =
        if (deployData.validAfterBlockNumber == -1)
          deployData.withValidAfterBlockNumber(max)
        else
          deployData

      def updateDeployHistory(state: CasperState, max: Long) =
        state.copy(deployHistory = state.deployHistory.map(deployData => {
          updateDeployValidAfterBlock(deployData, max)
        }))

      for {
        span      <- metricsF.span(CreateBlockMetricsSource)
        dag       <- blockDag
        tipHashes <- estimator(dag)
<<<<<<< HEAD
        _         <- span.mark("after-estimator")
        p         <- chooseNonConflicting[F](tipHashes, dag)
        _         <- span.mark("non-conflicting-parents")
=======
        p         <- EstimatorHelper.chooseNonConflicting[F](tipHashes, dag)
>>>>>>> 94dc540e
        _ <- Log[F].info(
              s"${p.size} parents out of ${tipHashes.size} latest blocks will be used."
            )
        maxBlockNumber = ProtoUtil.maxBlockNumber(p)
        /*
         * This mechanism is a first effort to make life of a deploying party easier.
         * Instead of expecting the user to guess the current block number we assume that
         * if no value is given (default: -1) rchain should try to deploy
         * with the current known max block number.
         *
         * TODO make more developer friendly by introducing Option instead of a magic number
         */
        _                <- Cell[F, CasperState].modify(state => updateDeployHistory(state, maxBlockNumber))
        r                <- remDeploys(dag, p, maxBlockNumber)
        _                <- span.mark("removed-invalid-deploys")
        bondedValidators = bonds(p.head).map(_.validator).toSet
        //We ensure that only the justifications given in the block are those
        //which are bonded validators in the chosen parent. This is safe because
        //any latest message not from a bonded validator will not change the
        //final fork-choice.
        latestMessages <- dag.latestMessages
        justifications = toJustification(latestMessages)
          .filter(j => bondedValidators.contains(j.validator))
        proposal <- if (r.nonEmpty || p.length > 1) {
                     createProposal(dag, p, r, justifications, maxBlockNumber)
                   } else {
                     CreateBlockStatus.noNewDeploys.pure[F]
                   }
        _ <- span.mark("proposal-created")
        signedBlock <- proposal.mapF(
                        signBlock(_, dag, publicKey, privateKey, sigAlgorithm, shardId)
                      )
        _ <- span.mark("block-signed")
        _ <- span.close()
      } yield signedBlock
    case None => CreateBlockStatus.readOnlyMode.pure[F]
  }

  def lastFinalizedBlock: F[BlockMessage] =
    for {
      dag                    <- blockDag
      lastFinalizedBlockHash <- lastFinalizedBlockHashContainer.get
      updatedLastFinalizedBlockHash <- LastFinalizedBlockCalculator
                                        .run[F](dag, lastFinalizedBlockHash)
      _            <- lastFinalizedBlockHashContainer.set(updatedLastFinalizedBlockHash)
      blockMessage <- ProtoUtil.unsafeGetBlock[F](updatedLastFinalizedBlockHash)
    } yield blockMessage

  // TODO: Remove no longer valid deploys here instead of with lastFinalizedBlock call
  private def remDeploys(
      dag: BlockDagRepresentation[F],
      parents: Seq[BlockMessage],
      maxBlockNumber: Long
  ): F[Seq[DeployData]] =
    for {
      state               <- Cell[F, CasperState].read
      currentBlockNumber  = maxBlockNumber + 1
      earliestBlockNumber = currentBlockNumber - expirationThreshold
      deploys             = state.deployHistory
      validDeploys = deploys.filter(
        d => notFutureDeploy(currentBlockNumber, d) && notExpiredDeploy(earliestBlockNumber, d)
      )
      deploysInCurrentChain <- DagOperations
                                .bfTraverseF[F, BlockMessage](parents.toList)(
                                  b =>
                                    ProtoUtil
                                      .unsafeGetParentsAboveBlockNumber[F](b, earliestBlockNumber)
                                )
                                .map { b =>
                                  ProtoUtil.deploys(b).flatMap(_.deploy)
                                }
                                .toList
    } yield (validDeploys -- deploysInCurrentChain.flatten).toSeq

  private def notExpiredDeploy(earliestBlockNumber: Long, d: DeployData): Boolean =
    d.validAfterBlockNumber > earliestBlockNumber

  private def notFutureDeploy(currentBlockNumber: Long, d: DeployData): Boolean =
    d.validAfterBlockNumber < currentBlockNumber

  private def createProposal(
      dag: BlockDagRepresentation[F],
      p: Seq[BlockMessage],
      r: Seq[DeployData],
      justifications: Seq[Justification],
      maxBlockNumber: Long
  ): F[CreateBlockStatus] =
    for {
      now <- Time[F].currentMillis
      possibleProcessedDeploys <- InterpreterUtil.computeDeploysCheckpoint[F](
                                   p,
                                   r,
                                   dag,
                                   runtimeManager,
                                   Some(now)
                                 )
      result <- possibleProcessedDeploys match {
                 case Left(ex) =>
                   Log[F]
                     .error(
                       s"Critical error encountered while processing deploys: ${ex.getMessage}"
                     )
                     .map(_ => CreateBlockStatus.internalDeployError(ex))

                 case Right((preStateHash, postStateHash, processedDeploys)) =>
                   val (internalErrors, persistableDeploys) =
                     processedDeploys.partition(_.status.isInternalError)
                   internalErrors.toList
                     .traverse {
                       case InternalProcessedDeploy(deploy, _, _, InternalErrors(errors)) =>
                         val errorsMessage = errors.map(_.getMessage).mkString("\n")
                         Log[F].error(
                           s"Internal error encountered while processing deploy ${PrettyPrinter
                             .buildString(deploy)}: $errorsMessage"
                         )
                       case _ => ().pure[F]
                     }
                     .flatMap(_ => {
                       runtimeManager
                         .computeBonds(postStateHash)
                         .map { newBonds =>
                           createBlock(
                             now,
                             p,
                             justifications,
                             maxBlockNumber,
                             preStateHash,
                             postStateHash,
                             persistableDeploys,
                             newBonds
                           )
                         }
                     })
               }
    } yield result

  private def createBlock(
      now: Long,
      p: Seq[BlockMessage],
      justifications: Seq[Justification],
      maxBlockNumber: Long,
      preStateHash: StateHash,
      postStateHash: StateHash,
      persistableDeploys: Seq[InternalProcessedDeploy],
      newBonds: Seq[Bond]
  ): CreateBlockStatus = {
    val postState = RChainState()
      .withPreStateHash(preStateHash)
      .withPostStateHash(postStateHash)
      .withBonds(newBonds)
      .withBlockNumber(maxBlockNumber + 1)

    val body = Body()
      .withState(postState)
      .withDeploys(
        persistableDeploys.map(ProcessedDeployUtil.fromInternal)
      )
    val header = blockHeader(body, p.map(_.blockHash), version, now)
    val block  = unsignedBlockProto(body, header, justifications, shardId)
    CreateBlockStatus.created(block)
  }

  def blockDag: F[BlockDagRepresentation[F]] =
    BlockDagStorage[F].getRepresentation

  def storageContents(hash: StateHash): F[String] =
    runtimeManager
      .storageRepr(hash)
      .map(_.getOrElse(s"Tuplespace hash ${Base16.encode(hash.toByteArray)} not found!"))

  def normalizedInitialFault(weights: Map[Validator, Long]): F[Float] =
    BlockDagStorage[F].accessEquivocationsTracker { tracker =>
      tracker.equivocationRecords.map { equivocations =>
        equivocations
          .map(_.equivocator)
          .flatMap(weights.get)
          .sum
          .toFloat / weightMapTotal(weights)
      }
    }

  /*
   * TODO: Pass in blockDag. We should only call _blockDag.get at one location.
   * This would require returning the updated block DAG with the block status.
   *
   * We want to catch equivocations only after we confirm that the block completing
   * the equivocation is otherwise valid.
   */
  private def attemptAdd(
      b: BlockMessage,
      dag: BlockDagRepresentation[F],
      span: Span[F]
  ): F[(BlockStatus, BlockDagRepresentation[F])] =
    for {
      _ <- span.mark("attempt-add")
      _ <- Log[F].info(s"Attempting to add Block ${PrettyPrinter.buildString(b.blockHash)} to DAG.")
      postValidationStatus <- Validate
                               .blockSummary[F](b, genesis, dag, shardId, expirationThreshold, span)
      _ <- span.mark("post-validation-block-summary")
      postTransactionsCheckStatus <- postValidationStatus.traverse(
                                      _ =>
                                        Validate.transactions[F](
                                          b,
                                          dag,
                                          emptyStateHash,
                                          runtimeManager,
                                          span
                                        )
                                    )
      _ <- span.mark("transactions-validated")
      postBondsCacheStatus <- postTransactionsCheckStatus.joinRight.traverse(
                               _ => Validate.bondsCache[F](b, runtimeManager)
                             )
      _ <- span.mark("bonds-cache-validated")
      s <- Cell[F, CasperState].read
      postNeglectedInvalidBlockStatus <- postBondsCacheStatus.joinRight.traverse(
                                          _ =>
                                            Validate
                                              .neglectedInvalidBlock[F](
                                                b,
                                                dag
                                              )
                                        )
      _ <- span.mark("neglected-invalid-block-validated")
      postNeglectedEquivocationCheckStatus <- postNeglectedInvalidBlockStatus.joinRight
                                               .traverse(
                                                 _ =>
                                                   EquivocationDetector
                                                     .checkNeglectedEquivocationsWithUpdate[F](
                                                       b,
                                                       dag,
                                                       genesis
                                                     )
                                               )
      _ <- span.mark("neglected-equivocation-validated")
      postEquivocationCheckStatus <- postNeglectedEquivocationCheckStatus.joinRight.traverse(
                                      _ =>
                                        EquivocationDetector
                                          .checkEquivocations[F](s.dependencyDag, b, dag)
                                    )
      status     = postEquivocationCheckStatus.joinRight.merge
      _          <- span.mark("equivocation-validated")
      updatedDag <- addEffects(status, b, dag)
      _          <- span.mark("effects-added")
    } yield (status, updatedDag)

  @SuppressWarnings(Array("org.wartremover.warts.Throw")) // TODO remove throw
  // TODO: Handle slashing
  private def addEffects(
      status: BlockStatus,
      block: BlockMessage,
      dag: BlockDagRepresentation[F]
  ): F[BlockDagRepresentation[F]] =
    status match {
      case Valid =>
        // Add successful! Send block to peers, log success, try to add other blocks
        for {
          updatedDag <- BlockDagStorage[F].insert(block, invalid = false)
          _          <- CommUtil.sendBlock[F](block)
          _ <- Log[F].info(
                s"Added ${PrettyPrinter.buildString(block.blockHash)}"
              )
        } yield updatedDag
      case MissingBlocks =>
        Cell[F, CasperState].modify { s =>
          s.copy(blockBuffer = s.blockBuffer + block.blockHash)
        } *> fetchMissingDependencies(block) *> dag.pure[F]
      case AdmissibleEquivocation =>
        val baseEquivocationBlockSeqNum = block.seqNum - 1
        for {
          _ <- BlockDagStorage[F].accessEquivocationsTracker { tracker =>
                for {
                  equivocations <- tracker.equivocationRecords
                  _ <- if (equivocations.exists {
                             case EquivocationRecord(validator, seqNum, _) =>
                               block.sender == validator && baseEquivocationBlockSeqNum == seqNum
                           }) {
                        // More than 2 equivocating children from base equivocation block and base block has already been recorded
                        ().pure[F]
                      } else {
                        val newEquivocationRecord =
                          EquivocationRecord(
                            block.sender,
                            baseEquivocationBlockSeqNum,
                            Set.empty[BlockHash]
                          )
                        tracker.insertEquivocationRecord(newEquivocationRecord)
                      }
                } yield ()
              }
          updatedDag <- BlockDagStorage[F].insert(block, invalid = false)
          _          <- CommUtil.sendBlock[F](block)
          _ <- Log[F].info(
                s"Added admissible equivocation child block ${PrettyPrinter.buildString(block.blockHash)}"
              )
        } yield updatedDag
      case IgnorableEquivocation =>
        /*
         * We don't have to include these blocks to the equivocation tracker because if any validator
         * will build off this side of the equivocation, we will get another attempt to add this block
         * through the admissible equivocations.
         */
        Log[F].info(
          s"Did not add block ${PrettyPrinter.buildString(block.blockHash)} as that would add an equivocation to the BlockDAG"
        ) *> dag.pure[F]
      case InvalidUnslashableBlock =>
        handleInvalidBlockEffect(status, block)
      case InvalidFollows =>
        handleInvalidBlockEffect(status, block)
      case InvalidBlockNumber =>
        handleInvalidBlockEffect(status, block)
      case InvalidParents =>
        handleInvalidBlockEffect(status, block)
      case JustificationRegression =>
        handleInvalidBlockEffect(status, block)
      case InvalidSequenceNumber =>
        handleInvalidBlockEffect(status, block)
      case NeglectedInvalidBlock =>
        handleInvalidBlockEffect(status, block)
      case NeglectedEquivocation =>
        handleInvalidBlockEffect(status, block)
      case InvalidTransaction =>
        handleInvalidBlockEffect(status, block)
      case InvalidBondsCache =>
        handleInvalidBlockEffect(status, block)
      case InvalidRepeatDeploy =>
        handleInvalidBlockEffect(status, block)
      case InvalidShardId =>
        handleInvalidBlockEffect(status, block)
      case InvalidBlockHash =>
        handleInvalidBlockEffect(status, block)
      case InvalidDeployCount =>
        handleInvalidBlockEffect(status, block)
      case ContainsExpiredDeploy =>
        handleInvalidBlockEffect(status, block)
      case ContainsFutureDeploy =>
        handleInvalidBlockEffect(status, block)
      case Processing =>
        throw new RuntimeException(s"A block should not be processing at this stage.")
      case BlockException(ex) =>
        Log[F].error(s"Encountered exception in while processing block ${PrettyPrinter
          .buildString(block.blockHash)}: ${ex.getMessage}") *> dag.pure[F]
    }

  private def fetchMissingDependencies(
      b: BlockMessage
  ): F[Unit] =
    for {
      dag <- blockDag
      missingDependencies <- dependenciesHashesOf(b)
                              .filterA(
                                blockHash =>
                                  dag
                                    .lookup(blockHash)
                                    .map(_.isEmpty)
                              )
      missingUnseenDependencies <- missingDependencies.filterA(
                                    blockHash => ~^(BlockStore[F].contains(blockHash))
                                  )
      _ <- missingDependencies.traverse(hash => handleMissingDependency(hash, b))
      _ <- missingUnseenDependencies.traverse(hash => requestMissingDependency(hash))
    } yield ()

  private def handleMissingDependency(hash: BlockHash, childBlock: BlockMessage): F[Unit] =
    Cell[F, CasperState].modify(
      s =>
        s.copy(
          dependencyDag = DoublyLinkedDagOperations
            .add[BlockHash](s.dependencyDag, hash, childBlock.blockHash)
        )
    )

  private def requestMissingDependency(hash: BlockHash) =
    CommUtil.sendBlockRequest[F](BlockRequest(Base16.encode(hash.toByteArray), hash))

  // TODO: Slash block for status except InvalidUnslashableBlock
  private def handleInvalidBlockEffect(
      status: BlockStatus,
      block: BlockMessage
  ): F[BlockDagRepresentation[F]] =
    Log[F].warn(
      s"Recording invalid block ${PrettyPrinter.buildString(block.blockHash)} for ${status.toString}."
    ) >> BlockDagStorage[F].insert(block, invalid = true)

  private def reAttemptBuffer(
      dag: BlockDagRepresentation[F],
      span: Span[F]
  ): F[Unit] =
    for {
      _              <- span.mark("reattempt-buffer")
      state          <- Cell[F, CasperState].read
      dependencyFree = state.dependencyDag.dependencyFree
      dependencyFreeBlocks = state.blockBuffer
        .filter(blockHash => dependencyFree.contains(blockHash))
        .toList
      attemptsWithDag <- dependencyFreeBlocks.foldM(
                          (
                            List.empty[(BlockMessage, (BlockStatus, BlockDagRepresentation[F]))],
                            dag
                          )
                        ) {
                          case ((attempts, updatedDag), blockHash) =>
                            for {
                              maybeBlock <- BlockStore[F].get(blockHash)
                              b <- maybeBlock
                                    .map(_.pure[F])
                                    .getOrElse(
                                      Sync[F].raiseError(
                                        new RuntimeException(
                                          s"Could not find a block for hash $blockHash in the blockstore. Exiting..."
                                        )
                                      )
                                    )
                              status <- attemptAdd(b, updatedDag, span)
                            } yield ((b, status) :: attempts, status._2)
                        }
      (attempts, updatedDag) = attemptsWithDag
      _ <- if (attempts.isEmpty) {
            ().pure[F]
          } else {
            for {
              _ <- removeAdded(state.dependencyDag, attempts)
              _ <- span.mark("added-removed")
              _ <- reAttemptBuffer(updatedDag, span)
            } yield ()
          }
    } yield ()

  private def removeAdded(
      blockBufferDependencyDag: DoublyLinkedDag[BlockHash],
      attempts: List[(BlockMessage, (BlockStatus, BlockDagRepresentation[F]))]
  ): F[Unit] =
    for {
      successfulAdds <- attempts
                         .filter {
                           case (_, (status, _)) => status.inDag
                         }
                         .pure[F]
      _ <- unsafeRemoveFromBlockBuffer(successfulAdds)
      _ <- removeFromBlockBufferDependencyDag(blockBufferDependencyDag, successfulAdds)
    } yield ()

  private def unsafeRemoveFromBlockBuffer(
      successfulAdds: List[(BlockMessage, (BlockStatus, BlockDagRepresentation[F]))]
  ): F[Unit] = {
    val addedBlocks = successfulAdds.map(_._1.blockHash)
    Cell[F, CasperState].modify { s =>
      s.copy(blockBuffer = s.blockBuffer -- addedBlocks)
    }
  }

  private def removeFromBlockBufferDependencyDag(
      blockBufferDependencyDag: DoublyLinkedDag[BlockHash],
      successfulAdds: List[(BlockMessage, (BlockStatus, BlockDagRepresentation[F]))]
  ): F[Unit] =
    Cell[F, CasperState].modify { s =>
      s.copy(dependencyDag = successfulAdds.foldLeft(blockBufferDependencyDag) {
        case (acc, successfulAdd) =>
          DoublyLinkedDagOperations.remove(acc, successfulAdd._1.blockHash)
      })
    }

  def getRuntimeManager: F[Option[RuntimeManager[F]]] =
    Applicative[F].pure(Some(runtimeManager))

  def fetchDependencies: F[Unit] =
    for {
      s <- Cell[F, CasperState].read
      _ <- s.dependencyDag.dependencyFree.toList.traverse { hash =>
            CommUtil.sendBlockRequest[F](BlockRequest(Base16.encode(hash.toByteArray), hash))
          }
    } yield ()
}<|MERGE_RESOLUTION|>--- conflicted
+++ resolved
@@ -210,13 +210,9 @@
         span      <- metricsF.span(CreateBlockMetricsSource)
         dag       <- blockDag
         tipHashes <- estimator(dag)
-<<<<<<< HEAD
         _         <- span.mark("after-estimator")
-        p         <- chooseNonConflicting[F](tipHashes, dag)
+        p         <- EstimatorHelper.chooseNonConflicting[F](tipHashes, dag)
         _         <- span.mark("non-conflicting-parents")
-=======
-        p         <- EstimatorHelper.chooseNonConflicting[F](tipHashes, dag)
->>>>>>> 94dc540e
         _ <- Log[F].info(
               s"${p.size} parents out of ${tipHashes.size} latest blocks will be used."
             )

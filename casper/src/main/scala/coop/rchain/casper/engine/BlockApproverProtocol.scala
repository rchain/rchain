package coop.rchain.casper.engine

import cats.MonadError
import cats.data.EitherT
import cats.effect.Concurrent
import cats.syntax.all._
import com.google.protobuf.ByteString
import coop.rchain.casper.ValidatorIdentity
import coop.rchain.casper.genesis.Genesis
import coop.rchain.casper.genesis.contracts._
import coop.rchain.casper.protocol._
import coop.rchain.casper.util.rholang.RuntimeManager
import coop.rchain.catscontrib.Catscontrib._
import coop.rchain.comm.PeerNode
import coop.rchain.comm.rp.Connect.RPConfAsk
import coop.rchain.comm.transport.{Blob, TransportLayer}
import coop.rchain.crypto.PublicKey
import coop.rchain.crypto.hash.Blake2b256
import coop.rchain.models.BlockHash.BlockHash
import coop.rchain.models.Validator.Validator
import coop.rchain.rholang.interpreter.SystemProcesses.BlockData
import coop.rchain.shared._

/**
  * Validator side of the protocol defined in
  * https://rchain.atlassian.net/wiki/spaces/CORE/pages/485556483/Initializing+the+Blockchain+--+Protocol+for+generating+the+Genesis+block
  */
final case class BlockApproverProtocol private (
    validatorId: ValidatorIdentity,
    deployTimestamp: Long,
    vaults: Seq[Vault],
    bonds: Map[PublicKey, Long],
    minimumBond: Long,
    maximumBond: Long,
    epochLength: Int,
    quarantineLength: Int,
    numberOfActiveValidators: Int,
    requiredSigs: Int,
    posMultiSigPublicKeys: List[String],
    posMultiSigQuorum: Int
) {
  implicit private val logSource: LogSource = LogSource(this.getClass)
  private val _bonds                        = bonds.map(e => ByteString.copyFrom(e._1.bytes) -> e._2)

  def unapprovedBlockPacketHandler[F[_]: Concurrent: TransportLayer: Log: Time: RPConfAsk: RuntimeManager](
      peer: PeerNode,
      u: UnapprovedBlock,
      shardId: String
  ): F[Unit] = {
    val candidate = u.candidate
    Log[F].info(s"Received expected genesis block candidate from $peer. Verifying...") >>
      BlockApproverProtocol
        .validateCandidate(
          candidate,
          requiredSigs,
          deployTimestamp,
          vaults,
          _bonds,
          minimumBond,
          maximumBond,
          epochLength,
          quarantineLength,
          numberOfActiveValidators,
<<<<<<< HEAD
          posMultiSigPublicKeys,
          posMultiSigQuorum
=======
          shardId
>>>>>>> 4809ec9b
        )
        .flatMap {
          case Right(_) =>
            for {
              local <- RPConfAsk[F].reader(_.local)
              serializedApproval = BlockApproverProtocol
                .getApproval(candidate, validatorId)
                .toProto
              msg = Blob(local, ToPacket(serializedApproval))
              _   <- TransportLayer[F].stream(peer, msg)
              _ <- Log[F].info(
                    s"Approved genesis block candidate from $peer. " +
                      s"Approval sent in response."
                  )
            } yield ()
          case Left(errMsg) =>
            Log[F].warn(s"Received unexpected genesis block candidate from $peer because: $errMsg")
        }
  }
}

object BlockApproverProtocol {
  def of[F[_]](
      validatorId: ValidatorIdentity,
      deployTimestamp: Long,
      vaults: Seq[Vault],
      bonds: Map[PublicKey, Long],
      minimumBond: Long,
      maximumBond: Long,
      epochLength: Int,
      quarantineLength: Int,
      numberOfActiveValidators: Int,
      requiredSigs: Int,
      posMultiSigPublicKeys: List[String],
      posMultiSigQuorum: Int
  )(implicit monadError: MonadError[F, Throwable]): F[BlockApproverProtocol] =
    if (bonds.size > requiredSigs)
      new BlockApproverProtocol(
        validatorId,
        deployTimestamp,
        vaults,
        bonds,
        minimumBond,
        maximumBond,
        epochLength,
        quarantineLength,
        numberOfActiveValidators,
        requiredSigs,
        posMultiSigPublicKeys,
        posMultiSigQuorum
      ).pure[F]
    else
      monadError.raiseError(
        new Exception("Required sigs must be smaller than the number of bonded validators")
      )

  def getBlockApproval(
      expectedCandidate: ApprovedBlockCandidate,
      validatorId: ValidatorIdentity
  ): BlockApproval = {
    val sigData = Blake2b256.hash(expectedCandidate.toProto.toByteArray)
    val sig     = validatorId.signature(sigData)
    BlockApproval(expectedCandidate, sig)
  }

  def getApproval(
      candidate: ApprovedBlockCandidate,
      validatorId: ValidatorIdentity
  ): BlockApproval =
    getBlockApproval(candidate, validatorId)

  def validateCandidate[F[_]: Concurrent](
      candidate: ApprovedBlockCandidate,
      requiredSigs: Int,
      timestamp: Long,
      vaults: Seq[Vault],
      bonds: Map[ByteString, Long],
      minimumBond: Long,
      maximumBond: Long,
      epochLength: Int,
      quarantineLength: Int,
      numberOfActiveValidators: Int,
<<<<<<< HEAD
      posMultiSigPublicKeys: List[String],
      posMultiSigQuorum: Int
=======
      shardId: String
>>>>>>> 4809ec9b
  )(implicit runtimeManager: RuntimeManager[F]): F[Either[String, Unit]] = {

    def validate: Either[String, (Seq[ProcessedDeploy], RChainState)] =
      for {
        _ <- (candidate.requiredSigs == requiredSigs)
              .either(())
              .or("Candidate didn't have required signatures number.")
        block = candidate.block
        _ <- (block.body.systemDeploys.isEmpty)
              .either(())
              .or("Candidate must not contain system deploys.")
        blockBonds = block.body.state.bonds.map {
          case Bond(validator, stake) => validator -> stake
        }.toMap
        _ <- (blockBonds == bonds)
              .either(())
              .or("Block bonds don't match expected.")
        validators = blockBonds.toSeq.map {
          case (pk, stake) =>
            Validator(PublicKey(pk.toByteArray), stake)
        }
        posParams = ProofOfStake(
          minimumBond,
          maximumBond,
          validators,
          epochLength,
          quarantineLength,
          numberOfActiveValidators,
          posMultiSigPublicKeys,
          posMultiSigQuorum
        )
        genesisBlessedContracts = Genesis
          .defaultBlessedTerms(
            timestamp,
            posParams,
            vaults,
            Long.MaxValue,
            shardId
          )
        blockDeploys = block.body.deploys
        _ <- (blockDeploys.size == genesisBlessedContracts.size)
              .either(())
              .or("Mismatch between number of candidate deploys and expected number of deploys.")

        // check if expected blessed contracts and ones reported by candidate are equal
        // order should be the same and terms should be the same
        wrongDeploys = (blockDeploys.iterator zip genesisBlessedContracts.iterator)
          .filter {
            case (candidateDeploy, expectedContract) =>
              candidateDeploy.deploy.data.term != expectedContract.data.term
          }
          .map {
            case (candidateDeploy, _) =>
              candidateDeploy.deploy.data.term.substring(0, 100)
          }
          .take(5)

        _ <- wrongDeploys.isEmpty
              .either(())
              .or(
                s"Genesis candidate deploys do not match expected blessed contracts.\nBad contracts (5 first):\n${wrongDeploys
                  .mkString("\n")}"
              )
      } yield (blockDeploys, block.body.state)

    (for {
      result                    <- EitherT(validate.pure[F])
      (blockDeploys, postState) = result
      emptyStateHash            <- EitherT.right(RuntimeManager.emptyStateHashFixed.pure[F])
      // check if candidate blessed contracts match candidate postStateHash
      stateHash <- EitherT(
                    runtimeManager
                      .replayComputeState(emptyStateHash)(
                        blockDeploys,
                        List.empty,
                        BlockData.fromBlock(candidate.block),
                        Map.empty[BlockHash, Validator],
                        isGenesis = true
                      )
                  ).leftMap { status =>
                    s"Failed status during replay: $status."
                  }
      _ <- EitherT(
            (stateHash == postState.postStateHash)
              .either(())
              .or("Tuplespace hash mismatch.")
              .pure[F]
          )
      tuplespaceBonds <- EitherT(
                          Concurrent[F]
                            .attempt(runtimeManager.computeBonds(postState.postStateHash))
                        ).leftMap(_.getMessage)
      tuplespaceBondsMap = tuplespaceBonds.map {
        case Bond(validator, stake) => validator -> stake
      }.toMap
      _ <- EitherT(
            (tuplespaceBondsMap == bonds)
              .either(())
              .or("Tuplespace bonds don't match expected ones.")
              .pure[F]
          )
    } yield ()).value
  }

  val deployDataEq: cats.kernel.Eq[DeployData] = new cats.kernel.Eq[DeployData] {
    override def eqv(x: DeployData, y: DeployData): Boolean =
      x.timestamp === y.timestamp &&
        x.phloPrice === y.phloPrice &&
        x.phloLimit === y.phloLimit
  }
}<|MERGE_RESOLUTION|>--- conflicted
+++ resolved
@@ -61,12 +61,9 @@
           epochLength,
           quarantineLength,
           numberOfActiveValidators,
-<<<<<<< HEAD
+          shardId,
           posMultiSigPublicKeys,
           posMultiSigQuorum
-=======
-          shardId
->>>>>>> 4809ec9b
         )
         .flatMap {
           case Right(_) =>
@@ -149,12 +146,9 @@
       epochLength: Int,
       quarantineLength: Int,
       numberOfActiveValidators: Int,
-<<<<<<< HEAD
+      shardId: String,
       posMultiSigPublicKeys: List[String],
       posMultiSigQuorum: Int
-=======
-      shardId: String
->>>>>>> 4809ec9b
   )(implicit runtimeManager: RuntimeManager[F]): F[Either[String, Unit]] = {
 
     def validate: Either[String, (Seq[ProcessedDeploy], RChainState)] =

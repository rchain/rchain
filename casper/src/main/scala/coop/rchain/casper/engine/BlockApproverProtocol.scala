--- conflicted
+++ resolved
@@ -201,11 +201,8 @@
     (for {
       result                    <- EitherT(validate.pure[F])
       (blockDeploys, postState) = result
-<<<<<<< HEAD
       emptyStateHash            <- EitherT.right(RuntimeManager.emptyStateHashFixed.pure[F])
-=======
       // check if candidate blessed contracts match candidate postStateHash
->>>>>>> 13be1a71
       stateHash <- EitherT(
                     runtimeManager
                       .replayComputeState(emptyStateHash)(

package coop.rchain.casper

import cats.Monad
import cats.effect.Sync
import cats.syntax.all._
import com.google.protobuf.ByteString
import coop.rchain.blockstorage.BlockStore
import coop.rchain.blockstorage.dag.BlockDagRepresentation
import coop.rchain.blockstorage.deploy.DeployStorage
import coop.rchain.casper.CasperState.CasperStateCell
import coop.rchain.casper.protocol._
import coop.rchain.casper.util.ProtoUtil._
import coop.rchain.casper.util.rholang.RuntimeManager.StateHash
import coop.rchain.casper.util.rholang.costacc.SlashDeploy
import coop.rchain.casper.util.rholang.{SystemDeploy, _}
import coop.rchain.casper.util.{DagOperations, ProtoUtil}
import coop.rchain.crypto.PublicKey
import coop.rchain.crypto.signatures.Signed
import coop.rchain.metrics.{Metrics, Span}
import coop.rchain.models.BlockHash.BlockHash
import coop.rchain.models.BlockMetadata
import coop.rchain.models.Validator.Validator
import coop.rchain.rholang.interpreter.Runtime.BlockData
import coop.rchain.shared.{Cell, Log, Time}

object BlockCreator {
  private[this] val CreateBlockMetricsSource =
    Metrics.Source(CasperMetricsSource, "create-block")

  /*
   * Overview of createBlock
   *
   *  1. Rank each of the block DAG's latest messages (blocks) via the LMD GHOST estimator.
   *  2. Let each latest message have a score of 2^(-i) where i is the index of that latest message in the ranking.
   *     Take a subset S of the latest messages such that the sum of scores is the greatest and
   *     none of the blocks in S conflicts with each other. S will become the parents of the
   *     about-to-be-created block.
   *  3. Extract all valid deploys that aren't already in all ancestors of S (the parents).
   *  4. Create a new block that contains the deploys from the previous step.
   */
  def createBlock[F[_]: Sync: Log: Time: BlockStore: SynchronyConstraintChecker: LastFinalizedHeightConstraintChecker: Estimator: DeployStorage](
      dag: BlockDagRepresentation[F],
      genesis: BlockMessage,
      validatorIdentity: ValidatorIdentity,
      shardId: String,
      version: Long,
      expirationThreshold: Int,
      runtimeManager: RuntimeManager[F]
  )(implicit spanF: Span[F]): F[CreateBlockStatus] =
    spanF.trace(CreateBlockMetricsSource) {
      import cats.instances.list._

      val validator = ByteString.copyFrom(validatorIdentity.publicKey.bytes)
      for {
        tipHashes             <- Estimator[F].tips(dag, genesis)
        _                     <- spanF.mark("after-estimator")
        parentMetadatas       <- EstimatorHelper.chooseNonConflicting(tipHashes, dag)
        maxBlockNumber        = ProtoUtil.maxBlockNumberMetadata(parentMetadatas)
        invalidLatestMessages <- ProtoUtil.invalidLatestMessages(dag)
        // TODO: Add `slashingDeploys` to DeployStorage
        slashingDeploys = invalidLatestMessages.values.toList.map(
          invalidBlockHash =>
            // TODO: Do something useful with the result of "slash".
            SlashDeploy(
              invalidBlockHash,
              validatorIdentity.publicKey,
              Tools.rng(invalidBlockHash.toByteArray)
            )
        )
        deploys          <- extractDeploys(dag, parentMetadatas, maxBlockNumber, expirationThreshold)
        parents          <- parentMetadatas.toList.traverse(p => ProtoUtil.getBlock(p.blockHash))
        justifications   <- computeJustifications(dag, parents)
        now              <- Time[F].currentMillis
        invalidBlocksSet <- dag.invalidBlocks
        invalidBlocks    = invalidBlocksSet.map(block => (block.blockHash, block.sender)).toMap
        unsignedBlock <- if (deploys.nonEmpty || slashingDeploys.nonEmpty) {
                          SynchronyConstraintChecker[F]
                            .check(dag, runtimeManager, genesis, validator)
                            .ifM(
<<<<<<< HEAD
                              LastFinalizedHeightConstraintChecker[F]
                                .check(
                                  dag,
                                  genesis,
                                  validator
                                )
                                .ifM(
                                  processDeploysAndCreateBlock(
                                    dag,
                                    runtimeManager,
                                    parents,
                                    deploys,
                                    justifications,
                                    maxBlockNumber,
                                    validatorIdentity.publicKey,
                                    shardId,
                                    version,
                                    now,
                                    invalidBlocks
                                  ),
                                  CreateBlockStatus.tooFarAheadOfLastFinalized.pure[F]
                                ),
=======
                              processDeploysAndCreateBlock(
                                dag,
                                runtimeManager,
                                parents,
                                deploys,
                                slashingDeploys,
                                justifications,
                                maxBlockNumber,
                                validatorIdentity.publicKey,
                                shardId,
                                version,
                                now,
                                invalidBlocks
                              ),
>>>>>>> 5d2af782
                              CreateBlockStatus.notEnoughNewBlocks.pure[F]
                            )
                        } else {
                          CreateBlockStatus.noNewDeploys.pure[F]
                        }
        signedBlock <- unsignedBlock.mapF(
                        signBlock(
                          _,
                          dag,
                          validatorIdentity.publicKey,
                          validatorIdentity.privateKey,
                          validatorIdentity.sigAlgorithm,
                          shardId
                        )
                      )
        _ <- spanF.mark("block-signed")
      } yield signedBlock
    }

  // TODO: Remove no longer valid deploys here instead of with lastFinalizedBlock call
  private def extractDeploys[F[_]: Sync: Log: BlockStore: DeployStorage](
      dag: BlockDagRepresentation[F],
      parents: Seq[BlockMetadata],
      maxBlockNumber: Long,
      expirationThreshold: Int
  ): F[Seq[Signed[DeployData]]] =
    for {
      deploys             <- DeployStorage[F].getUnfinalized
      currentBlockNumber  = maxBlockNumber + 1
      earliestBlockNumber = currentBlockNumber - expirationThreshold
      validDeploys = deploys.filter(
        d =>
          notFutureDeploy(currentBlockNumber, d.data) && notExpiredDeploy(
            earliestBlockNumber,
            d.data
          )
      )
      result <- DagOperations
                 .bfTraverseF[F, BlockMetadata](parents.toList)(
                   b =>
                     ProtoUtil
                       .getParentMetadatasAboveBlockNumber(b, earliestBlockNumber, dag)
                 )
                 .foldLeftF(validDeploys) { (deploys, blockMetadata) =>
                   for {
                     block        <- ProtoUtil.getBlock(blockMetadata.blockHash)
                     blockDeploys = ProtoUtil.deploys(block).map(_.deploy)
                   } yield deploys -- blockDeploys
                 }
    } yield result.toSeq

  private def notExpiredDeploy(earliestBlockNumber: Long, d: DeployData): Boolean =
    d.validAfterBlockNumber > earliestBlockNumber

  private def notFutureDeploy(currentBlockNumber: Long, d: DeployData): Boolean =
    d.validAfterBlockNumber < currentBlockNumber

  /*
   * We ensure that only the justifications given in the block are those
   * which are bonded validators in the chosen parent. This is safe because
   * any latest message not from a bonded validator will not change the
   * final fork-choice.
   */
  private def computeJustifications[F[_]: Monad](
      dag: BlockDagRepresentation[F],
      parents: Seq[BlockMessage]
  ): F[Seq[Justification]] = {
    val bondedValidators = bonds(parents.head).map(_.validator).toSet
    dag.latestMessages.map { latestMessages =>
      toJustification(latestMessages)
        .filter(j => bondedValidators.contains(j.validator))
    }
  }

  private def processDeploysAndCreateBlock[F[_]: Sync: Log: BlockStore: Span](
      dag: BlockDagRepresentation[F],
      runtimeManager: RuntimeManager[F],
      parents: Seq[BlockMessage],
      deploys: Seq[Signed[DeployData]],
      systemDeploys: Seq[SystemDeploy],
      justifications: Seq[Justification],
      maxBlockNumber: Long,
      sender: PublicKey,
      shardId: String,
      version: Long,
      now: Long,
      invalidBlocks: Map[BlockHash, Validator]
  ): F[CreateBlockStatus] =
    (for {
      blockData <- BlockData(now, maxBlockNumber + 1, sender).pure
      result <- InterpreterUtil.computeDeploysCheckpoint(
                 parents,
                 deploys,
                 systemDeploys,
                 dag,
                 runtimeManager,
                 blockData,
                 invalidBlocks
               )
      (preStateHash, postStateHash, processedDeploys, processedSystemDeploys) = result
      newBonds                                                                <- runtimeManager.computeBonds(postStateHash)
      block = createBlock(
        blockData,
        parents,
        justifications,
        preStateHash,
        postStateHash,
        processedDeploys,
        processedSystemDeploys,
        newBonds,
        shardId,
        version
      )
    } yield block)
    //TODO both the log message and block status seems misleading - the error could have happened anywhere,
    // e.g. during `replayIntoMergeBlock`
      .onError {
        case ex =>
          Log[F].error(s"Critical error encountered while processing deploys", ex)
      }
      .handleError(CreateBlockStatus.internalDeployError)

  private def createBlock(
      blockData: BlockData,
      p: Seq[BlockMessage],
      justifications: Seq[Justification],
      preStateHash: StateHash,
      postStateHash: StateHash,
      persistableDeploys: Seq[ProcessedDeploy],
      persistableSystemDeploys: Seq[ProcessedSystemDeploy],
      newBonds: Seq[Bond],
      shardId: String,
      version: Long
  ): CreateBlockStatus = {
    val postState = RChainState(preStateHash, postStateHash, newBonds.toList, blockData.blockNumber)

    val body   = Body(postState, persistableDeploys.toList, persistableSystemDeploys.toList)
    val header = blockHeader(body, p.map(_.blockHash), version, blockData.timeStamp)
    val block  = unsignedBlockProto(body, header, justifications, shardId)
    CreateBlockStatus.created(block)
  }
}<|MERGE_RESOLUTION|>--- conflicted
+++ resolved
@@ -77,7 +77,6 @@
                           SynchronyConstraintChecker[F]
                             .check(dag, runtimeManager, genesis, validator)
                             .ifM(
-<<<<<<< HEAD
                               LastFinalizedHeightConstraintChecker[F]
                                 .check(
                                   dag,
@@ -100,22 +99,6 @@
                                   ),
                                   CreateBlockStatus.tooFarAheadOfLastFinalized.pure[F]
                                 ),
-=======
-                              processDeploysAndCreateBlock(
-                                dag,
-                                runtimeManager,
-                                parents,
-                                deploys,
-                                slashingDeploys,
-                                justifications,
-                                maxBlockNumber,
-                                validatorIdentity.publicKey,
-                                shardId,
-                                version,
-                                now,
-                                invalidBlocks
-                              ),
->>>>>>> 5d2af782
                               CreateBlockStatus.notEnoughNewBlocks.pure[F]
                             )
                         } else {

--- conflicted
+++ resolved
@@ -28,17 +28,11 @@
       genesis: BlockMessage
   ): F[IndexedSeq[BlockMessage]] = {
     @tailrec
-<<<<<<< HEAD
-    def sortChildren(blocks: IndexedSeq[BlockHash],
-                     childMap: Map[BlockHash, Set[BlockHash]],
-                     scores: Map[BlockHash, Long]): IndexedSeq[BlockHash] = {
-=======
     def sortChildren(
         blocks: IndexedSeq[BlockHash],
         childMap: Map[BlockHash, Set[BlockHash]],
-        scores: Map[BlockHash, Int]
+        scores: Map[BlockHash, Long]
     ): IndexedSeq[BlockHash] = {
->>>>>>> 0479f9c1
       // TODO: This ListContrib.sortBy will be improved on Thursday with Pawels help
       val newBlocks =
         ListContrib
@@ -58,17 +52,11 @@
       * this ensures that the search does not go beyond
       * the messages defined by blockDag.latestMessages
       */
-<<<<<<< HEAD
-    def replaceBlockHashWithChildren(childMap: Map[BlockHash, Set[BlockHash]],
-                                     b: BlockHash,
-                                     scores: Map[BlockHash, Long]): IndexedSeq[BlockHash] = {
-=======
     def replaceBlockHashWithChildren(
         childMap: Map[BlockHash, Set[BlockHash]],
         b: BlockHash,
-        scores: Map[BlockHash, Int]
+        scores: Map[BlockHash, Long]
     ): IndexedSeq[BlockHash] = {
->>>>>>> 0479f9c1
       val c: Set[BlockHash] = childMap.getOrElse(b, Set.empty[BlockHash]).filter(scores.contains)
       if (c.nonEmpty) {
         c.toIndexedSeq
@@ -95,17 +83,11 @@
         b <- unsafeGetBlock[F](hash)
       } yield parentHashes(b).toList
 
-<<<<<<< HEAD
-    def addValidatorWeightDownSupportingChain(scoreMap: Map[BlockHash, Long],
-                                              validator: Validator,
-                                              latestBlockHash: BlockHash): F[Map[BlockHash, Long]] =
-=======
     def addValidatorWeightDownSupportingChain(
-        scoreMap: Map[BlockHash, Int],
+        scoreMap: Map[BlockHash, Long],
         validator: Validator,
         latestBlockHash: BlockHash
-    ): F[Map[BlockHash, Int]] =
->>>>>>> 0479f9c1
+    ): F[Map[BlockHash, Long]] =
       for {
         updatedScoreMap <- DagOperations
                             .bfTraverseF[F, BlockHash](List(latestBlockHash))(hashParents)
@@ -125,19 +107,12 @@
       *
       * TODO: Add test where this matters
       */
-<<<<<<< HEAD
-    def addValidatorWeightToImplicitlySupported(scoreMap: Map[BlockHash, Long],
-                                                childMap: Map[BlockHash, Set[BlockHash]],
-                                                validator: Validator,
-                                                latestBlockHash: BlockHash) =
-=======
     def addValidatorWeightToImplicitlySupported(
-        scoreMap: Map[BlockHash, Int],
+        scoreMap: Map[BlockHash, Long],
         childMap: Map[BlockHash, Set[BlockHash]],
         validator: Validator,
         latestBlockHash: BlockHash
     ) =
->>>>>>> 0479f9c1
       childMap
         .get(latestBlockHash)
         .toList
@@ -159,7 +134,6 @@
         }
 
     for {
-<<<<<<< HEAD
       scoresMap <- Foldable[List]
                     .foldM(blockDag.latestMessages.toList, Map.empty[BlockHash, Long]) {
                       case (acc, (validator: Validator, latestBlock: BlockMessage)) =>
@@ -167,32 +141,16 @@
                           postValidatorWeightScoreMap <- addValidatorWeightDownSupportingChain(
                                                           acc,
                                                           validator,
-                                                          latestBlock.blockHash)
+                                                          latestBlock.blockHash
+                                                        )
                           postImplicitlySupportedScoreMap <- addValidatorWeightToImplicitlySupported(
                                                               postValidatorWeightScoreMap,
                                                               blockDag.childMap,
                                                               validator,
-                                                              latestBlock.blockHash)
+                                                              latestBlock.blockHash
+                                                            )
                         } yield postImplicitlySupportedScoreMap
                     }
-=======
-      scoresMap <- Foldable[List].foldM(blockDag.latestMessages.toList, Map.empty[BlockHash, Int]) {
-                    case (acc, (validator: Validator, latestBlock: BlockMessage)) =>
-                      for {
-                        postValidatorWeightScoreMap <- addValidatorWeightDownSupportingChain(
-                                                        acc,
-                                                        validator,
-                                                        latestBlock.blockHash
-                                                      )
-                        postImplicitlySupportedScoreMap <- addValidatorWeightToImplicitlySupported(
-                                                            postValidatorWeightScoreMap,
-                                                            blockDag.childMap,
-                                                            validator,
-                                                            latestBlock.blockHash
-                                                          )
-                      } yield postImplicitlySupportedScoreMap
-                  }
->>>>>>> 0479f9c1
     } yield scoresMap
   }
 }
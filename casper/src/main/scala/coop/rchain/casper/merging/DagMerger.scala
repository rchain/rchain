--- conflicted
+++ resolved
@@ -48,42 +48,26 @@
             bs.map(_.eventLogIndex).toList.combineAll
           )
 
-<<<<<<< HEAD
-      // Base state reader
-      baseReader       = historyRepository.getHistoryReader(lfbPostState)
-      baseReaderBinary = baseReader.readerBinary
-      baseGetData      = baseReader.getData _
-
-      overrideTrieAction = (
-          hash: Blake2b256Hash,
-          changes: ChannelChange[ByteVector],
-          numberChs: NumberChannelsDiff
-      ) =>
-        numberChs.get(hash).traverse {
-          RholangMergingLogic.calculateNumberChannelMerge(hash, _, changes, baseGetData)
-        }
-
       computeTrieActions = (changes: StateChange, mergeableChs: NumberChannelsDiff) => {
-        StateChangeMerger.computeTrieActions(
-          changes,
-          baseReaderBinary,
-          mergeableChs,
-          overrideTrieAction
-        )
-=======
-      computeTrieActions = (baseState: Blake2b256Hash, changes: StateChange) => {
         for {
-          historyReader <- historyRepository.getHistoryReader(baseState)
+          historyReader <- historyRepository.getHistoryReader(lfbPostState)
           baseReader    = historyReader.readerBinary
-          joinsPointerForChannel = (channel: Blake2b256Hash) =>
-            historyRepository.getJoinMapping(Seq(channel)).map(_.head)
+          baseGetData   = baseReader.getData(_: Blake2b256Hash).map(_.map(_.decoded))
+          overrideTrieAction = (
+              hash: Blake2b256Hash,
+              changes: ChannelChange[ByteVector],
+              numberChs: NumberChannelsDiff
+          ) =>
+            numberChs.get(hash).traverse {
+              RholangMergingLogic.calculateNumberChannelMerge(hash, _, changes, baseGetData)
+            }
           actions <- StateChangeMerger.computeTrieActions(
                       changes,
                       baseReader,
-                      joinsPointerForChannel
+                      mergeableChs,
+                      overrideTrieAction
                     )
         } yield actions
->>>>>>> 1e25c44c
       }
 
       applyTrieActions = (actions: Seq[HotStoreTrieAction]) =>

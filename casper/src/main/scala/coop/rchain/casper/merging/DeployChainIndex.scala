package coop.rchain.casper.merging

import cats.effect.Concurrent
import cats.syntax.all._
import com.google.protobuf.ByteString
import coop.rchain.rspace.hashing.Blake2b256Hash
import coop.rchain.rspace.history.HistoryRepository
import coop.rchain.rspace.merger._
import coop.rchain.rspace.syntax._

import java.util.Objects
import scala.util.Random

final case class DeployIdWithCost(id: ByteString, cost: Long)

/** index of deploys depending on each other inside a single block (state transition) */
final case class DeployChainIndex(
    deploysWithCost: Set[DeployIdWithCost],
    preStateHash: Blake2b256Hash,
    postStateHash: Blake2b256Hash,
    eventLogIndex: EventLogIndex,
    stateChanges: StateChange,
    private val hashCodeVal: Int
) {
  // equals and hash overrides are required to make conflict resolution faster, particularly rejection options calculation
  override def equals(obj: Any): Boolean = obj match {
    case that: DeployChainIndex => that.deploysWithCost == this.deploysWithCost
    case _                      => false
  }
  // caching hash code helps a lot to increase performance of computing rejection options
  // TODO mysterious speedup of merging benchmark when setting this to some fixed value
  override def hashCode(): Int = hashCodeVal
}

object DeployChainIndex {

  implicit val ord = Ordering.by((_: DeployChainIndex).postStateHash)

  def apply[F[_]: Concurrent, C, P, A, K](
      deploys: Set[DeployIndex],
      preStateHash: Blake2b256Hash,
      postStateHash: Blake2b256Hash,
      historyRepository: HistoryRepository[F, C, P, A, K]
  ): F[DeployChainIndex] = {

    val deploysWithCost = deploys.map(v => DeployIdWithCost(v.deployId, v.cost))
    val eventLogIndex   = deploys.map(_.eventLogIndex).toList.combineAll

<<<<<<< HEAD
    val preStateReader  = historyRepository.getHistoryReader(preStateHash).readerBinary
    val postStateReader = historyRepository.getHistoryReader(postStateHash).readerBinary

=======
>>>>>>> 1e25c44c
    for {
      preHistoryReader  <- historyRepository.getHistoryReader(preStateHash)
      preStateReader    = preHistoryReader.readerBinary
      postHistoryReader <- historyRepository.getHistoryReader(postStateHash)
      postStateReader   = postHistoryReader.readerBinary

      stateChanges <- StateChange[F, C, P, A, K](
                       preStateReader = preStateReader,
                       postStateReader = postStateReader,
                       eventLogIndex,
                       historyRepository.getSerializeC
                     )
    } yield DeployChainIndex(
      deploysWithCost,
      preStateHash,
      postStateHash,
      eventLogIndex,
      stateChanges,
      Objects.hash(deploysWithCost.map(_.id).toSeq: _*)
    )
  }

  def random: Iterator[DeployChainIndex] =
    Iterator.continually[Int](Random.nextInt(10) + 1).map { size =>
      val deployIds = Range(0, size)
        .map(
          _ => ByteString.copyFrom(Array.fill(64)((scala.util.Random.nextInt(256) - 128).toByte))
        )
      DeployChainIndex(
        deployIds.map(id => DeployIdWithCost(id, 0)).toSet,
        Blake2b256Hash.fromByteArray(new Array[Byte](32)),
        Blake2b256Hash.fromByteArray(new Array[Byte](32)),
        EventLogIndex.empty,
        StateChange.empty,
        Objects.hash(deployIds.map(id => DeployIdWithCost(id, 0)).map(_.id): _*)
      )
    }
}<|MERGE_RESOLUTION|>--- conflicted
+++ resolved
@@ -46,12 +46,6 @@
     val deploysWithCost = deploys.map(v => DeployIdWithCost(v.deployId, v.cost))
     val eventLogIndex   = deploys.map(_.eventLogIndex).toList.combineAll
 
-<<<<<<< HEAD
-    val preStateReader  = historyRepository.getHistoryReader(preStateHash).readerBinary
-    val postStateReader = historyRepository.getHistoryReader(postStateHash).readerBinary
-
-=======
->>>>>>> 1e25c44c
     for {
       preHistoryReader  <- historyRepository.getHistoryReader(preStateHash)
       preStateReader    = preHistoryReader.readerBinary

--- conflicted
+++ resolved
@@ -63,18 +63,6 @@
   def createBlock[F[_]: Sync: MultiParentCasperRef: Log]: F[DeployServiceResponse] =
     MultiParentCasperRef.withCasper[F, DeployServiceResponse](
       casper =>
-<<<<<<< HEAD
-        for {
-          maybeBlock <- casper.createBlock
-          result <- maybeBlock match {
-                     case err: NoBlock =>
-                       DeployServiceResponse(success = false, s"Error while creating block: $err")
-                         .pure[F]
-                     case Created(block) =>
-                       casper.addBlock(block.underlying).map(addResponse(_, block.underlying))
-                   }
-        } yield result,
-=======
         // TODO: Use Bracket: See https://github.com/rchain/rchain/pull/1436#discussion_r215520914
         Monad[F].ifM(Sync[F].delay { createBlockLock.tryLock() })(
           for {
@@ -83,14 +71,14 @@
                        case err: NoBlock =>
                          DeployServiceResponse(success = false, s"Error while creating block: $err")
                            .pure[F]
-                       case Created(block) => casper.addBlock(block).map(addResponse(_, block))
+                       case Created(block) =>
+                         casper.addBlock(block.underlying).map(addResponse(_, block.underlying))
                      }
             _ <- Sync[F].delay { createBlockLock.unlock() }
           } yield result,
           DeployServiceResponse(success = false, "Error: There is another propose in progress.")
             .pure[F]
       ),
->>>>>>> abb7b139
       DeployServiceResponse(success = false, "Error: Casper instance not available")
     )
 

--- conflicted
+++ resolved
@@ -73,13 +73,7 @@
       listeningName: Channel): F[ListeningNameDataResponse] = {
     def casperResponse(implicit casper: MultiParentCasper[F], channelCodec: Codec[Channel]) =
       for {
-<<<<<<< HEAD
-        estimates           <- casper.estimator
-        tip                 = estimates.head
-        mainChain           <- ProtoUtil.getMainChain[F](tip, IndexedSeq.empty[BlockMessage])
-=======
         mainChain           <- getMainChainFromTip[F]
->>>>>>> 00ac839a
         maybeRuntimeManager <- casper.getRuntimeManager
         runtimeManager      = maybeRuntimeManager.get // This is safe. Please reluctantly accept until runtimeManager is no longer exposed.
         sortedListeningName = channelSortable.sortMatch(listeningName).term
@@ -199,7 +193,6 @@
       for {
         estimates   <- MultiParentCasper[F].estimator
         tip         = estimates.head
-        internalMap <- BlockStore[F].asMap()
         mainChain   <- ProtoUtil.getMainChain[F](tip, IndexedSeq.empty[BlockMessage])
         blockInfos  <- mainChain.toList.traverse(getFullBlockInfo[F])
       } yield

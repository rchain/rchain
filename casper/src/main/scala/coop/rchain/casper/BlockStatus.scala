--- conflicted
+++ resolved
@@ -13,6 +13,7 @@
   def invalidSender: BlockError            = InvalidBlock.InvalidSender
   def invalidVersion: BlockError           = InvalidBlock.InvalidVersion
   def invalidTimestamp: BlockError         = InvalidBlock.InvalidTimestamp
+  def deployNotSigned: BlockError          = InvalidBlock.DeployNotSigned
   def invalidBlockNumber: BlockError       = InvalidBlock.InvalidBlockNumber
   def invalidRepeatDeploy: BlockError      = InvalidBlock.InvalidRepeatDeploy
   def invalidParents: BlockError           = InvalidBlock.InvalidParents
@@ -47,40 +48,6 @@
   case object Processing                         extends BlockError
   final case class BlockException(ex: Throwable) extends BlockError
 }
-<<<<<<< HEAD
-sealed trait Slashable
-
-final case object Valid extends ValidBlock
-
-// AdmissibleEquivocation are blocks that would create an equivocation but are
-// pulled in through a justification of another block
-final case object AdmissibleEquivocation extends InvalidBlock with Slashable
-// TODO: Make IgnorableEquivocation slashable again and remember to add an entry to the equivocation record.
-// For now we won't eagerly slash equivocations that we can just ignore,
-// as we aren't forced to add it to our view as a dependency.
-// TODO: The above will become a DOS vector if we don't fix.
-final case object IgnorableEquivocation   extends InvalidBlock
-final case object InvalidUnslashableBlock extends InvalidBlock
-final case object MissingBlocks           extends InvalidBlock
-final case object DeployNotSigned         extends InvalidBlock with Slashable
-
-final case object InvalidBlockNumber      extends InvalidBlock with Slashable
-final case object InvalidRepeatDeploy     extends InvalidBlock with Slashable
-final case object InvalidParents          extends InvalidBlock with Slashable
-final case object InvalidFollows          extends InvalidBlock with Slashable
-final case object InvalidSequenceNumber   extends InvalidBlock with Slashable
-final case object InvalidShardId          extends InvalidBlock with Slashable
-final case object JustificationRegression extends InvalidBlock with Slashable
-final case object NeglectedInvalidBlock   extends InvalidBlock with Slashable
-final case object NeglectedEquivocation   extends InvalidBlock with Slashable
-final case object InvalidTransaction      extends InvalidBlock with Slashable
-final case object InvalidBondsCache       extends InvalidBlock with Slashable
-final case object InvalidBlockHash        extends InvalidBlock with Slashable
-final case object InvalidDeployCount      extends InvalidBlock with Slashable
-final case object ContainsExpiredDeploy   extends InvalidBlock with Slashable
-final case object ContainsFutureDeploy    extends InvalidBlock with Slashable
-=======
->>>>>>> 5b81fe94
 
 sealed trait InvalidBlock extends BlockError
 object InvalidBlock {
@@ -100,6 +67,7 @@
   case object InvalidVersion   extends InvalidBlock
   case object InvalidTimestamp extends InvalidBlock
 
+  case object DeployNotSigned         extends InvalidBlock
   case object InvalidBlockNumber      extends InvalidBlock
   case object InvalidRepeatDeploy     extends InvalidBlock
   case object InvalidParents          extends InvalidBlock
@@ -119,6 +87,7 @@
   val slashableOffenses: Set[InvalidBlock] =
     Set(
       AdmissibleEquivocation,
+      DeployNotSigned,
       InvalidBlockNumber,
       InvalidRepeatDeploy,
       InvalidParents,

package coop.rchain.casper.rholang

import cats.effect.{Concurrent, Sync, Timer}
import cats.syntax.all._
import com.google.protobuf.ByteString
import coop.rchain.blockstorage.BlockStore
import coop.rchain.blockstorage.BlockStore.BlockStore
import coop.rchain.blockstorage.dag.BlockDagStorage
import coop.rchain.casper.InvalidBlock.InvalidRejectedDeploy
import coop.rchain.casper._
import coop.rchain.casper.merging.{BlockIndex, DagMerger}
import coop.rchain.casper.protocol.{
  BlockMessage,
  DeployData,
  ProcessedDeploy,
  ProcessedSystemDeploy
}
import coop.rchain.casper.rholang.RuntimeManager.{emptyStateHashFixed, StateHash}
import coop.rchain.casper.rholang.types._
import coop.rchain.casper.syntax._
<<<<<<< HEAD
import coop.rchain.casper.util.ProtoUtil
import coop.rchain.crypto.hash.Blake2b512Random
=======
>>>>>>> 10d6383b
import coop.rchain.crypto.signatures.Signed
import coop.rchain.metrics.{Metrics, Span}
import coop.rchain.models.BlockHash.BlockHash
import coop.rchain.models.NormalizerEnv.ToEnvMap
<<<<<<< HEAD
=======
import coop.rchain.models.Validator.Validator
import coop.rchain.models.rholang.implicits.fromGUnforgeable
>>>>>>> 10d6383b
import coop.rchain.models.syntax._
import coop.rchain.models.{BlockMetadata, NormalizerEnv, Par}
import coop.rchain.rholang.interpreter.SystemProcesses.BlockData
import coop.rchain.rholang.interpreter.compiler.Compiler
import coop.rchain.rholang.interpreter.errors.InterpreterError
import coop.rchain.rspace.hashing.Blake2b256Hash
import coop.rchain.shared.syntax._
import coop.rchain.shared.{Log, LogSource}
import retry.{retryingOnFailures, RetryPolicies}

object InterpreterUtil {

  implicit private val logSource: LogSource = LogSource(this.getClass)

  private[this] val ComputeDeploysCheckpointMetricsSource =
    Metrics.Source(CasperMetricsSource, "compute-deploys-checkpoint")

  private[this] val ComputeParentPostStateMetricsSource =
    Metrics.Source(CasperMetricsSource, "compute-parents-post-state")

  private[this] val ReplayBlockMetricsSource =
    Metrics.Source(CasperMetricsSource, "replay-block")

  def mkTerm[F[_]: Sync, Env](rho: String, normalizerEnv: NormalizerEnv[Env])(
      implicit ev: ToEnvMap[Env]
  ): F[Par] = Compiler[F].sourceToADT(rho, normalizerEnv.toEnv)

  // TODO: most of this function is legacy code, it should be refactored with separation of errors that are
  //  handled (with included data e.g. hash not equal) and fatal errors which should NOT be handled
  def validateBlockCheckpointNew[F[_]: Concurrent: Timer: RuntimeManager: BlockDagStorage: BlockStore: Log: Metrics: Span](
      block: BlockMessage
  ): F[(BlockMetadata, BlockProcessing[Option[StateHash]])] = {
    val incomingPreStateHash = block.preStateHash
    for {
      _ <- Span[F].mark("before-unsafe-get-parents")
      parents <- block.justifications
                  .traverse(BlockDagStorage[F].lookupUnsafe(_))
                  .map(_.filter(!_.invalid))
                  .map(_.map(_.blockHash))

      _          <- Span[F].mark("before-compute-parents-post-state")
      parentsSet = parents.toSet
      preState <- if (parentsSet.nonEmpty)
                   MultiParentCasper.getPreStateForParents(parents.toSet)
                 else {
                   // Genesis block
                   ParentsMergedState(
                     justifications = Set[BlockMetadata](),
                     fringe = Set[BlockHash](),
                     fringeState = RuntimeManager.emptyStateHashFixed.toBlake2b256Hash,
                     // TODO: validate with data from bonds file
                     bondsMap = block.bonds,
                     rejectedDeploys = Set[ByteString](),
                     // TODO: validate with data from config (genesis block number)
                     maxBlockNum = 0L,
                     // TODO: validate with sender in bonds map
                     maxSeqNums = Map[Validator, Long](block.sender -> 0L)
                   ).pure[F]
                 }
      computedParentsInfo <- computeParentsPostState(parents, preState)
      _ <- Log[F].info(
            s"Computed parents post state for ${PrettyPrinter.buildString(block, short = true)}."
          )
      result <- {
        val (computedPreStateHash, rejectedDeployIds) = computedParentsInfo
        if (incomingPreStateHash != computedPreStateHash) {
          //TODO at this point we may just as well terminate the replay, there's no way it will succeed.
          Log[F]
            .warn(
              s"Computed pre-state hash ${PrettyPrinter.buildString(computedPreStateHash)} does not equal block's pre-state hash ${PrettyPrinter
                .buildString(incomingPreStateHash)}"
            )
            .as(none[StateHash].asRight[BlockError])
        } else if (rejectedDeployIds.toSet != block.rejectedDeploys.toSet) {
          // TODO: if rejected deploys are different that almost certain
          //  hashes doesn't match also so this branch is unreachable
          Log[F]
            .warn(
              s"Computed rejected deploys " +
                s"${rejectedDeployIds.map(PrettyPrinter.buildString).mkString(",")} does not equal " +
                s"block's rejected deploy " +
                s"${block.rejectedDeploys.map(PrettyPrinter.buildString).mkString(",")}"
            )
            .as(InvalidRejectedDeploy.asLeft)
        } else {
          for {
            replayResult <- replayBlock(incomingPreStateHash, block)
            result       <- handleErrors(block.postStateHash, replayResult)
          } yield result
        }
      }
    } yield {
      val bmd = BlockMetadata
        .fromBlock(block)
        .copy(
          validated = true,
          invalid = result.isLeft || result.right.get.isEmpty,
          finalized = false,
          fringe = preState.fringe.toList,
          fringeStateHash = preState.fringeState.bytes.toArray.toByteString
        )
      (bmd, result)
    }
  }

  // TODO: this is legacy code, it should be refactored with separation of errors that are
  //  handled (with included data e.g. hash not equal) and fatal errors which should NOT be handled
  //Returns (None, checkpoints) if the block's tuplespace hash
  //does not match the computed hash based on the deploys
  def validateBlockCheckpoint[F[_]: Concurrent: Timer: RuntimeManager: BlockDagStorage: BlockStore: Log: Metrics: Span](
      block: BlockMessage
  ): F[BlockProcessing[Option[StateHash]]] = {
    val incomingPreStateHash = block.preStateHash
    for {
      _ <- Span[F].mark("before-unsafe-get-parents")
      parents <- block.justifications
                  .traverse(BlockDagStorage[F].lookupUnsafe(_))
                  .map(_.filter(!_.invalid))
                  .map(_.map(_.blockHash))

      _          <- Span[F].mark("before-compute-parents-post-state")
      parentsSet = parents.toSet
      preState <- if (parentsSet.nonEmpty)
                   MultiParentCasper.getPreStateForParents(parents.toSet)
                 else {
                   // Genesis block
                   ParentsMergedState(
                     justifications = Set[BlockMetadata](),
                     fringe = Set[BlockHash](),
                     fringeState = RuntimeManager.emptyStateHashFixed.toBlake2b256Hash,
                     // TODO: validate with data from bonds file
                     bondsMap = block.bonds,
                     rejectedDeploys = Set[ByteString](),
                     // TODO: validate with data from config (genesis block number)
                     maxBlockNum = 0L,
                     // TODO: validate with sender in bonds map
                     maxSeqNums = Map[Validator, Long](block.sender -> 0L)
                   ).pure[F]
                 }
      computedParentsInfo <- computeParentsPostState(parents, preState)
      _ <- Log[F].info(
            s"Computed parents post state for ${PrettyPrinter.buildString(block, short = true)}."
          )
      result <- {
        val (computedPreStateHash, rejectedDeployIds) = computedParentsInfo
        if (incomingPreStateHash != computedPreStateHash) {
          //TODO at this point we may just as well terminate the replay, there's no way it will succeed.
          Log[F]
            .warn(
              s"Computed pre-state hash ${PrettyPrinter.buildString(computedPreStateHash)} does not equal block's pre-state hash ${PrettyPrinter
                .buildString(incomingPreStateHash)}"
            )
            .as(none[StateHash].asRight[BlockError])
        } else if (rejectedDeployIds.toSet != block.rejectedDeploys.toSet) {
          // TODO: if rejected deploys are different that almost certain
          //  hashes doesn't match also so this branch is unreachable
          Log[F]
            .warn(
              s"Computed rejected deploys " +
                s"${rejectedDeployIds.map(PrettyPrinter.buildString).mkString(",")} does not equal " +
                s"block's rejected deploy " +
                s"${block.rejectedDeploys.map(PrettyPrinter.buildString).mkString(",")}"
            )
            .as(InvalidRejectedDeploy.asLeft)
        } else {
          for {
            replayResult <- replayBlock(incomingPreStateHash, block)
            result       <- handleErrors(block.postStateHash, replayResult)
          } yield result
        }
      }
    } yield result
  }

  private def replayBlock[F[_]: Sync: Timer: RuntimeManager: BlockDagStorage: BlockStore: Log: Span](
      initialStateHash: StateHash,
      block: BlockMessage
  ): F[Either[ReplayFailure, StateHash]] =
    Span[F].trace(ReplayBlockMetricsSource) {
      val internalDeploys       = block.state.deploys
      val internalSystemDeploys = block.state.systemDeploys
      for {
        _                  <- Span[F].mark("before-process-pre-state-hash")
        blockData          = BlockData.fromBlock(block)
<<<<<<< HEAD
        withCostAccounting = block.justifications.nonEmpty || block.header.parentsHashList.nonEmpty
        rand               = BlockRandomSeed.fromBlock(block)
        replayResultF = runtimeManager
          .replayComputeState(initialStateHash)(internalDeploys, internalSystemDeploys, rand, blockData, withCostAccounting)
=======
        withCostAccounting = block.justifications.nonEmpty
        replayResultF = RuntimeManager[F]
          .replayComputeState(initialStateHash)(
            internalDeploys,
            internalSystemDeploys,
            blockData,
            withCostAccounting
          )
>>>>>>> 10d6383b
        replayResult <- retryingOnFailures[Either[ReplayFailure, StateHash]](
                         RetryPolicies.limitRetries(3), {
                           case Right(stateHash) => stateHash == block.postStateHash
                           case _                => false
                         },
                         (e, retryDetails) =>
                           e match {
                             case Right(stateHash) =>
                               Log[F].error(
                                 s"Replay block ${PrettyPrinter.buildStringNoLimit(block.blockHash)} with " +
                                   s"${PrettyPrinter.buildStringNoLimit(block.postStateHash)} " +
                                   s"got tuple space mismatch error with error hash ${PrettyPrinter
                                     .buildStringNoLimit(stateHash)}, retries details: ${retryDetails}"
                               )
                             case Left(replayError) =>
                               Log[F].error(
                                 s"Replay block ${PrettyPrinter.buildStringNoLimit(block.blockHash)} got " +
                                   s"error ${replayError}, retries details: ${retryDetails}"
                               )
                           }
                       )(replayResultF)
      } yield replayResult
    }

  private def handleErrors[F[_]: Sync: Log](
      tsHash: ByteString,
      result: Either[ReplayFailure, StateHash]
  ): F[BlockProcessing[Option[StateHash]]] =
    result.pure.flatMap {
      case Left(status) =>
        status match {
          case InternalError(cause) =>
            new Exception(
              s"Internal errors encountered while processing deploy: ${cause.getMessage}",
              cause
            ).raiseError
          case ReplayStatusMismatch(replayFailed, initialFailed) =>
            Log[F]
              .warn(
                s"Found replay status mismatch; replay failure is $replayFailed and orig failure is $initialFailed"
              )
              .as(none[StateHash].asRight[BlockError])
          case UnusedCOMMEvent(replayException) =>
            Log[F]
              .warn(
                s"Found replay exception: ${replayException.getMessage}"
              )
              .as(none[StateHash].asRight[BlockError])
          case ReplayCostMismatch(initialCost, replayCost) =>
            Log[F]
              .warn(
                s"Found replay cost mismatch: initial deploy cost = $initialCost, replay deploy cost = $replayCost"
              )
              .as(none[StateHash].asRight[BlockError])
          // Restructure errors so that this case is unnecessary
          case SystemDeployErrorMismatch(playMsg, replayMsg) =>
            Log[F]
              .warn(
                s"Found system deploy error mismatch: initial deploy error message = $playMsg, replay deploy error message = $replayMsg"
              )
              .as(none[StateHash].asRight[BlockError])
        }
      case Right(computedStateHash) =>
        if (tsHash == computedStateHash) {
          // state hash in block matches computed hash!
          computedStateHash.some.asRight[BlockError].pure
        } else {
          // state hash in block does not match computed hash -- invalid!
          // return no state hash, do not update the state hash set
          Log[F]
            .warn(
              s"Tuplespace hash ${PrettyPrinter.buildString(tsHash)} does not match computed hash ${PrettyPrinter
                .buildString(computedStateHash)}."
            )
            .as(none[StateHash].asRight[BlockError])
        }
    }

  /**
    * Temporary solution to print user deploy errors to Log so we can have
    * at least some way to debug user errors.
    */
  def printDeployErrors[F[_]: Sync: Log](
      deploySig: ByteString,
      errors: Seq[InterpreterError]
  ): F[Unit] = Sync[F].defer {
    val deployInfo = PrettyPrinter.buildStringSig(deploySig)
    Log[F].info(s"Deploy ($deployInfo) errors: ${errors.mkString(", ")}")
  }

  def computeDeploysCheckpoint[F[_]: Concurrent: RuntimeManager: BlockDagStorage: BlockStore: Log: Metrics: Span](
      deploys: Seq[Signed[DeployData]],
      systemDeploys: Seq[SystemDeploy],
<<<<<<< HEAD
      rand: Blake2b512Random,
      runtimeManager: RuntimeManager[F],
=======
>>>>>>> 10d6383b
      blockData: BlockData,
      computedParentsInfo: (StateHash, Seq[ByteString])
  ): F[(StateHash, StateHash, Seq[ProcessedDeploy], Seq[ByteString], Seq[ProcessedSystemDeploy])] =
    Span[F].trace(ComputeDeploysCheckpointMetricsSource) {
      val (preStateHash, rejectedDeploys) = computedParentsInfo
      for {
<<<<<<< HEAD
        result                                                    <- runtimeManager.computeState(preStateHash)(deploys, systemDeploys, rand, blockData)
=======
        result <- RuntimeManager[F].computeState(preStateHash)(deploys, systemDeploys, blockData)

>>>>>>> 10d6383b
        (postStateHash, processedDeploys, processedSystemDeploys) = result
      } yield (
        preStateHash,
        postStateHash,
        processedDeploys,
        rejectedDeploys,
        processedSystemDeploys
      )
    }

  def computeParentsPostState[F[_]: Concurrent: RuntimeManager: BlockDagStorage: BlockStore: Log: Metrics: Span](
      parents: Seq[BlockHash],
      preState: ParentsMergedState
  ): F[(StateHash, Seq[ByteString])] =
    Span[F].trace(ComputeParentPostStateMetricsSource) {
      parents match {
        // For genesis, use empty trie's root hash
        case Seq() =>
          (RuntimeManager.emptyStateHashFixed, Seq.empty[ByteString]).pure[F]

        // For single parent, get itd post state hash
        case Seq(parent) =>
          BlockStore[F].getUnsafe(parent).map(_.postStateHash).map((_, Seq.empty[ByteString]))

        // Multi-parent merging on finalized fringe as a base state
        case _ =>
          for {
            dag <- BlockDagStorage[F].getRepresentation
            r <- DagMerger.merge[F](
                  dag,
                  preState.fringe.toSeq,
                  preState.fringeState,
                  getBlockIndex(_).map(_.deployChains),
                  RuntimeManager[F].getHistoryRepo,
                  DagMerger.costOptimalRejectionAlg
                )
            (state, rejected) = r
          } yield (ByteString.copyFrom(state.bytes.toArray), rejected)
      }
    }

  def getBlockIndex[F[_]: Concurrent: RuntimeManager: BlockStore](
      blockHash: BlockHash
  ): F[BlockIndex] = {
    val cached = BlockIndex.cache.get(blockHash).map(_.pure)
    cached.getOrElse {
      for {
        b         <- BlockStore[F].getUnsafe(blockHash)
        preState  = b.preStateHash
        postState = b.postStateHash
        sender    = b.sender.toByteArray
        seqNum    = b.seqNum

        mergeableChs <- RuntimeManager[F].loadMergeableChannels(postState, sender, seqNum)

        blockIndex <- BlockIndex(
                       b.blockHash,
                       b.state.deploys,
                       b.state.systemDeploys,
                       preState.toBlake2b256Hash,
                       postState.toBlake2b256Hash,
                       RuntimeManager[F].getHistoryRepo,
                       mergeableChs
                     )
      } yield blockIndex
    }
  }

}<|MERGE_RESOLUTION|>--- conflicted
+++ resolved
@@ -18,20 +18,14 @@
 import coop.rchain.casper.rholang.RuntimeManager.{emptyStateHashFixed, StateHash}
 import coop.rchain.casper.rholang.types._
 import coop.rchain.casper.syntax._
-<<<<<<< HEAD
 import coop.rchain.casper.util.ProtoUtil
 import coop.rchain.crypto.hash.Blake2b512Random
-=======
->>>>>>> 10d6383b
 import coop.rchain.crypto.signatures.Signed
 import coop.rchain.metrics.{Metrics, Span}
 import coop.rchain.models.BlockHash.BlockHash
 import coop.rchain.models.NormalizerEnv.ToEnvMap
-<<<<<<< HEAD
-=======
 import coop.rchain.models.Validator.Validator
 import coop.rchain.models.rholang.implicits.fromGUnforgeable
->>>>>>> 10d6383b
 import coop.rchain.models.syntax._
 import coop.rchain.models.{BlockMetadata, NormalizerEnv, Par}
 import coop.rchain.rholang.interpreter.SystemProcesses.BlockData
@@ -216,21 +210,16 @@
       for {
         _                  <- Span[F].mark("before-process-pre-state-hash")
         blockData          = BlockData.fromBlock(block)
-<<<<<<< HEAD
-        withCostAccounting = block.justifications.nonEmpty || block.header.parentsHashList.nonEmpty
+        withCostAccounting = block.justifications.nonEmpty
         rand               = BlockRandomSeed.fromBlock(block)
-        replayResultF = runtimeManager
-          .replayComputeState(initialStateHash)(internalDeploys, internalSystemDeploys, rand, blockData, withCostAccounting)
-=======
-        withCostAccounting = block.justifications.nonEmpty
         replayResultF = RuntimeManager[F]
           .replayComputeState(initialStateHash)(
             internalDeploys,
             internalSystemDeploys,
+            rand,
             blockData,
             withCostAccounting
           )
->>>>>>> 10d6383b
         replayResult <- retryingOnFailures[Either[ReplayFailure, StateHash]](
                          RetryPolicies.limitRetries(3), {
                            case Right(stateHash) => stateHash == block.postStateHash
@@ -324,23 +313,19 @@
   def computeDeploysCheckpoint[F[_]: Concurrent: RuntimeManager: BlockDagStorage: BlockStore: Log: Metrics: Span](
       deploys: Seq[Signed[DeployData]],
       systemDeploys: Seq[SystemDeploy],
-<<<<<<< HEAD
       rand: Blake2b512Random,
-      runtimeManager: RuntimeManager[F],
-=======
->>>>>>> 10d6383b
       blockData: BlockData,
       computedParentsInfo: (StateHash, Seq[ByteString])
   ): F[(StateHash, StateHash, Seq[ProcessedDeploy], Seq[ByteString], Seq[ProcessedSystemDeploy])] =
     Span[F].trace(ComputeDeploysCheckpointMetricsSource) {
       val (preStateHash, rejectedDeploys) = computedParentsInfo
       for {
-<<<<<<< HEAD
-        result                                                    <- runtimeManager.computeState(preStateHash)(deploys, systemDeploys, rand, blockData)
-=======
-        result <- RuntimeManager[F].computeState(preStateHash)(deploys, systemDeploys, blockData)
-
->>>>>>> 10d6383b
+        result <- RuntimeManager[F].computeState(preStateHash)(
+                   deploys,
+                   systemDeploys,
+                   rand,
+                   blockData
+                 )
         (postStateHash, processedDeploys, processedSystemDeploys) = result
       } yield (
         preStateHash,

package coop.rchain.casper

import cats.{Applicative, Monad}
import cats.implicits._
import com.google.protobuf.ByteString
import coop.rchain.blockstorage.BlockStore
import coop.rchain.casper.EquivocationRecord.SequenceNumber
import coop.rchain.casper.Estimator.{BlockHash, Validator}
import coop.rchain.casper.protocol.{BlockMessage, Bond, Justification}
import coop.rchain.casper.util.{DoublyLinkedDag, ProtoUtil}
import coop.rchain.casper.util.ProtoUtil.{
  bonds,
  findCreatorJustificationAncestorWithSeqNum,
  toLatestMessageHashes
}
import coop.rchain.shared.{Log, LogSource}

import scala.collection.mutable

/**
  * A summary of the neglected equivocation algorithm is as follows.
  *
  * Every equivocation has one "base equivocation block" and multiple "children equivocation blocks" where the
  * "children equivocation blocks" have a sequence number that is one greater than the "base equivocation block".
  * To detect neglected equivocations, we keep a set of "equivocation record"s. An "equivocation record" is a tuple
  * containing equivocator's ID, the sequence number of the equivocation base block and a set of block hashes of blocks
  * that point to enough evidence to slash an equivocation corresponding to the "equivocation record".
  * Each time we discover an equivocation, we add a new "equivocation record" entry to the set with the validator's ID
  * and the base equivocation block's sequence number filled in. Each time we add a block to our view,
  * we loop through our "equivocations record"s and see if the block we want to add has enough information to detect
  * the equivocation corresponding to the "equivocation record". There are three cases:
  *
  * Case 1) The block has enough information and the block contains the equivocator in its justification,
  *         we slash the creator of that block
  * Case 2) The block has enough information and the block properly has rotated out the equivocator from its
  *         justification, we update the "equivocation record" so that the set contains this block.
  * Case 3) The block doesn't have enough information and so we do nothing.
  *
  * To ascertain whether a block has enough information to detect a particular equivocation, we loop through the
  * block's justifications and accumulate a set of children equivocation blocks that are reachable from
  * the block's justifications. If at any point while looping through the block's justifications, if we come across a
  * justification block that is in the set of block hashes, we immediately ascertain the block has enough information
  * to detect the equivocation corresponding to the "equivocation record". If at any point the set of children
  * equivocation blocks becomes larger than one in size, we also immediately ascertain the block has enough information
  * to detect the equivocation corresponding to the "equivocation record".
  */
sealed trait EquivocationDiscoveryStatus
case object EquivocationNeglected extends EquivocationDiscoveryStatus
case object EquivocationDetected  extends EquivocationDiscoveryStatus
case object EquivocationOblivious extends EquivocationDiscoveryStatus

// This is the sequence number of the equivocator's base block
case class EquivocationRecord(
    equivocator: Validator,
    equivocationBaseBlockSeqNum: SequenceNumber,
    equivocationDetectedBlockHashes: Set[BlockHash]
)

object EquivocationRecord {
  type SequenceNumber = Int
}

object EquivocationDetector {

  private implicit val logSource: LogSource = LogSource(this.getClass)

  def checkEquivocations[F[_]: Monad: Log](
      blockBufferDependencyDag: DoublyLinkedDag[BlockHash],
      block: BlockMessage,
      dag: BlockDag
  ): F[Either[InvalidBlock, ValidBlock]] = {
    val maybeCreatorJustification   = creatorJustificationHash(block)
    val maybeLatestMessageOfCreator = dag.latestMessages.get(block.sender)
    val isNotEquivocation = maybeCreatorJustification == maybeLatestMessageOfCreator.map(
      _.blockHash
    )
    if (isNotEquivocation) {
      Applicative[F].pure(Right(Valid))
    } else if (requestedAsDependency(block, blockBufferDependencyDag)) {
      Applicative[F].pure(Left(AdmissibleEquivocation))
    } else {
      for {
        sender <- PrettyPrinter.buildString(block.sender).pure[F]
        creatorJustificationHash = PrettyPrinter.buildString(
          maybeCreatorJustification.getOrElse(ByteString.EMPTY)
        )
        latestMessageOfCreator = PrettyPrinter.buildString(
          maybeLatestMessageOfCreator.map(_.blockHash).getOrElse(ByteString.EMPTY)
        )
        _ <- Log[F].warn(
              s"Ignorable equivocation: sender is $sender, creator justification is $creatorJustificationHash, latest message of creator is $latestMessageOfCreator"
            )
      } yield Left(IgnorableEquivocation)
    }
  }

  private def requestedAsDependency(
      block: BlockMessage,
      blockBufferDependencyDag: DoublyLinkedDag[BlockHash]
  ): Boolean =
    blockBufferDependencyDag.parentToChildAdjacencyList.contains(block.blockHash)

  private def creatorJustificationHash(block: BlockMessage): Option[BlockHash] =
    for {
      maybeCreatorJustification <- ProtoUtil.creatorJustification(block)
    } yield maybeCreatorJustification.latestBlockHash

  // See summary of algorithm above
  def checkNeglectedEquivocationsWithUpdate[F[_]: Monad: BlockStore](
      equivocationsTracker: mutable.Set[EquivocationRecord],
      block: BlockMessage,
      dag: BlockDag,
      genesis: BlockMessage
  ): F[Either[InvalidBlock, ValidBlock]] =
    for {
      neglectedEquivocationDetected <- isNeglectedEquivocationDetectedWithUpdate[F](
                                        equivocationsTracker,
                                        block,
                                        dag,
                                        genesis
                                      )
      status = if (neglectedEquivocationDetected) {
        Left(NeglectedEquivocation)
      } else {
        Right(Valid)
      }
    } yield status

  private def isNeglectedEquivocationDetectedWithUpdate[F[_]: Monad: BlockStore](
      equivocationsTracker: mutable.Set[EquivocationRecord],
      block: BlockMessage,
      dag: BlockDag,
      genesis: BlockMessage
  ): F[Boolean] =
    equivocationsTracker.toList.existsM { equivocationRecord =>
      for {
        neglectedEquivocationDetected <- updateEquivocationsTracker[F](
                                          equivocationsTracker,
                                          block,
                                          dag,
                                          equivocationRecord,
                                          genesis
                                        )
      } yield neglectedEquivocationDetected
    }

  /**
    * If an equivocation is detected, it is added to the equivocationDetectedBlockHashes, which keeps track
    * of the block hashes that correspond to the blocks from which an equivocation can be justified.
    *
    * @return Whether a neglected equivocation was discovered.
    */
  private def updateEquivocationsTracker[F[_]: Monad: BlockStore](
      equivocationsTracker: mutable.Set[EquivocationRecord],
      block: BlockMessage,
      dag: BlockDag,
      equivocationRecord: EquivocationRecord,
      genesis: BlockMessage
  ): F[Boolean] =
    for {
      equivocationDiscoveryStatus <- getEquivocationDiscoveryStatus[F](
                                      block,
                                      dag,
                                      equivocationRecord,
                                      genesis
                                    )
      neglectedEquivocationDetected = equivocationDiscoveryStatus match {
        case EquivocationNeglected =>
          true
        case EquivocationDetected =>
          val updatedEquivocationDetectedBlockHashes = equivocationRecord.equivocationDetectedBlockHashes + block.blockHash
          equivocationsTracker.remove(equivocationRecord)
          equivocationsTracker.add(
            equivocationRecord
              .copy(equivocationDetectedBlockHashes = updatedEquivocationDetectedBlockHashes)
          )
          false
        case EquivocationOblivious =>
          false
      }
    } yield neglectedEquivocationDetected

  private def getEquivocationDiscoveryStatus[F[_]: Monad: BlockStore](
      block: BlockMessage,
      dag: BlockDag,
      equivocationRecord: EquivocationRecord,
      genesis: BlockMessage
  ): F[EquivocationDiscoveryStatus] = {
    val equivocatingValidator = equivocationRecord.equivocator
    val latestMessages        = toLatestMessageHashes(block.justifications)
    val maybeEquivocatingValidatorBond =
      bonds(block).find(_.validator == equivocatingValidator)
    maybeEquivocatingValidatorBond match {
      case Some(Bond(_, stake)) =>
        getEquivocationDiscoveryStatusForBondedValidator[F](
          equivocationRecord,
          latestMessages,
          stake,
          genesis
        )
      case None =>
        /*
         * Since block has dropped equivocatingValidator from the bonds, it has acknowledged the equivocation.
         * The combination of Validate.transactions and Validate.bondsCache ensure that you can only drop
         * validators through transactions to the proof of stake contract.
         */
        Applicative[F].pure(EquivocationDetected)
    }
  }

  private def getEquivocationDiscoveryStatusForBondedValidator[F[_]: Monad: BlockStore](
      equivocationRecord: EquivocationRecord,
      latestMessages: Map[Validator, BlockHash],
<<<<<<< HEAD
      stake: Long,
      genesis: BlockMessage): F[EquivocationDiscoveryStatus] =
    if (stake > 0L) {
=======
      stake: SequenceNumber,
      genesis: BlockMessage
  ): F[EquivocationDiscoveryStatus] =
    if (stake > 0) {
>>>>>>> 0479f9c1
      for {
        equivocationDetectable <- isEquivocationDetectable[F](
                                   latestMessages.toSeq,
                                   equivocationRecord,
                                   Set.empty[BlockMessage],
                                   genesis
                                 )
      } yield
        if (equivocationDetectable) {
          EquivocationNeglected
        } else {
          EquivocationOblivious
        }
    } else {
      // TODO: This case is not necessary if assert(stake > 0) in the PoS contract
      Applicative[F].pure(EquivocationDetected)
    }

  private def isEquivocationDetectable[F[_]: Monad: BlockStore](
      latestMessages: Seq[(Validator, BlockHash)],
      equivocationRecord: EquivocationRecord,
      equivocationChildren: Set[BlockMessage],
      genesis: BlockMessage
  ): F[Boolean] =
    latestMessages match {
      case Nil => false.pure[F]
      case (_, justificationBlockHash) +: remainder =>
        isEquivocationDetectableAfterViewingBlock[F](
          justificationBlockHash,
          equivocationRecord,
          equivocationChildren,
          remainder,
          genesis
        )
    }

  private def isEquivocationDetectableAfterViewingBlock[F[_]: Monad: BlockStore](
      justificationBlockHash: BlockHash,
      equivocationRecord: EquivocationRecord,
      equivocationChildren: Set[BlockMessage],
      remainder: Seq[(Validator, BlockHash)],
      genesis: BlockMessage
  ): F[Boolean] =
    if (equivocationRecord.equivocationDetectedBlockHashes.contains(justificationBlockHash)) {
      true.pure[F]
    } else {
      for {
        justificationBlock <- ProtoUtil.unsafeGetBlock[F](justificationBlockHash)
        equivocationDetected <- isEquivocationDetectableThroughChildren[F](
                                 equivocationRecord,
                                 equivocationChildren,
                                 remainder,
                                 justificationBlock,
                                 genesis
                               )
      } yield equivocationDetected
    }

  private def isEquivocationDetectableThroughChildren[F[_]: Monad: BlockStore](
      equivocationRecord: EquivocationRecord,
      equivocationChildren: Set[BlockMessage],
      remainder: Seq[(Validator, BlockHash)],
      justificationBlock: BlockMessage,
      genesis: BlockMessage
  ): F[Boolean] = {
    val equivocatingValidator = equivocationRecord.equivocator
    val equivocationBaseBlockSeqNum =
      equivocationRecord.equivocationBaseBlockSeqNum
    for {
      updatedEquivocationChildren <- maybeAddEquivocationChild[F](
                                      justificationBlock,
                                      equivocatingValidator,
                                      equivocationBaseBlockSeqNum,
                                      equivocationChildren,
                                      genesis
                                    )
      equivocationDetected <- if (updatedEquivocationChildren.size > 1) {
                               true.pure[F]
                             } else {
                               isEquivocationDetectable[F](
                                 remainder,
                                 equivocationRecord,
                                 updatedEquivocationChildren,
                                 genesis
                               )
                             }
    } yield equivocationDetected
  }

  private def maybeAddEquivocationChild[F[_]: Monad: BlockStore](
      justificationBlock: BlockMessage,
      equivocatingValidator: Validator,
      equivocationBaseBlockSeqNum: SequenceNumber,
      equivocationChildren: Set[BlockMessage],
      genesis: BlockMessage
  ): F[Set[BlockMessage]] =
    // TODO: Is this a safe check? Or should I just check block hash?
    if (justificationBlock == genesis) {
      equivocationChildren.pure[F]
    } else if (justificationBlock.sender == equivocatingValidator) {
      // This is a special case as the justificationBlock might be the equivocation child
      if (justificationBlock.seqNum > equivocationBaseBlockSeqNum) {
        addEquivocationChild[F](
          justificationBlock,
          equivocationBaseBlockSeqNum,
          equivocationChildren
        )
      } else {
        equivocationChildren.pure[F]
      }
    } else {
      // Latest according to the justificationBlock
      val maybeLatestEquivocatingValidatorBlockHash: Option[BlockHash] =
        toLatestMessageHashes(justificationBlock.justifications).get(equivocatingValidator)
      maybeLatestEquivocatingValidatorBlockHash match {
        case Some(blockHash) =>
          for {
            latestEquivocatingValidatorBlock <- ProtoUtil.unsafeGetBlock[F](blockHash)
            updatedEquivocationChildren <- if (latestEquivocatingValidatorBlock.seqNum > equivocationBaseBlockSeqNum) {
                                            addEquivocationChild[F](
                                              latestEquivocatingValidatorBlock,
                                              equivocationBaseBlockSeqNum,
                                              equivocationChildren
                                            )
                                          } else {
                                            equivocationChildren.pure[F]
                                          }
          } yield updatedEquivocationChildren
        case None =>
          throw new Exception(
            "justificationBlock is missing justification pointers to equivocatingValidator even though justificationBlock isn't a part of equivocationDetectedBlockHashes for this equivocation record."
          )
      }
    }

  private def addEquivocationChild[F[_]: Monad: BlockStore](
      justificationBlock: BlockMessage,
      equivocationBaseBlockSeqNum: SequenceNumber,
      equivocationChildren: Set[BlockMessage]
  ): F[Set[BlockMessage]] =
    for {
      maybeJustificationParentWithSeqNum <- findCreatorJustificationAncestorWithSeqNum[F](
                                             justificationBlock,
                                             equivocationBaseBlockSeqNum + 1
                                           )
      updatedEquivocationChildren = maybeJustificationParentWithSeqNum match {
        case Some(equivocationChild) => equivocationChildren + equivocationChild
        case None =>
          throw new Exception(
            "creator justification ancestor with lower sequence number hasn't been added to the blockDAG yet."
          )
      }
    } yield updatedEquivocationChildren
}<|MERGE_RESOLUTION|>--- conflicted
+++ resolved
@@ -211,16 +211,10 @@
   private def getEquivocationDiscoveryStatusForBondedValidator[F[_]: Monad: BlockStore](
       equivocationRecord: EquivocationRecord,
       latestMessages: Map[Validator, BlockHash],
-<<<<<<< HEAD
       stake: Long,
-      genesis: BlockMessage): F[EquivocationDiscoveryStatus] =
+      genesis: BlockMessage
+  ): F[EquivocationDiscoveryStatus] =
     if (stake > 0L) {
-=======
-      stake: SequenceNumber,
-      genesis: BlockMessage
-  ): F[EquivocationDiscoveryStatus] =
-    if (stake > 0) {
->>>>>>> 0479f9c1
       for {
         equivocationDetectable <- isEquivocationDetectable[F](
                                    latestMessages.toSeq,

package coop.rchain.casper.protocol.client

import cats.Id
import cats.effect.Sync
import cats.syntax.all._
import com.google.protobuf.ByteString
import coop.rchain.casper.rholang.InterpreterUtil
import coop.rchain.models.{GPrivate, NormalizerEnv, Par}
import coop.rchain.shared.Time
import coop.rchain.models.syntax._

object ListenAtName {
  sealed trait Name
  final case class PrivName(content: String) extends Name
  final case class PubName(content: String)  extends Name

  trait BuildPar[F[_]] {
    def build(f: F[Name]): F[Par]
  }

  private def buildPar[G[_]: BuildPar](name: G[Name]) = implicitly[BuildPar[G]].build(name)

  implicit def buildParF[F[_]: Sync] = new BuildPar[λ[A => F[Id[A]]]] {
    override def build(f: F[Name]) =
      for {
        name <- f
        res  <- buildParId(name)
      } yield res
  }

  implicit def buildParListF[F[_]: Sync] =
    new BuildPar[λ[A => F[List[A]]]] {
      override def build(f: F[List[Name]]): F[List[Par]] =
        f.flatMap(_.traverse(buildParId[F]))
    }

  private def buildParId[F[_]: Sync](name: Name): F[Par] = {
    import coop.rchain.models.rholang.implicits._

    name match {
      case PubName(content) =>
        InterpreterUtil.mkTerm(content, NormalizerEnv.Empty)
      case PrivName(content) =>
<<<<<<< HEAD
        val par: Par = content.getBytes.toParUnforgeableName
        Right(par)
=======
        Sync[F].delay {
          val par: Par = GPrivate(ByteString.copyFrom(content.getBytes))
          par
        }
>>>>>>> 10d6383b
    }
  }

  private def applyUntil[A, F[_]: Sync: Time](retrieve: F[A])(breakCond: A => Boolean): F[A] = {
    import scala.concurrent.duration._

    def loop: F[A] =
      for {
        _    <- Time[F].sleep(1.second)
        data <- retrieve
        res <- if (breakCond(data)) data.pure[F]
              else loop
      } yield res

    loop
  }

  def listenAtNameUntilChanges[A1, G[_], F[_]: Sync: Time](
      name: G[Name]
  )(request: G[Par] => F[Seq[A1]])(implicit par: BuildPar[λ[A => F[G[A]]]]): F[Unit] = {
    val nameF = name.pure[F]

    val retrieve =
      for {
        par  <- buildPar[λ[A => F[G[A]]]](nameF)
        init <- request(par)
      } yield init

    for {
      _ <- Sync[F].delay(println(s"Listen at name: $name"))
      _ <- Sync[F].delay(println("Start monitoring for changes"))

      init   <- retrieve
      result <- applyUntil(retrieve)(_.size > init.size)
      _      <- Sync[F].delay(println("Detected changes:"))
      _      <- Sync[F].delay(println(result.drop(init.size - result.size)))
    } yield ()
  }
}<|MERGE_RESOLUTION|>--- conflicted
+++ resolved
@@ -41,15 +41,10 @@
       case PubName(content) =>
         InterpreterUtil.mkTerm(content, NormalizerEnv.Empty)
       case PrivName(content) =>
-<<<<<<< HEAD
-        val par: Par = content.getBytes.toParUnforgeableName
-        Right(par)
-=======
         Sync[F].delay {
-          val par: Par = GPrivate(ByteString.copyFrom(content.getBytes))
+          val par: Par = content.getBytes.toParUnforgeableName
           par
         }
->>>>>>> 10d6383b
     }
   }
 

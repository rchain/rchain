package coop.rchain.casper

import cats.effect.concurrent.Ref
import cats.effect.{Concurrent, Sync}
import cats.syntax.all._
import cats.{Applicative, Show}
import coop.rchain.blockstorage.BlockStore
import coop.rchain.blockstorage.casperbuffer.CasperBufferStorage
import coop.rchain.blockstorage.dag.BlockDagStorage.DeployId
import coop.rchain.blockstorage.dag.{BlockDagRepresentation, BlockDagStorage}
import coop.rchain.blockstorage.deploy.DeployStorage
import coop.rchain.blockstorage.finality.LastFinalizedStorage
import coop.rchain.casper.engine.{BlockRetriever, Running}
import coop.rchain.casper.protocol._
import coop.rchain.casper.syntax._
import coop.rchain.casper.util.ProtoUtil
import coop.rchain.casper.util.comm.CommUtil
import coop.rchain.casper.util.rholang.RuntimeManager.StateHash
import coop.rchain.casper.util.rholang._
import coop.rchain.catscontrib.ski.kp2
import coop.rchain.crypto.PublicKey
import coop.rchain.crypto.signatures.Signed
import coop.rchain.metrics.{Metrics, MetricsSemaphore, Span}
import coop.rchain.models.BlockHash.BlockHash
import coop.rchain.models.Validator.Validator
import coop.rchain.shared._

sealed trait DeployError
final case class ParsingError(details: String)          extends DeployError
final case object MissingUser                           extends DeployError
final case class UnknownSignatureAlgorithm(alg: String) extends DeployError
final case object SignatureVerificationFailed           extends DeployError

object DeployError {
  def parsingError(details: String): DeployError          = ParsingError(details)
  def missingUser: DeployError                            = MissingUser
  def unknownSignatureAlgorithm(alg: String): DeployError = UnknownSignatureAlgorithm(alg)
  def signatureVerificationFailed: DeployError            = SignatureVerificationFailed

  implicit val showDeployError: Show[DeployError] = new Show[DeployError] {
    def show(error: DeployError): String = error match {
      case ParsingError(details)          => s"Parsing error: $details"
      case MissingUser                    => s"Missing user"
      case UnknownSignatureAlgorithm(alg) => s"Unknown signature algorithm '$alg'"
      case SignatureVerificationFailed    => "Signature verification failed"
    }
  }
}

trait Casper[F[_]] {
  def addBlockFromStore(b: BlockHash, allowAddFromBuffer: Boolean = false): F[ValidBlockProcessing]
  def addBlock(b: BlockMessage, allowAddFromBuffer: Boolean = false): F[ValidBlockProcessing]
  def contains(hash: BlockHash): F[Boolean]
  def dagContains(hash: BlockHash): F[Boolean]
  def bufferContains(hash: BlockHash): F[Boolean]
  def deploy(d: Signed[DeployData]): F[Either[DeployError, DeployId]]
  def estimator(dag: BlockDagRepresentation[F]): F[IndexedSeq[BlockHash]]
  def createBlock: F[CreateBlockStatus]
  def getGenesis: F[BlockMessage]
  def getValidator: F[Option[PublicKey]]
  def getVersion: F[Long]
  def getDeployLifespan: F[Int]
<<<<<<< HEAD
=======

  /**
    * Approved Block extends notion of Genesis Block - its the block that meets Last Finalized State.
    * To be able to start building on top of the Approved Block, node have to have some additional information
    * from the network.
    *
    * @return if node has all necessary information accompanying ApprovedBlock
    */
  def approvedBlockStateComplete: F[Boolean]

  def getBlocksInProcessing: F[Set[BlockHash]]
>>>>>>> 2677fcaf
}

trait MultiParentCasper[F[_]] extends Casper[F] {
  def blockDag: F[BlockDagRepresentation[F]]
  def fetchDependencies: F[Unit]
  // This is the weight of faults that have been accumulated so far.
  // We want the clique oracle to give us a fault tolerance that is greater than
  // this initial fault weight combined with our fault tolerance threshold t.
  def normalizedInitialFault(weights: Map[Validator, Long]): F[Float]
  def lastFinalizedBlock: F[BlockMessage]
  def getRuntimeManager: F[RuntimeManager[F]]
}

object MultiParentCasper extends MultiParentCasperInstances {
  def apply[F[_]](implicit instance: MultiParentCasper[F]): MultiParentCasper[F] = instance
  def ignoreDoppelgangerCheck[F[_]: Applicative]: (BlockMessage, Validator) => F[Unit] =
    kp2(().pure)

  def forkChoiceTip[F[_]: Sync](casper: MultiParentCasper[F]): F[BlockHash] =
    for {
      dag       <- casper.blockDag
      tipHashes <- casper.estimator(dag)
      tipHash   = tipHashes.head
    } yield tipHash
}

sealed abstract class MultiParentCasperInstances {
  implicit val MetricsSource: Metrics.Source =
    Metrics.Source(CasperMetricsSource, "casper")

  def hashSetCasper[F[_]: Sync: Metrics: Concurrent: CommUtil: Log: Time: SafetyOracle: LastFinalizedBlockCalculator: BlockStore: BlockDagStorage: LastFinalizedStorage: Span: EventPublisher: SynchronyConstraintChecker: LastFinalizedHeightConstraintChecker: Estimator: DeployStorage: CasperBufferStorage: BlockRetriever](
      validatorId: Option[ValidatorIdentity],
      approvedBlock: BlockMessage,
      shardId: String,
      finalizationRate: Int
  )(implicit runtimeManager: RuntimeManager[F]): F[MultiParentCasper[F]] =
<<<<<<< HEAD
    for {
      blockProcessingLock <- MetricsSemaphore.single[F]
    } yield {
      new MultiParentCasperImpl(
        validatorId,
        approvedBlock,
        shardId,
        finalizationRate,
        blockProcessingLock
      )
=======
    Span[F].trace(genesisLabel) {
      for {
        dag <- BlockDagStorage[F].getRepresentation
        postGenesisStateHash <- if (skipValidateGenesis) {
                                 Log[F].warn("Skip genesis block validation!") >> genesis.body.state.postStateHash.pure
                               } else {
                                 for {
                                   maybePostGenesisStateHash <- InterpreterUtil
                                                                 .validateBlockCheckpoint(
                                                                   genesis,
                                                                   dag,
                                                                   runtimeManager
                                                                 )
                                   postGenesisStateHash <- maybePostGenesisStateHash match {
                                                            case Left(
                                                                BlockError.BlockException(ex)
                                                                ) =>
                                                              ex.raiseError[F, StateHash]
                                                            case Left(error) =>
                                                              new Exception(s"Block error: $error")
                                                                .raiseError[F, StateHash]
                                                            case Right(None) =>
                                                              new Exception(
                                                                "Genesis tuplespace validation failed!"
                                                              ).raiseError[F, StateHash]
                                                            case Right(Some(hash)) => hash.pure
                                                          }
                                 } yield postGenesisStateHash
                               }
        blockProcessingLock <- MetricsSemaphore.single[F]
        blocksInProcessing  <- Ref.of[F, Set[BlockHash]](Set.empty)
      } yield {
        new MultiParentCasperImpl(
          validatorId,
          genesis,
          postGenesisStateHash,
          shardId,
          finalizationRate,
          blockProcessingLock,
          blocksInProcessing
        )
      }
>>>>>>> 2677fcaf
    }
}<|MERGE_RESOLUTION|>--- conflicted
+++ resolved
@@ -60,20 +60,8 @@
   def getValidator: F[Option[PublicKey]]
   def getVersion: F[Long]
   def getDeployLifespan: F[Int]
-<<<<<<< HEAD
-=======
-
-  /**
-    * Approved Block extends notion of Genesis Block - its the block that meets Last Finalized State.
-    * To be able to start building on top of the Approved Block, node have to have some additional information
-    * from the network.
-    *
-    * @return if node has all necessary information accompanying ApprovedBlock
-    */
-  def approvedBlockStateComplete: F[Boolean]
 
   def getBlocksInProcessing: F[Set[BlockHash]]
->>>>>>> 2677fcaf
 }
 
 trait MultiParentCasper[F[_]] extends Casper[F] {
@@ -110,60 +98,17 @@
       shardId: String,
       finalizationRate: Int
   )(implicit runtimeManager: RuntimeManager[F]): F[MultiParentCasper[F]] =
-<<<<<<< HEAD
     for {
       blockProcessingLock <- MetricsSemaphore.single[F]
+        blocksInProcessing  <- Ref.of[F, Set[BlockHash]](Set.empty)
     } yield {
       new MultiParentCasperImpl(
         validatorId,
         approvedBlock,
         shardId,
         finalizationRate,
-        blockProcessingLock
+        blockProcessingLock,
+        blocksInProcessing
       )
-=======
-    Span[F].trace(genesisLabel) {
-      for {
-        dag <- BlockDagStorage[F].getRepresentation
-        postGenesisStateHash <- if (skipValidateGenesis) {
-                                 Log[F].warn("Skip genesis block validation!") >> genesis.body.state.postStateHash.pure
-                               } else {
-                                 for {
-                                   maybePostGenesisStateHash <- InterpreterUtil
-                                                                 .validateBlockCheckpoint(
-                                                                   genesis,
-                                                                   dag,
-                                                                   runtimeManager
-                                                                 )
-                                   postGenesisStateHash <- maybePostGenesisStateHash match {
-                                                            case Left(
-                                                                BlockError.BlockException(ex)
-                                                                ) =>
-                                                              ex.raiseError[F, StateHash]
-                                                            case Left(error) =>
-                                                              new Exception(s"Block error: $error")
-                                                                .raiseError[F, StateHash]
-                                                            case Right(None) =>
-                                                              new Exception(
-                                                                "Genesis tuplespace validation failed!"
-                                                              ).raiseError[F, StateHash]
-                                                            case Right(Some(hash)) => hash.pure
-                                                          }
-                                 } yield postGenesisStateHash
-                               }
-        blockProcessingLock <- MetricsSemaphore.single[F]
-        blocksInProcessing  <- Ref.of[F, Set[BlockHash]](Set.empty)
-      } yield {
-        new MultiParentCasperImpl(
-          validatorId,
-          genesis,
-          postGenesisStateHash,
-          shardId,
-          finalizationRate,
-          blockProcessingLock,
-          blocksInProcessing
-        )
-      }
->>>>>>> 2677fcaf
     }
 }
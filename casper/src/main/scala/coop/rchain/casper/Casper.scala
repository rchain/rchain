package coop.rchain.casper

import coop.rchain.comm.rp.Connect.{ConnectionsCell, RPConfAsk}
import cats.{Applicative, Monad}
import cats.implicits._
import cats.mtl.implicits._
import cats.effect.Sync
import com.google.protobuf.ByteString
import coop.rchain.catscontrib.TaskContrib._
import coop.rchain.casper.protocol._
import coop.rchain.casper.util._
import coop.rchain.casper.util.ProtoUtil._
import coop.rchain.casper.util.comm.CommUtil
import coop.rchain.casper.util.rholang._
import coop.rchain.catscontrib._
import coop.rchain.crypto.codec.Base16
import coop.rchain.comm.CommError.ErrorHandler
import coop.rchain.comm.transport.TransportLayer
import coop.rchain.shared._
import coop.rchain.shared.AttemptOps._

import scala.annotation.tailrec
import scala.collection.{immutable, mutable}
import scala.collection.immutable.{HashMap, HashSet}

import cats.effect.concurrent.Ref
import coop.rchain.blockstorage.BlockStore
import coop.rchain.casper.EquivocationRecord.SequenceNumber
import coop.rchain.casper.Estimator.Validator
import coop.rchain.casper.util.rholang.RuntimeManager.StateHash
import coop.rchain.rspace.Checkpoint
import monix.execution.Scheduler
import monix.execution.atomic.AtomicAny

trait Casper[F[_], A] {
  def addBlock(b: BlockMessage): F[BlockStatus]
  def contains(b: BlockMessage): F[Boolean]
  def deploy(d: DeployData): F[Either[Throwable, Unit]]
  def estimator: F[A]
  def createBlock: F[Option[BlockMessage]]
}

trait MultiParentCasper[F[_]] extends Casper[F, IndexedSeq[BlockMessage]] {
  def blockDag: F[BlockDag]
  // This is the weight of faults that have been accumulated so far.
  // We want the clique oracle to give us a fault tolerance that is greater than
  // this initial fault weight combined with our fault tolerance threshold t.
  def normalizedInitialFault(weights: Map[Validator, Int]): F[Float]
  def lastFinalizedBlock: F[BlockMessage]
  def storageContents(hash: ByteString): F[String]
  // TODO: Refactor hashSetCasper to take a RuntimeManager[F] just like BlockStore[F]
  def getRuntimeManager: F[Option[RuntimeManager]]
}

object MultiParentCasper extends MultiParentCasperInstances {
  def apply[F[_]](implicit instance: MultiParentCasper[F]): MultiParentCasper[F] = instance
}

sealed abstract class MultiParentCasperInstances {

  private implicit val logSource: LogSource = LogSource(this.getClass)

  def hashSetCasper[
      F[_]: Sync: Monad: Capture: ConnectionsCell: TransportLayer: Log: Time: ErrorHandler: SafetyOracle: BlockStore: RPConfAsk](
      runtimeManager: RuntimeManager,
      validatorId: Option[ValidatorIdentity],
      genesis: BlockMessage,
<<<<<<< HEAD
      internalMap: Map[BlockHash, BlockMessage],
      shardId: String)(implicit scheduler: Scheduler): MultiParentCasper[F] = {
    val dag = BlockDag()
    val (maybePostGenesisStateHash, _) = InterpreterUtil
      .validateBlockCheckpoint(
        genesis,
        genesis,
        dag,
        internalMap,
        Set[StateHash](runtimeManager.emptyStateHash),
        runtimeManager
      )
    createMultiParentCasper[F](
      runtimeManager,
      validatorId,
      genesis,
      dag,
      maybePostGenesisStateHash,
      shardId
    )
=======
      shardId: String)(implicit scheduler: Scheduler): F[MultiParentCasper[F]] = {
    val genesisBonds          = ProtoUtil.bonds(genesis)
    val initialLatestMessages = genesisBonds.map(_.validator -> genesis.blockHash).toMap
    val dag                   = BlockDag().copy(latestMessages = initialLatestMessages)
    for {
      validateBlockCheckpointResult <- InterpreterUtil
                                        .validateBlockCheckpoint[F](
                                          genesis,
                                          genesis,
                                          dag,
                                          runtimeManager.emptyStateHash,
                                          Set[StateHash](runtimeManager.emptyStateHash),
                                          runtimeManager)
      (maybePostGenesisStateHash, _) = validateBlockCheckpointResult
    } yield
      createMultiParentCasper[F](runtimeManager,
                                 validatorId,
                                 genesis,
                                 dag,
                                 maybePostGenesisStateHash,
                                 shardId)

>>>>>>> 9218849b
  }

  private[this] def createMultiParentCasper[
      F[_]: Sync: Monad: Capture: ConnectionsCell: TransportLayer: Log: Time: ErrorHandler: SafetyOracle: BlockStore: RPConfAsk](
      runtimeManager: RuntimeManager,
      validatorId: Option[ValidatorIdentity],
      genesis: BlockMessage,
      initialDag: BlockDag,
      maybePostGenesisStateHash: Option[StateHash],
      shardId: String)(implicit scheduler: Scheduler) =
    new MultiParentCasper[F] {
      type BlockHash = ByteString
      type Validator = ByteString

      //TODO: Extract hardcoded version
      private val version = 0L

      private val _blockDag: AtomicSyncVar[BlockDag] = new AtomicSyncVar(initialDag)

      private val emptyStateHash = runtimeManager.emptyStateHash

      private val knownStateHashesContainer: AtomicSyncVarF[F, Set[StateHash]] =
        maybePostGenesisStateHash match {
          case Some(postGenesisStateHash) =>
            AtomicSyncVarF.of[F, Set[StateHash]](
              Set[StateHash](emptyStateHash, postGenesisStateHash)
            )
          case None => throw new Error("Genesis block validation failed.")
        }

      private val blockBuffer: mutable.HashSet[BlockMessage] =
        new mutable.HashSet[BlockMessage]()
      private val blockBufferDependencyDagState =
        new AtomicMonadState[F, DoublyLinkedDag[BlockHash]](AtomicAny(BlockDependencyDag.empty))

      private val deployHist: mutable.HashSet[Deploy] = new mutable.HashSet[Deploy]()

      // Used to keep track of when other validators detect the equivocation consisting of the base block
      // at the sequence number identified by the (validator, base equivocation sequence number) pair of
      // each EquivocationRecord.
      private val equivocationsTracker: mutable.Set[EquivocationRecord] =
        new mutable.HashSet[EquivocationRecord]()
      private val invalidBlockTracker: mutable.HashSet[BlockHash] =
        new mutable.HashSet[BlockHash]()

      // TODO: Extract hardcoded fault tolerance threshold
      private val faultToleranceThreshold     = 0f
      private val lastFinalizedBlockContainer = Ref.unsafe[F, BlockMessage](genesis)

      private val processingBlocks = new AtomicSyncVar(Set.empty[BlockHash])

      def addBlock(b: BlockMessage): F[BlockStatus] =
        for {
          acquire <- Capture[F].capture {
                      processingBlocks.mapAndUpdate[(Set[BlockHash], Boolean)](
                        blocks => {
                          if (blocks.contains(b.blockHash)) blocks -> false
                          else blocks                              -> true
                        }, {
                          case (blocks, false) => blocks
                          case (blocks, true)  => blocks + b.blockHash
                        }
                      )
                    }
          result <- acquire match {
                     case Right((_, false)) =>
                       Log[F]
                         .info(
                           s"CASPER: Block ${PrettyPrinter.buildString(b.blockHash)} is already being processed by another thread.")
                         .map(_ => BlockStatus.processing)
                     case Right((_, true)) =>
                       internalAddBlock(b).flatMap(status =>
                         Capture[F].capture { processingBlocks.update(_ - b.blockHash); status })
                     case Left(ex) =>
                       Log[F]
                         .warn(
                           s"CASPER: Block ${PrettyPrinter.buildString(b.blockHash)} encountered an exception during processing: ${ex.getMessage}")
                         .map(_ => BlockStatus.exception(ex))
                   }
        } yield result

      def internalAddBlock(b: BlockMessage): F[BlockStatus] =
        for {
          validFormat <- Validate.formatOfFields[F](b)
          validSig    <- Validate.blockSignature[F](b)
          dag         <- blockDag
          validSender <- Validate.blockSender[F](b, genesis, dag)
          attempt <- if (!validFormat) InvalidUnslashableBlock.pure[F]
                    else if (!validSig) InvalidUnslashableBlock.pure[F]
                    else if (!validSender) InvalidUnslashableBlock.pure[F]
                    else attemptAdd(b)
          _ <- attempt match {
                case MissingBlocks => ().pure[F]
                case _ =>
                  Capture[F].capture { blockBuffer -= b } *> blockBufferDependencyDagState.modify(
                    blockBufferDependencyDag =>
                      DoublyLinkedDagOperations.remove(blockBufferDependencyDag, b.blockHash))
              }
          _ <- attempt match {
                case MissingBlocks           => ().pure[F]
                case IgnorableEquivocation   => ().pure[F]
                case InvalidUnslashableBlock => ().pure[F]
                case _ =>
                  reAttemptBuffer // reAttempt for any status that resulted in the adding of the block into the view
              }
          estimates <- estimator
          tip       = estimates.head
          _ <- Log[F].info(
                s"CASPER: New fork-choice tip is block ${PrettyPrinter.buildString(tip.blockHash)}.")
          lastFinalizedBlock        <- lastFinalizedBlockContainer.get
          updatedLastFinalizedBlock <- updateLastFinalizedBlock(dag, lastFinalizedBlock)
          _                         <- lastFinalizedBlockContainer.set(updatedLastFinalizedBlock)
        } yield attempt

      private def updateLastFinalizedBlock(dag: BlockDag,
                                           lastFinalizedBlock: BlockMessage): F[BlockMessage] =
        for {
          childrenHashes <- dag.childMap
                             .getOrElse(lastFinalizedBlock.blockHash, Set.empty[BlockHash])
                             .pure[F]
          children <- childrenHashes.toList.traverse(ProtoUtil.unsafeGetBlock[F])
          maybeFinalizedChild <- ListContrib.findM(
                                  children,
                                  (block: BlockMessage) =>
                                    isGreaterThanFaultToleranceThreshold(dag, block))
          newFinalizedBlock <- maybeFinalizedChild match {
                                case Some(finalizedChild) =>
                                  updateLastFinalizedBlock(dag, finalizedChild)
                                case None => lastFinalizedBlock.pure[F]
                              }
        } yield newFinalizedBlock

      private def isGreaterThanFaultToleranceThreshold(dag: BlockDag,
                                                       block: BlockMessage): F[Boolean] =
        for {
          ft <- SafetyOracle[F].normalizedFaultTolerance(dag, block)
        } yield ft > faultToleranceThreshold

      def contains(b: BlockMessage): F[Boolean] =
        BlockStore[F].contains(b.blockHash).map(_ || blockBuffer.contains(b))

      def deploy(d: DeployData): F[Either[Throwable, Unit]] =
        InterpreterUtil.mkTerm(d.term) match {
          case Right(term) =>
            val deploy = Deploy(
              term = Some(term),
              raw = Some(d)
            )
            for {
              _ <- Capture[F].capture {
                    deployHist += deploy
                  }
              _ <- Log[F].info(s"CASPER: Received ${PrettyPrinter.buildString(deploy)}")
            } yield Right(())

          case Left(err) =>
            Applicative[F].pure(Left(new Exception(s"Error in parsing term: \n$err")))
        }

      def estimator: F[IndexedSeq[BlockMessage]] =
        for {
          lastFinalizedBlock <- lastFinalizedBlockContainer.get
          rankedEstimates    <- Estimator.tips[F](_blockDag.get, lastFinalizedBlock)
        } yield rankedEstimates

      /*
       * Logic:
       *  -Score each of the blockDAG heads extracted from the block messages via GHOST
       *  -Let P = subset of heads such that P contains no conflicts and the total score is maximized
       *  -Let R = subset of deploy messages which are not included in DAG obtained by following blocks in P
       *  -If R is non-empty then create a new block with parents equal to P and (non-conflicting) txns obtained from R
       *  -Else if R is empty and |P| > 1 then create a block with parents equal to P and no transactions
       *  -Else None
       */
      def createBlock: F[Option[BlockMessage]] = validatorId match {
        case Some(vId @ ValidatorIdentity(publicKey, privateKey, sigAlgorithm)) =>
          for {
            orderedHeads   <- estimator
            dag            <- blockDag
            p              <- chooseNonConflicting[F](orderedHeads, genesis, dag)
            r              <- remDeploys(dag, p)
            justifications = toJustification(dag.latestMessages)
            proposal <- if (r.nonEmpty || p.length > 1) {
                         createProposal(p, r, justifications)
                       } else {
                         none[BlockMessage].pure[F]
                       }
          } yield
            proposal.map(
              signBlock(_, dag, publicKey, privateKey, sigAlgorithm, vId.signFunction, shardId)
            )

        case None => none[BlockMessage].pure[F]
      }

      def lastFinalizedBlock: F[BlockMessage] = lastFinalizedBlockContainer.get

      // TODO: Optimize for large number of deploys accumulated over history
      private def remDeploys(dag: BlockDag, p: Seq[BlockMessage]): F[Seq[Deploy]] =
<<<<<<< HEAD
        BlockStore[F].asMap() flatMap { internalMap: Map[BlockHash, BlockMessage] =>
          Capture[F].capture {
            val result = deployHist.clone()
            DagOperations
              .bfTraverse(p)(parents(_).iterator.map(internalMap))
              .foreach(b => {
                b.body.foreach(_.deploys.flatMap(_.deploy).foreach(result -= _))
              })
            result.toSeq
          }
        }
=======
        for {
          result <- Capture[F].capture { deployHist.clone() }
          _ <- DagOperations
                .bfTraverseF[F, BlockMessage](p.toList)(ProtoUtil.unsafeGetParents[F])
                .foreach(b =>
                  Capture[F].capture {
                    b.body.foreach(_.newCode.flatMap(_.deploy).foreach(result -= _))
                })
        } yield result.toSeq
>>>>>>> 9218849b

      private def createProposal(p: Seq[BlockMessage],
                                 r: Seq[Deploy],
                                 justifications: Seq[Justification]): F[Option[BlockMessage]] =
        for {
<<<<<<< HEAD
          now         <- Time[F].currentMillis
          internalMap <- BlockStore[F].asMap()
          possibleProcessedDeploys = knownStateHashesContainer
            .mapAndUpdate[(Either[Throwable, (StateHash, Seq[InternalProcessedDeploy])],
                           Set[StateHash])](
              InterpreterUtil.computeDeploysCheckpoint(p,
                                                       r,
                                                       genesis,
                                                       _blockDag.get,
                                                       internalMap,
                                                       _,
                                                       runtimeManager),
              _._2)
            .map(_._1)
            .joinRight
          result <- possibleProcessedDeploys match {
                     case Left(ex) =>
                       Log[F]
                         .error(
                           s"CASPER: Critical error encountered while processing deploys: ${ex.getMessage}")
                         .map(_ => none[BlockMessage])

                     case Right((computedStateHash, processedDeploys)) =>
                       val (internalErrors, persistableDeploys) =
                         processedDeploys.partition(_.status.isInternalError)
                       internalErrors.toList
                         .traverse {
                           case InternalProcessedDeploy(deploy, _, _, InternalErrors(errors)) =>
                             val errorsMessage = errors.map(_.getMessage).mkString("\n")
                             Log[F].error(
                               s"CASPER: Internal error encountered while processing deploy ${PrettyPrinter
                                 .buildString(deploy)}: $errorsMessage")
                           case _ => ().pure[F]
                         }
                         .map(_ => {
                           val postState = RChainState()
                             .withTuplespace(computedStateHash)
                             .withBonds(bonds(p.head))
                             .withBlockNumber(p.headOption.fold(0L)(blockNumber) + 1)

                           val body = Body()
                             .withPostState(postState)
                             .withDeploys(persistableDeploys.map(ProcessedDeployUtil.fromInternal))
                           val header = blockHeader(body, p.map(_.blockHash), version, now)
                           val block  = unsignedBlockProto(body, header, justifications, shardId)
                           block.some
                         })
                   }
        } yield result
=======
          now                                                                     <- Time[F].currentMillis
          deploysCheckpoint                                                       <- updateKnownStateHashes(knownStateHashesContainer, p, r)
          (computedCheckpoint, mergeLog, updatedKnownStateHashes, deployWithCost) = deploysCheckpoint
          computedStateHash                                                       = ByteString.copyFrom(computedCheckpoint.root.bytes.toArray)
          serializedLog                                                           = mergeLog ++ computedCheckpoint.log.map(EventConverter.toCasperEvent)
          postState = RChainState()
            .withTuplespace(computedStateHash)
            .withBonds(bonds(p.head))
            .withBlockNumber(p.headOption.fold(0L)(blockNumber) + 1)
          body = Body()
            .withPostState(postState)
            .withNewCode(deployWithCost)
            .withCommReductions(serializedLog)
          header = blockHeader(body, p.map(_.blockHash), version, now)
          block  = unsignedBlockProto(body, header, justifications, shardId)
        } yield Some(block)
>>>>>>> 9218849b

      private def updateKnownStateHashes(
          knownStateHashesContainer: AtomicSyncVarF[F, Set[StateHash]],
          p: Seq[BlockMessage],
          r: Seq[Deploy]): F[(Checkpoint, Seq[Event], Set[StateHash], Vector[DeployCost])] =
        knownStateHashesContainer
          .modify[(Checkpoint, Seq[Event], Set[StateHash], Vector[DeployCost])] {
            knownStateHashes =>
              for {
                checkpoint <- InterpreterUtil.computeDeploysCheckpoint[F](
                               p,
                               r,
                               genesis,
                               _blockDag.get,
                               emptyStateHash,
                               knownStateHashes,
                               runtimeManager.computeState)
              } yield (checkpoint._3, checkpoint)
          }

      def blockDag: F[BlockDag] = Capture[F].capture {
        _blockDag.get
      }

      def storageContents(hash: StateHash): F[String] =
        for {
          knownStateHashes <- knownStateHashesContainer.get
        } yield
          if (knownStateHashes.contains(hash)) {
            runtimeManager.storageRepr(hash)
          } else {
            s"Tuplespace hash ${Base16.encode(hash.toByteArray)} not found!"
          }

      def normalizedInitialFault(weights: Map[Validator, Int]): F[Float] =
        (equivocationsTracker
          .map(_.equivocator)
          .toSet
          .flatMap(weights.get)
          .sum
          .toFloat / weightMapTotal(weights))
          .pure[F]

      /*
       * TODO: Put tuplespace validation back in after we have deterministic unforgeable names.
       *
       * We want to catch equivocations only after we confirm that the block completing
       * the equivocation is otherwise valid.
       */
      private def attemptAdd(b: BlockMessage): F[BlockStatus] =
        for {
          dag                  <- Capture[F].capture { _blockDag.get }
          postValidationStatus <- Validate.blockSummary[F](b, genesis, dag, shardId)
          postTransactionsCheckStatus <- postValidationStatus.traverse(
                                          _ =>
                                            Validate.transactions[F](b,
                                                                     genesis,
                                                                     dag,
                                                                     emptyStateHash,
                                                                     runtimeManager,
                                                                     knownStateHashesContainer))
          postBondsCacheStatus <- postTransactionsCheckStatus.joinRight.traverse(_ =>
                                   Validate.bondsCache[F](b, runtimeManager))
          postNeglectedInvalidBlockStatus <- postBondsCacheStatus.joinRight.traverse(
                                              _ =>
                                                Validate.neglectedInvalidBlock[F](
                                                  b,
                                                  invalidBlockTracker.toSet))
          postNeglectedEquivocationCheckStatus <- postNeglectedInvalidBlockStatus.joinRight
                                                   .traverse(
                                                     _ =>
                                                       EquivocationDetector
                                                         .checkNeglectedEquivocationsWithUpdate[F](
                                                           equivocationsTracker,
                                                           b,
                                                           dag,
                                                           genesis))
          blockBufferDependencyDag <- blockBufferDependencyDagState.get
          postEquivocationCheckStatus <- postNeglectedEquivocationCheckStatus.joinRight.traverse(
                                          _ =>
                                            EquivocationDetector
                                              .checkEquivocations(blockBufferDependencyDag, b, dag)
                                              .pure[F])
          status = postEquivocationCheckStatus.joinRight.merge
          _      <- addEffects(status, b)
        } yield status

      // TODO: Handle slashing
      private def addEffects(status: BlockStatus, block: BlockMessage): F[Unit] =
        status match {
          //Add successful! Send block to peers, log success, try to add other blocks
          case Valid =>
            addToState(block) *> CommUtil.sendBlock[F](block) *> Log[F].info(
              s"CASPER: Added ${PrettyPrinter.buildString(block.blockHash)}")
          case MissingBlocks =>
            for {
              _              <- Capture[F].capture { blockBuffer += block }
              dag            <- blockDag
              missingParents = parentHashes(block).toSet
              missingJustifictions = block.justifications
                .map(_.latestBlockHash)
                .toSet
              missingDependencies <- (missingParents union missingJustifictions).toList.filterA(
                                      blockHash =>
                                        BlockStore[F]
                                          .contains(blockHash)
                                          .map(contains => !contains))
              _ <- missingDependencies.traverse(hash => handleMissingDependency(hash, block))
            } yield ()
          case AdmissibleEquivocation =>
            Capture[F].capture {
              val baseEquivocationBlockSeqNum = block.seqNum - 1
              if (equivocationsTracker.exists {
                    case EquivocationRecord(validator, seqNum, _) =>
                      block.sender == validator && baseEquivocationBlockSeqNum == seqNum
                  }) {
                // More than 2 equivocating children from base equivocation block and base block has already been recorded
              } else {
                val newEquivocationRecord = EquivocationRecord(block.sender,
                                                               baseEquivocationBlockSeqNum,
                                                               Set.empty[BlockHash])
                equivocationsTracker.add(newEquivocationRecord)
              }
            } *>
              addToState(block) *> CommUtil.sendBlock[F](block) *> Log[F].info(
              s"CASPER: Added admissible equivocation child block ${PrettyPrinter.buildString(block.blockHash)}")
          case IgnorableEquivocation =>
            /*
             * We don't have to include these blocks to the equivocation tracker because if any validator
             * will build off this side of the equivocation, we will get another attempt to add this block
             * through the admissible equivocations.
             */
            Log[F].info(
              s"CASPER: Did not add block ${PrettyPrinter.buildString(block.blockHash)} as that would add an equivocation to the BlockDAG")
          case InvalidUnslashableBlock =>
            handleInvalidBlockEffect(status, block)
          case InvalidBlockNumber =>
            handleInvalidBlockEffect(status, block)
          case InvalidParents =>
            handleInvalidBlockEffect(status, block)
          case JustificationRegression =>
            handleInvalidBlockEffect(status, block)
          case InvalidSequenceNumber =>
            handleInvalidBlockEffect(status, block)
          case NeglectedInvalidBlock =>
            handleInvalidBlockEffect(status, block)
          case NeglectedEquivocation =>
            handleInvalidBlockEffect(status, block)
          case InvalidTransaction =>
            handleInvalidBlockEffect(status, block)
          case InvalidBondsCache =>
            handleInvalidBlockEffect(status, block)
          case InvalidRepeatDeploy =>
            handleInvalidBlockEffect(status, block)
          case InvalidShardId =>
            handleInvalidBlockEffect(status, block)
          case Processing =>
            throw new RuntimeException(s"A block should not be processing at this stage.")
          case BlockException(ex) =>
            throw new RuntimeException(s"Encountered exception in block: ${ex.getMessage}")
        }

      private def handleMissingDependency(hash: BlockHash, parentBlock: BlockMessage): F[Unit] =
        for {
          _ <- blockBufferDependencyDagState.modify(
                blockBufferDependencyDag =>
                  DoublyLinkedDagOperations
                    .add[BlockHash](blockBufferDependencyDag, hash, parentBlock.blockHash))
          _ <- CommUtil.sendBlockRequest[F](BlockRequest(Base16.encode(hash.toByteArray), hash))
        } yield ()

      private def handleInvalidBlockEffect(status: BlockStatus, block: BlockMessage): F[Unit] =
        for {
          _ <- Log[F].warn(s"CASPER: Recording invalid block ${PrettyPrinter.buildString(
                block.blockHash)} for ${status.toString}.")
          // TODO: Slash block for status except InvalidUnslashableBlock
          _ <- Capture[F].capture(invalidBlockTracker += block.blockHash) *> addToState(block)
        } yield ()

      private def addToState(block: BlockMessage): F[Unit] =
        BlockStore[F].put {
          _blockDag.update(bd => {
            val hash = block.blockHash

            //add current block as new child to each of its parents
            val newChildMap = parentHashes(block).foldLeft(bd.childMap) {
              case (acc, p) =>
                val currChildren = acc.getOrElse(p, HashSet.empty[BlockHash])
                acc.updated(p, currChildren + hash)
            }

            val newSeqNum = bd.currentSeqNum.updated(block.sender, block.seqNum)
            bd.copy(
              //Assume that a non-equivocating validator must include
              //its own latest message in the justification. Therefore,
              //for a given validator the blocks are guaranteed to arrive in causal order.
              // Even for a equivocating validator, we just update its latest message
              // to whatever block we have fetched latest among the blocks that
              // constitute the equivocation.
              latestMessages = bd.latestMessages.updated(block.sender, hash),
              latestMessagesOfLatestMessages =
                bd.latestMessagesOfLatestMessages.updated(block.sender,
                                                          toLatestMessages(block.justifications)),
              childMap = newChildMap,
              currentSeqNum = newSeqNum
            )
          })
          (block.blockHash, block)
        }

      private def reAttemptBuffer: F[Unit] =
        for {
          blockBufferDependencyDag <- blockBufferDependencyDagState.get
          dependencyFree           = blockBufferDependencyDag.dependencyFree
          dependencyFreeBlocks = blockBuffer
            .filter(block => dependencyFree.contains(block.blockHash))
            .toList
          attempts <- dependencyFreeBlocks.traverse(b => attemptAdd(b))
          _ <- if (attempts.isEmpty) {
                ().pure[F]
              } else {
                Capture[F].capture {
                  dependencyFreeBlocks.map {
                    blockBuffer -= _
                  }
                } *>
                  blockBufferDependencyDagState.set(
                    dependencyFree.foldLeft(blockBufferDependencyDag) {
                      case (acc, hash) =>
                        DoublyLinkedDagOperations.remove(acc, hash)
                    }) *> reAttemptBuffer
              }
        } yield ()

      def getRuntimeManager: F[Option[RuntimeManager]] = Applicative[F].pure(Some(runtimeManager))
    }
}<|MERGE_RESOLUTION|>--- conflicted
+++ resolved
@@ -65,28 +65,6 @@
       runtimeManager: RuntimeManager,
       validatorId: Option[ValidatorIdentity],
       genesis: BlockMessage,
-<<<<<<< HEAD
-      internalMap: Map[BlockHash, BlockMessage],
-      shardId: String)(implicit scheduler: Scheduler): MultiParentCasper[F] = {
-    val dag = BlockDag()
-    val (maybePostGenesisStateHash, _) = InterpreterUtil
-      .validateBlockCheckpoint(
-        genesis,
-        genesis,
-        dag,
-        internalMap,
-        Set[StateHash](runtimeManager.emptyStateHash),
-        runtimeManager
-      )
-    createMultiParentCasper[F](
-      runtimeManager,
-      validatorId,
-      genesis,
-      dag,
-      maybePostGenesisStateHash,
-      shardId
-    )
-=======
       shardId: String)(implicit scheduler: Scheduler): F[MultiParentCasper[F]] = {
     val genesisBonds          = ProtoUtil.bonds(genesis)
     val initialLatestMessages = genesisBonds.map(_.validator -> genesis.blockHash).toMap
@@ -97,7 +75,6 @@
                                           genesis,
                                           genesis,
                                           dag,
-                                          runtimeManager.emptyStateHash,
                                           Set[StateHash](runtimeManager.emptyStateHash),
                                           runtimeManager)
       (maybePostGenesisStateHash, _) = validateBlockCheckpointResult
@@ -108,8 +85,6 @@
                                  dag,
                                  maybePostGenesisStateHash,
                                  shardId)
-
->>>>>>> 9218849b
   }
 
   private[this] def createMultiParentCasper[
@@ -309,50 +284,22 @@
 
       // TODO: Optimize for large number of deploys accumulated over history
       private def remDeploys(dag: BlockDag, p: Seq[BlockMessage]): F[Seq[Deploy]] =
-<<<<<<< HEAD
-        BlockStore[F].asMap() flatMap { internalMap: Map[BlockHash, BlockMessage] =>
-          Capture[F].capture {
-            val result = deployHist.clone()
-            DagOperations
-              .bfTraverse(p)(parents(_).iterator.map(internalMap))
-              .foreach(b => {
-                b.body.foreach(_.deploys.flatMap(_.deploy).foreach(result -= _))
-              })
-            result.toSeq
-          }
-        }
-=======
         for {
           result <- Capture[F].capture { deployHist.clone() }
           _ <- DagOperations
                 .bfTraverseF[F, BlockMessage](p.toList)(ProtoUtil.unsafeGetParents[F])
                 .foreach(b =>
                   Capture[F].capture {
-                    b.body.foreach(_.newCode.flatMap(_.deploy).foreach(result -= _))
+                    b.body.foreach(_.deploys.flatMap(_.deploy).foreach(result -= _))
                 })
         } yield result.toSeq
->>>>>>> 9218849b
 
       private def createProposal(p: Seq[BlockMessage],
                                  r: Seq[Deploy],
                                  justifications: Seq[Justification]): F[Option[BlockMessage]] =
         for {
-<<<<<<< HEAD
-          now         <- Time[F].currentMillis
-          internalMap <- BlockStore[F].asMap()
-          possibleProcessedDeploys = knownStateHashesContainer
-            .mapAndUpdate[(Either[Throwable, (StateHash, Seq[InternalProcessedDeploy])],
-                           Set[StateHash])](
-              InterpreterUtil.computeDeploysCheckpoint(p,
-                                                       r,
-                                                       genesis,
-                                                       _blockDag.get,
-                                                       internalMap,
-                                                       _,
-                                                       runtimeManager),
-              _._2)
-            .map(_._1)
-            .joinRight
+          now                      <- Time[F].currentMillis
+          possibleProcessedDeploys <- updateKnownStateHashes(knownStateHashesContainer, p, r)
           result <- possibleProcessedDeploys match {
                      case Left(ex) =>
                        Log[F]
@@ -387,42 +334,23 @@
                          })
                    }
         } yield result
-=======
-          now                                                                     <- Time[F].currentMillis
-          deploysCheckpoint                                                       <- updateKnownStateHashes(knownStateHashesContainer, p, r)
-          (computedCheckpoint, mergeLog, updatedKnownStateHashes, deployWithCost) = deploysCheckpoint
-          computedStateHash                                                       = ByteString.copyFrom(computedCheckpoint.root.bytes.toArray)
-          serializedLog                                                           = mergeLog ++ computedCheckpoint.log.map(EventConverter.toCasperEvent)
-          postState = RChainState()
-            .withTuplespace(computedStateHash)
-            .withBonds(bonds(p.head))
-            .withBlockNumber(p.headOption.fold(0L)(blockNumber) + 1)
-          body = Body()
-            .withPostState(postState)
-            .withNewCode(deployWithCost)
-            .withCommReductions(serializedLog)
-          header = blockHeader(body, p.map(_.blockHash), version, now)
-          block  = unsignedBlockProto(body, header, justifications, shardId)
-        } yield Some(block)
->>>>>>> 9218849b
 
       private def updateKnownStateHashes(
           knownStateHashesContainer: AtomicSyncVarF[F, Set[StateHash]],
           p: Seq[BlockMessage],
-          r: Seq[Deploy]): F[(Checkpoint, Seq[Event], Set[StateHash], Vector[DeployCost])] =
+          r: Seq[Deploy]): F[Either[Throwable, (StateHash, Seq[InternalProcessedDeploy])]] =
         knownStateHashesContainer
-          .modify[(Checkpoint, Seq[Event], Set[StateHash], Vector[DeployCost])] {
+          .modify[(Either[Throwable, (StateHash, Seq[InternalProcessedDeploy])])] {
             knownStateHashes =>
               for {
-                checkpoint <- InterpreterUtil.computeDeploysCheckpoint[F](
-                               p,
-                               r,
-                               genesis,
-                               _blockDag.get,
-                               emptyStateHash,
-                               knownStateHashes,
-                               runtimeManager.computeState)
-              } yield (checkpoint._3, checkpoint)
+                possibleProcessedDeploys <- InterpreterUtil.computeDeploysCheckpoint[F](
+                                             p,
+                                             r,
+                                             genesis,
+                                             _blockDag.get,
+                                             knownStateHashes,
+                                             runtimeManager)
+              } yield (possibleProcessedDeploys._2, possibleProcessedDeploys._1)
           }
 
       def blockDag: F[BlockDag] = Capture[F].capture {

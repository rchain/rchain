--- conflicted
+++ resolved
@@ -237,25 +237,14 @@
           for {
             _              <- Capture[F].capture { blockBuffer += block }
             dag            <- blockDag
-<<<<<<< HEAD
-            missingParents = parents(block).filterNot(dag.blockLookup.contains).toList
-            missingJustifications = block.justifications
-              .map(_.latestBlockHash)
-              .filterNot(dag.blockLookup.contains)
-              .toList
-            _ <- (missingParents ::: missingJustifications).traverse(hash => {
-                    Capture[F].capture { expectedBlockRequests += hash } *> // TODO: Will this fail without Capture?
-                    CommUtil.sendBlockRequest[F](BlockRequest(Base16.encode(hash.toByteArray), hash))
-                  })
-=======
             missingParents = parents(block).filterNot(dag.blockLookup.contains).toSet
             missingJustifictions = block.justifications
               .map(_.latestBlockHash)
               .filterNot(dag.blockLookup.contains)
               .toSet
             _ <- (missingParents union missingJustifictions).toList.traverse(hash =>
+                  Capture[F].capture { expectedBlockRequests += hash } *> // TODO: Will this fail without Capture?
                   CommUtil.sendBlockRequest[F](BlockRequest(Base16.encode(hash.toByteArray), hash)))
->>>>>>> c9aa86bc
           } yield ()
 
         case None =>

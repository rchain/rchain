--- conflicted
+++ resolved
@@ -99,10 +99,11 @@
       shardId: String,
       finalizationRate: Int
   )(implicit runtimeManager: RuntimeManager[F]): F[MultiParentCasper[F]] =
-<<<<<<< HEAD
     for {
       blockProcessingLock <- MetricsSemaphore.single[F]
-      blocksInProcessing  <- Ref.of[F, Set[BlockHash]](Set.empty)
+      blockProcessingState <- Ref.of[F, BlockProcessingState](
+                               BlockProcessingState(Set.empty, Set.empty)
+                             )
     } yield {
       new MultiParentCasperImpl(
         validatorId,
@@ -110,53 +111,7 @@
         shardId,
         finalizationRate,
         blockProcessingLock,
-        blocksInProcessing
+        blockProcessingState
       )
-=======
-    Span[F].trace(genesisLabel) {
-      for {
-        dag <- BlockDagStorage[F].getRepresentation
-        postGenesisStateHash <- if (skipValidateGenesis) {
-                                 Log[F].warn("Skip genesis block validation!") >> genesis.body.state.postStateHash.pure
-                               } else {
-                                 for {
-                                   maybePostGenesisStateHash <- InterpreterUtil
-                                                                 .validateBlockCheckpoint(
-                                                                   genesis,
-                                                                   dag,
-                                                                   runtimeManager
-                                                                 )
-                                   postGenesisStateHash <- maybePostGenesisStateHash match {
-                                                            case Left(
-                                                                BlockError.BlockException(ex)
-                                                                ) =>
-                                                              ex.raiseError[F, StateHash]
-                                                            case Left(error) =>
-                                                              new Exception(s"Block error: $error")
-                                                                .raiseError[F, StateHash]
-                                                            case Right(None) =>
-                                                              new Exception(
-                                                                "Genesis tuplespace validation failed!"
-                                                              ).raiseError[F, StateHash]
-                                                            case Right(Some(hash)) => hash.pure
-                                                          }
-                                 } yield postGenesisStateHash
-                               }
-        blockProcessingLock <- MetricsSemaphore.single[F]
-        blockProcessingState <- Ref.of[F, BlockProcessingState](
-                                 BlockProcessingState(Set.empty, Set.empty)
-                               )
-      } yield {
-        new MultiParentCasperImpl(
-          validatorId,
-          genesis,
-          postGenesisStateHash,
-          shardId,
-          finalizationRate,
-          blockProcessingLock,
-          blockProcessingState
-        )
-      }
->>>>>>> bccdafca
     }
 }
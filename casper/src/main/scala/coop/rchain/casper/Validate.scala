--- conflicted
+++ resolved
@@ -278,16 +278,7 @@
 
   // Agnostic of non-parent justifications
   def blockNumber[F[_]: Monad: Log: BlockStore](
-<<<<<<< HEAD
-      b: BlockMessage.Safe,
-      dag: BlockDag): F[Either[InvalidBlock, ValidBlock]] =
-    for {
-      maybeMainParent       <- b.header.parentsHashList.headOption.traverse(ProtoUtil.unsafeGetBlock[F])
-      maybeMainParentNumber = maybeMainParent.map(ProtoUtil.blockNumber)
-      number                = ProtoUtil.blockNumber(b)
-      result                = maybeMainParentNumber.fold(number == 0)(_ + 1 == number)
-=======
-      b: BlockMessage): F[Either[InvalidBlock, ValidBlock]] =
+      b: BlockMessage.Safe): F[Either[InvalidBlock, ValidBlock]] =
     for {
       parents <- ProtoUtil.unsafeGetParents[F](b)
       maxBlockNumber = parents.foldLeft(-1L) {
@@ -295,7 +286,6 @@
       }
       number = ProtoUtil.blockNumber(b)
       result = maxBlockNumber + 1 == number
->>>>>>> efb829cd
       status <- if (result) {
                  Applicative[F].pure(Right(Valid))
                } else {

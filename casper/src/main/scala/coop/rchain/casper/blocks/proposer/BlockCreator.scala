package coop.rchain.casper.blocks.proposer

import cats.effect.Concurrent
import cats.syntax.all._
import com.google.protobuf.ByteString
import coop.rchain.blockstorage.BlockStore.BlockStore
import coop.rchain.blockstorage.dag.BlockDagStorage
import coop.rchain.blockstorage.syntax._
import coop.rchain.casper.protocol._
import coop.rchain.casper.rholang.RuntimeManager.StateHash
import coop.rchain.casper.rholang.sysdeploys.{CloseBlockDeploy, SlashDeploy}
import coop.rchain.casper.rholang.{InterpreterUtil, RuntimeManager}
import coop.rchain.casper.util.{ConstructDeploy, ProtoUtil}
<<<<<<< HEAD
import coop.rchain.casper.{BlockRandomSeed, CasperSnapshot, PrettyPrinter, ValidatorIdentity}
import coop.rchain.crypto.PrivateKey
import coop.rchain.crypto.hash.Blake2b512Random
=======
import coop.rchain.casper.{MultiParentCasper, ParentsMergedState, PrettyPrinter, ValidatorIdentity}
>>>>>>> 10d6383b
import coop.rchain.crypto.signatures.Signed
import coop.rchain.crypto.{PrivateKey, PublicKey}
import coop.rchain.metrics.{Metrics, Span}
import coop.rchain.models.BlockHash.BlockHash
<<<<<<< HEAD
import coop.rchain.models.Validator.Validator
=======
import coop.rchain.models.BlockVersion
import coop.rchain.models.Validator.Validator
import coop.rchain.models.syntax._
>>>>>>> 10d6383b
import coop.rchain.rholang.interpreter.SystemProcesses.BlockData
import coop.rchain.rspace.hashing.Blake2b256Hash
import coop.rchain.shared.{Log, Stopwatch, Time}

object BlockCreator {
  private[this] val ProcessDeploysAndCreateBlockMetricsSource =
    Metrics.Source(Metrics.BaseSource, "create-block")

  /*
   * Overview of createBlock
   *
   *  1. Rank each of the block cs's latest messages (blocks) via the LMD GHOST estimator.
   *  2. Let each latest message have a score of 2^(-i) where i is the index of that latest message in the ranking.
   *     Take a subset S of the latest messages such that the sum of scores is the greatest and
   *     none of the blocks in S conflicts with each other. S will become the parents of the
   *     about-to-be-created block.
   *  3. Extract all valid deploys that aren't already in all ancestors of S (the parents).
   *  4. Create a new block that contains the deploys from the previous step.
   */
  def create[F[_]: Concurrent: Time: RuntimeManager: BlockDagStorage: BlockStore: Log: Metrics: Span](
      preState: ParentsMergedState,
      validatorIdentity: ValidatorIdentity,
      shardId: String,
      dummyDeployOpt: Option[(PrivateKey, String)] = None
  ): F[BlockCreatorResult] =
    Span[F].trace(ProcessDeploysAndCreateBlockMetricsSource) {
      val selfId         = ByteString.copyFrom(validatorIdentity.publicKey.bytes)
      val nextSeqNum     = preState.maxSeqNums.get(selfId).map(_ + 1L).getOrElse(0L)
      val nextBlockNum   = preState.maxBlockNum + 1
      val justifications = preState.justifications.map(_.blockHash).toList

      def prepareUserDeploys(blockNumber: Long): F[Set[Signed[DeployData]]] =
        for {
          unfinalized         <- BlockDagStorage[F].pooledDeploys.map(_.values.toSet)
          earliestBlockNumber = blockNumber - MultiParentCasper.deployLifespan
          valid = unfinalized.filter { d =>
            notFutureDeploy(blockNumber, d.data) &&
            notExpiredDeploy(earliestBlockNumber, d.data)
          }
          // this is required to prevent resending the same deploy several times by validator
//          validUnique = valid -- s.deploysInScope
          // TODO: temp solution to filter duplicated deploys
          validUnique <- valid.toList.filterA { d =>
                          BlockDagStorage[F].lookupByDeployId(d.sig).map(_.isEmpty)
                        }
        } yield validUnique.toSet

<<<<<<< HEAD
      final case class SlashingStatus(invalidLatestMessages: Map[Validator, BlockHash]) {
        lazy val ilmFromBonded = invalidLatestMessages.toList.filter {
          case (validator, _) => s.onChainState.bondsMap.getOrElse(validator, 0L) > 0L
        }

        def prepareSlashingDeploys(
            rand: Blake2b512Random,
            startIndex: Int
        ): F[List[SlashDeploy]] = {
          val slashingDeploysWithBlocks = ilmFromBonded.zipWithIndex.map {
            case ((slashedValidator, invalidBlock), i) =>
              (SlashDeploy(slashedValidator, rand.splitByte((i + startIndex).toByte)), invalidBlock)
=======
      def prepareSlashingDeploys(seqNum: Long): F[Seq[SlashDeploy]] =
        for {
          // TODO: fix invalid blocks from non-finalized scope
          ilm <- Seq[(Validator, BlockHash)]().pure[F]
          // if the node is already not active as per main parent, the node won't slash once more
          ilmFromBonded = ilm.toList.filter {
            case (validator, _) => preState.bondsMap.getOrElse(validator, 0L) > 0L
>>>>>>> 10d6383b
          }
          slashingDeploysWithBlocks.traverse {
            case (sd, invalidBlock) =>
              Log[F]
                .info(
                  s"Issuing slashing deploy justified by block ${PrettyPrinter.buildString(invalidBlock)}"
                )
                .as(sd)
          }
        }

        def needSlashing: Boolean = ilmFromBonded.nonEmpty
      }

      def prepareDummyDeploy(blockNumber: Long, shardId: String): Seq[Signed[DeployData]] =
        dummyDeployOpt match {
          case Some((privateKey, term)) =>
            Seq(
              ConstructDeploy.sourceDeployNow(
                source = term,
                sec = privateKey,
                vabn = blockNumber - 1,
                shardId = shardId
              )
            )
          case None => Seq.empty[Signed[DeployData]]
        }

      val createBlockProcess = for {
        _ <- Log[F].info(
              s"Creating block #${nextBlockNum} (seqNum ${nextSeqNum})"
            )
<<<<<<< HEAD
        shardId        = s.onChainState.shardConf.shardName
        userDeploys    <- prepareUserDeploys(nextBlockNum)
        dummyDeploys   = prepareDummyDeploy(nextBlockNum, shardId)
        ilm            <- s.dag.invalidLatestMessages
        slashingStatus = SlashingStatus(ilm)
        deploys        = userDeploys ++ dummyDeploys
        r <- if (deploys.nonEmpty || slashingStatus.needSlashing)
              for {
                now <- Time[F].currentMillis
                blockData = BlockData(
                  now,
                  nextBlockNum,
                  validatorIdentity.publicKey,
                  nextSeqNum
                )
                computedParentsInfo <- computeParentsPostState(parents, s, runtimeManager)
                rand = BlockRandomSeed.generateRandomNumber(
                  BlockRandomSeed(
                    shardId,
                    nextBlockNum,
                    validatorIdentity.publicKey,
                    Blake2b256Hash.fromByteString(computedParentsInfo._1)
                  )
                )
                slashingDeploys <- slashingStatus.prepareSlashingDeploys(rand, deploys.size)
                // make sure closeBlock is the last system Deploy
                systemDeploys = slashingDeploys :+ CloseBlockDeploy(
                  rand.splitByte((deploys.size + slashingDeploys.size).toByte)
                )
                checkpointData <- InterpreterUtil.computeDeploysCheckpoint(
                                   deploys.toSeq,
                                   systemDeploys,
                                   rand,
                                   runtimeManager,
=======
        userDeploys     <- prepareUserDeploys(nextBlockNum)
        dummyDeploys    = prepareDummyDeploy(nextBlockNum, shardId)
        slashingDeploys <- prepareSlashingDeploys(nextSeqNum)
        // make sure closeBlock is the last system Deploy
        systemDeploys = slashingDeploys :+ CloseBlockDeploy(
          SystemDeployUtil
            .generateCloseDeployRandomSeed(selfId, nextSeqNum)
        )
        deploys = userDeploys ++ dummyDeploys
        r <- if (deploys.nonEmpty || slashingDeploys.nonEmpty) {
              val blockData = BlockData(nextBlockNum, validatorIdentity.publicKey, nextSeqNum)
              for {
                parents <- justifications
                            .traverse(BlockDagStorage[F].lookupUnsafe(_))
                            .map(_.filter(!_.invalid))
                            .map(_.map(_.blockHash))

                // Merge justifications and get pre-state for the new block
                computedParentsInfo <- InterpreterUtil.computeParentsPostState(parents, preState)

                // Execute deploys in the new block and get checkpoint of the new state
                checkpointData <- InterpreterUtil.computeDeploysCheckpoint(
                                   deploys.toSeq,
                                   systemDeploys,
>>>>>>> 10d6383b
                                   blockData,
                                   computedParentsInfo
                                 )
                (
                  preStateHash,
                  postStateHash,
                  processedDeploys,
                  rejectedDeploys,
                  processedSystemDeploys
                ) = checkpointData

                newBonds <- RuntimeManager[F].computeBonds(postStateHash)
                _        <- Span[F].mark("before-packing-block")

                // Create block and calculate block hash
                unsignedBlock = packageBlock(
                  validatorIdentity.publicKey,
                  blockData,
                  justifications,
                  preStateHash,
                  postStateHash,
                  processedDeploys,
                  rejectedDeploys.toList,
                  processedSystemDeploys,
                  newBonds,
                  shardId,
                  BlockVersion.Current
                )
                _ <- Span[F].mark("block-created")

                // Sign a block (hash should not be changed)
                signedBlock = validatorIdentity.signBlock(unsignedBlock)
                _           <- Span[F].mark("block-signed")

                // This check is temporary until signing function will re-hash the block
                unsignedHash = PrettyPrinter.buildString(unsignedBlock.blockHash)
                signedHash   = PrettyPrinter.buildString(signedBlock.blockHash)
                _ = assert(
                  unsignedBlock.blockHash == signedBlock.blockHash,
                  s"Signed block has different block hash unsigned: $unsignedHash, signed: $signedHash."
                )
              } yield BlockCreatorResult.created(signedBlock)
            } else
              BlockCreatorResult.noNewDeploys.pure[F]
      } yield r

      for {
        // Create block and measure duration
        r                      <- Stopwatch.duration(createBlockProcess)
        (blockStatus, elapsed) = r
        _ <- blockStatus match {
              case Created(block) =>
                val blockInfo   = PrettyPrinter.buildString(block, short = true)
                val deployCount = block.state.deploys.size
                Log[F].info(s"Block created: $blockInfo (${deployCount}d) [$elapsed]")
              case _ => ().pure[F]
            }
      } yield blockStatus
    }

  private def packageBlock(
      sender: PublicKey,
      blockData: BlockData,
      justifications: List[BlockHash],
      preStateHash: StateHash,
      postStateHash: StateHash,
      deploys: Seq[ProcessedDeploy],
      rejectedDeploys: List[ByteString],
      systemDeploys: Seq[ProcessedSystemDeploy],
      bondsMap: Map[Validator, Long],
      shardId: String,
      version: Int
  ): BlockMessage = {
    val state = RholangState(deploys.toList, systemDeploys.toList)
    ProtoUtil.unsignedBlockProto(
      version,
      shardId,
      blockData.blockNumber,
      sender,
      blockData.seqNum,
      preStateHash,
      postStateHash,
      justifications,
      bondsMap,
      rejectedDeploys,
      state
    )
  }

  private def notExpiredDeploy(earliestBlockNumber: Long, d: DeployData): Boolean =
    d.validAfterBlockNumber > earliestBlockNumber

  private def notFutureDeploy(currentBlockNumber: Long, d: DeployData): Boolean =
    d.validAfterBlockNumber < currentBlockNumber
}<|MERGE_RESOLUTION|>--- conflicted
+++ resolved
@@ -11,24 +11,21 @@
 import coop.rchain.casper.rholang.sysdeploys.{CloseBlockDeploy, SlashDeploy}
 import coop.rchain.casper.rholang.{InterpreterUtil, RuntimeManager}
 import coop.rchain.casper.util.{ConstructDeploy, ProtoUtil}
-<<<<<<< HEAD
-import coop.rchain.casper.{BlockRandomSeed, CasperSnapshot, PrettyPrinter, ValidatorIdentity}
+import coop.rchain.casper.{
+  BlockRandomSeed,
+  MultiParentCasper,
+  ParentsMergedState,
+  PrettyPrinter,
+  ValidatorIdentity
+}
 import coop.rchain.crypto.PrivateKey
 import coop.rchain.crypto.hash.Blake2b512Random
-=======
-import coop.rchain.casper.{MultiParentCasper, ParentsMergedState, PrettyPrinter, ValidatorIdentity}
->>>>>>> 10d6383b
 import coop.rchain.crypto.signatures.Signed
-import coop.rchain.crypto.{PrivateKey, PublicKey}
+import coop.rchain.crypto.PublicKey
 import coop.rchain.metrics.{Metrics, Span}
 import coop.rchain.models.BlockHash.BlockHash
-<<<<<<< HEAD
-import coop.rchain.models.Validator.Validator
-=======
 import coop.rchain.models.BlockVersion
 import coop.rchain.models.Validator.Validator
-import coop.rchain.models.syntax._
->>>>>>> 10d6383b
 import coop.rchain.rholang.interpreter.SystemProcesses.BlockData
 import coop.rchain.rspace.hashing.Blake2b256Hash
 import coop.rchain.shared.{Log, Stopwatch, Time}
@@ -76,10 +73,9 @@
                         }
         } yield validUnique.toSet
 
-<<<<<<< HEAD
-      final case class SlashingStatus(invalidLatestMessages: Map[Validator, BlockHash]) {
-        lazy val ilmFromBonded = invalidLatestMessages.toList.filter {
-          case (validator, _) => s.onChainState.bondsMap.getOrElse(validator, 0L) > 0L
+      final case class SlashingStatus(invalidLatestMessages: Seq[(Validator, BlockHash)]) {
+        lazy val ilmFromBonded = invalidLatestMessages.filter {
+          case (validator, _) => preState.bondsMap.getOrElse(validator, 0L) > 0L
         }
 
         def prepareSlashingDeploys(
@@ -89,17 +85,8 @@
           val slashingDeploysWithBlocks = ilmFromBonded.zipWithIndex.map {
             case ((slashedValidator, invalidBlock), i) =>
               (SlashDeploy(slashedValidator, rand.splitByte((i + startIndex).toByte)), invalidBlock)
-=======
-      def prepareSlashingDeploys(seqNum: Long): F[Seq[SlashDeploy]] =
-        for {
-          // TODO: fix invalid blocks from non-finalized scope
-          ilm <- Seq[(Validator, BlockHash)]().pure[F]
-          // if the node is already not active as per main parent, the node won't slash once more
-          ilmFromBonded = ilm.toList.filter {
-            case (validator, _) => preState.bondsMap.getOrElse(validator, 0L) > 0L
->>>>>>> 10d6383b
           }
-          slashingDeploysWithBlocks.traverse {
+          slashingDeploysWithBlocks.toList.traverse {
             case (sd, invalidBlock) =>
               Log[F]
                 .info(
@@ -130,23 +117,22 @@
         _ <- Log[F].info(
               s"Creating block #${nextBlockNum} (seqNum ${nextSeqNum})"
             )
-<<<<<<< HEAD
-        shardId        = s.onChainState.shardConf.shardName
-        userDeploys    <- prepareUserDeploys(nextBlockNum)
-        dummyDeploys   = prepareDummyDeploy(nextBlockNum, shardId)
-        ilm            <- s.dag.invalidLatestMessages
+        userDeploys  <- prepareUserDeploys(nextBlockNum)
+        dummyDeploys = prepareDummyDeploy(nextBlockNum, shardId)
+        // TODO: fix invalid blocks from non-finalized scope
+        ilm            <- Seq[(Validator, BlockHash)]().pure[F]
         slashingStatus = SlashingStatus(ilm)
         deploys        = userDeploys ++ dummyDeploys
-        r <- if (deploys.nonEmpty || slashingStatus.needSlashing)
+        r <- if (deploys.nonEmpty || slashingStatus.needSlashing) {
+              val blockData = BlockData(nextBlockNum, validatorIdentity.publicKey, nextSeqNum)
               for {
-                now <- Time[F].currentMillis
-                blockData = BlockData(
-                  now,
-                  nextBlockNum,
-                  validatorIdentity.publicKey,
-                  nextSeqNum
-                )
-                computedParentsInfo <- computeParentsPostState(parents, s, runtimeManager)
+                parents <- justifications
+                            .traverse(BlockDagStorage[F].lookupUnsafe(_))
+                            .map(_.filter(!_.invalid))
+                            .map(_.map(_.blockHash))
+
+                // Merge justifications and get pre-state for the new block
+                computedParentsInfo <- InterpreterUtil.computeParentsPostState(parents, preState)
                 rand = BlockRandomSeed.generateRandomNumber(
                   BlockRandomSeed(
                     shardId,
@@ -164,33 +150,6 @@
                                    deploys.toSeq,
                                    systemDeploys,
                                    rand,
-                                   runtimeManager,
-=======
-        userDeploys     <- prepareUserDeploys(nextBlockNum)
-        dummyDeploys    = prepareDummyDeploy(nextBlockNum, shardId)
-        slashingDeploys <- prepareSlashingDeploys(nextSeqNum)
-        // make sure closeBlock is the last system Deploy
-        systemDeploys = slashingDeploys :+ CloseBlockDeploy(
-          SystemDeployUtil
-            .generateCloseDeployRandomSeed(selfId, nextSeqNum)
-        )
-        deploys = userDeploys ++ dummyDeploys
-        r <- if (deploys.nonEmpty || slashingDeploys.nonEmpty) {
-              val blockData = BlockData(nextBlockNum, validatorIdentity.publicKey, nextSeqNum)
-              for {
-                parents <- justifications
-                            .traverse(BlockDagStorage[F].lookupUnsafe(_))
-                            .map(_.filter(!_.invalid))
-                            .map(_.map(_.blockHash))
-
-                // Merge justifications and get pre-state for the new block
-                computedParentsInfo <- InterpreterUtil.computeParentsPostState(parents, preState)
-
-                // Execute deploys in the new block and get checkpoint of the new state
-                checkpointData <- InterpreterUtil.computeDeploysCheckpoint(
-                                   deploys.toSeq,
-                                   systemDeploys,
->>>>>>> 10d6383b
                                    blockData,
                                    computedParentsInfo
                                  )

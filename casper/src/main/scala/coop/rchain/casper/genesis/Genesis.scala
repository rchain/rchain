--- conflicted
+++ resolved
@@ -51,14 +51,8 @@
       MakePoS,
       BasicWallet,
       WalletCheck,
-<<<<<<< HEAD
-      new PreWalletRev(wallets),
-      ProofOfStake(validators)
+      new PreWalletRev(wallets, validators)
     ).map(compiledSourceDeploy(_, timestamp, Integer.MAX_VALUE))
-=======
-      new PreWalletRev(wallets, validators)
-    ).map(compiledSourceDeploy(_, timestamp))
->>>>>>> 6be82b53
 
   def withContracts(
       initial: BlockMessage,

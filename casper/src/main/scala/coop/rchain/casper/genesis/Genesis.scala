--- conflicted
+++ resolved
@@ -104,11 +104,8 @@
       genesisPath: Path,
       maybeWalletsPath: Option[String],
       runtimeManager: RuntimeManager,
-<<<<<<< HEAD
+      shardId: String,
       deployTimestamp: Option[Long])(implicit scheduler: Scheduler): F[BlockMessage] =
-=======
-      shardId: String)(implicit scheduler: Scheduler): F[BlockMessage] =
->>>>>>> 3edb0eac
     for {
       bondsFile <- toFile[F](maybeBondsPath, genesisPath.resolve("bonds.txt"))
       _ <- bondsFile.fold[F[Unit]](maybeBondsPath.fold(().pure[F])(path =>
@@ -129,10 +126,9 @@
                         s"CASPER: No wallets file specified and no default file found. No wallets will exist at genesis.")
                       .map(_ => Seq.empty[Wallet])
                 }
-<<<<<<< HEAD
       bonds     <- getBonds[F](bondsFile, numValidators, genesisPath)
       timestamp <- deployTimestamp.fold(Time[F].currentMillis)(_.pure[F])
-      initial   = withoutContracts(bonds = bonds, timestamp = 1L, version = 0L)
+      initial   = withoutContracts(bonds = bonds, timestamp = 1L, version = 0L, shardId = shardId)
       withContr = withContracts(initial,
                                 bonds.map(bond => ProofOfStakeValidator(bond._1, bond._2)).toSeq,
                                 wallets,
@@ -140,17 +136,6 @@
                                 runtimeManager,
                                 timestamp)
     } yield withContr
-=======
-      bonds   <- getBonds[F](bondsFile, numValidators, genesisPath)
-      now     <- Time[F].currentMillis
-      initial = withoutContracts(bonds = bonds, timestamp = now, version = 0L, shardId = shardId)
-    } yield
-      withContracts(initial,
-                    bonds.map(bond => ProofOfStakeValidator(bond._1, bond._2)).toSeq,
-                    wallets,
-                    runtimeManager.emptyStateHash,
-                    runtimeManager)
->>>>>>> 3edb0eac
 
   private def toFile[F[_]: Applicative: Log](maybePath: Option[String],
                                              defaultPath: Path): F[Option[File]] =

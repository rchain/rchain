package coop.rchain.casper.genesis

import java.io.{File, PrintWriter}
import java.nio.file.Path

import cats.effect.Sync
import cats.implicits._
import cats.{Applicative, Foldable, Monad}
import com.google.protobuf.ByteString
import coop.rchain.casper.genesis.contracts.{
  PreWallet,
  PreWalletRev,
  ProofOfStake,
  ProofOfStakeValidator
}
import coop.rchain.casper.protocol._
import coop.rchain.casper.util.ProtoUtil.{blockHeader, compiledSourceDeploy, unsignedBlockProto}
import coop.rchain.casper.util.{EventConverter, Sorting}
import coop.rchain.casper.util.rholang.{ProcessedDeployUtil, RuntimeManager}
import coop.rchain.casper.util.rholang.RuntimeManager.StateHash
import coop.rchain.casper.util.{EventConverter, Sorting}
import coop.rchain.catscontrib._
import coop.rchain.crypto.codec.Base16
import coop.rchain.crypto.signatures.Ed25519
import coop.rchain.rholang.collection.{Either, ListOps}
import coop.rchain.rholang.math.NonNegativeNumber
import coop.rchain.rholang.mint.MakeMint
import coop.rchain.rholang.proofofstake.MakePoS
import coop.rchain.rholang.wallet.{BasicWallet, WalletCheck}
import coop.rchain.shared.{Log, LogSource, Time}
import monix.execution.Scheduler

import scala.io.Source
import scala.util.{Failure, Success, Try}
import coop.rchain.casper.util.Sorting.byteArrayOrdering

object Genesis {

  private implicit val logSource: LogSource = LogSource(this.getClass)

  def defaultBlessedTerms(
      timestamp: Long,
      validators: Seq[ProofOfStakeValidator],
      wallets: Seq[PreWallet]
  ): List[Deploy] =
    List(
      ListOps,
      Either,
      NonNegativeNumber,
      MakeMint,
      MakePoS,
      BasicWallet,
      WalletCheck,
      new PreWalletRev(wallets, validators)
    ).map(compiledSourceDeploy(_, timestamp))

  def withContracts(
      initial: BlockMessage,
      validators: Seq[ProofOfStakeValidator],
      wallets: Seq[PreWallet],
      startHash: StateHash,
      runtimeManager: RuntimeManager,
      timestamp: Long
  )(implicit scheduler: Scheduler): BlockMessage =
    withContracts(
      defaultBlessedTerms(timestamp, validators, wallets),
      initial,
      startHash,
      runtimeManager
    )

  def withContracts(
      blessedTerms: List[Deploy],
      initial: BlockMessage,
      startHash: StateHash,
      runtimeManager: RuntimeManager
  )(implicit scheduler: Scheduler): BlockMessage = {
    val (stateHash, processedDeploys) = runtimeManager.computeState(startHash, blessedTerms)

    val stateWithContracts = for {
      bd <- initial.body
      ps <- bd.postState
    } yield ps.withTuplespace(stateHash)
    val version   = initial.header.get.version
    val timestamp = initial.header.get.timestamp

    val blockDeploys =
      processedDeploys.filterNot(_.status.isFailed).map(ProcessedDeployUtil.fromInternal)
    val sortedDeploys = blockDeploys.map(d => d.copy(log = d.log.sortBy(_.toByteArray)))

    val body = Body(postState = stateWithContracts, deploys = sortedDeploys)

    val header = blockHeader(body, List.empty[ByteString], version, timestamp)

    unsignedBlockProto(body, header, List.empty[Justification], initial.shardId)
  }

<<<<<<< HEAD
  def withoutContracts(bonds: Map[Array[Byte], Long],
                       version: Long,
                       timestamp: Long,
                       shardId: String): BlockMessage = {
=======
  def withoutContracts(
      bonds: Map[Array[Byte], Int],
      version: Long,
      timestamp: Long,
      shardId: String
  ): BlockMessage = {
>>>>>>> 0479f9c1
    import Sorting.byteArrayOrdering
    //sort to have deterministic order (to get reproducible hash)
    val bondsProto = bonds.toIndexedSeq.sorted.map {
      case (pk, stake) =>
        val validator = ByteString.copyFrom(pk)
        Bond(validator, stake)
    }

    val state = RChainState()
      .withBlockNumber(0)
      .withBonds(bondsProto)
    val body = Body()
      .withPostState(state)
    val header = blockHeader(body, List.empty[ByteString], version, timestamp)

    unsignedBlockProto(body, header, List.empty[Justification], shardId)
  }

  //TODO: Decide on version number and shard identifier
  def fromInputFiles[F[_]: Monad: Capture: Log: Time](
      maybeBondsPath: Option[String],
      numValidators: Int,
      genesisPath: Path,
      maybeWalletsPath: Option[String],
      runtimeManager: RuntimeManager,
      shardId: String,
      deployTimestamp: Option[Long]
  )(implicit scheduler: Scheduler): F[BlockMessage] =
    for {
      bondsFile <- toFile[F](maybeBondsPath, genesisPath.resolve("bonds.txt"))
      _ <- bondsFile.fold[F[Unit]](
            maybeBondsPath.fold(().pure[F])(
              path =>
                Log[F].warn(
                  s"Specified bonds file $path does not exist. Falling back on generating random validators."
                )
            )
          )(_ => ().pure[F])
      walletsFile <- toFile[F](maybeWalletsPath, genesisPath.resolve("wallets.txt"))
      wallets     <- getWallets[F](walletsFile, maybeWalletsPath)
      bonds       <- getBonds[F](bondsFile, numValidators, genesisPath)
      timestamp   <- deployTimestamp.fold(Time[F].currentMillis)(_.pure[F])
      initial     = withoutContracts(bonds = bonds, timestamp = 1L, version = 0L, shardId = shardId)
      withContr = withContracts(
        initial,
        bonds.map(bond => ProofOfStakeValidator(bond._1, bond._2)).toSeq,
        wallets,
        runtimeManager.emptyStateHash,
        runtimeManager,
        timestamp
      )
    } yield withContr

  def toFile[F[_]: Applicative: Log](
      maybePath: Option[String],
      defaultPath: Path
  ): F[Option[File]] =
    maybePath match {
      case Some(path) =>
        val f = new File(path)
        if (f.exists) f.some.pure[F]
        else {
          none[File].pure[F]
        }

      case None =>
        val default = defaultPath.toFile
        if (default.exists) {
          Log[F].info(
            s"Found default file ${default.getPath}."
          ) *> default.some.pure[F]
        } else none[File].pure[F]
    }

  def getWallets[F[_]: Monad: Capture: Log](
      walletsFile: Option[File],
      maybeWalletsPath: Option[String]
  ): F[Seq[PreWallet]] = {
    def walletFromFile(file: File): F[Seq[PreWallet]] =
      for {
        maybeLines <- Capture[F].capture { Try(Source.fromFile(file).getLines().toList) }
        wallets <- maybeLines match {
                    case Success(lines) =>
                      lines
                        .traverse(PreWallet.fromLine(_) match {
                          case Right(wallet) => wallet.some.pure[F]
                          case Left(errMsg) =>
                            Log[F]
                              .warn(s"Error in parsing wallets file: $errMsg")
                              .map(_ => none[PreWallet])
                        })
                        .map(_.flatten)
                    case Failure(ex) =>
                      Log[F]
                        .warn(
                          s"Failed to read ${file.getAbsolutePath()} for reason: ${ex.getMessage}"
                        )
                        .map(_ => Seq.empty[PreWallet])
                  }
      } yield wallets

    (walletsFile, maybeWalletsPath) match {
      case (Some(file), _) => walletFromFile(file)
      case (None, Some(path)) =>
        Log[F]
          .warn(s"Specified wallets file $path does not exist. No wallets will exist at genesis.")
          .map(_ => Seq.empty[PreWallet])
      case (None, None) =>
        Log[F]
          .warn(
            s"No wallets file specified and no default file found. No wallets will exist at genesis."
          )
          .map(_ => Seq.empty[PreWallet])
    }
  }

  def getBondedValidators[F[_]: Monad: Sync: Log](bondsFile: Option[String]): F[Set[ByteString]] =
    bondsFile match {
      case None => Set.empty[ByteString].pure[F]
      case Some(file) =>
        Sync[F]
          .delay {
            Try {
              Source
                .fromFile(file)
                .getLines()
                .map(line => {
                  val Array(pk, _) = line.trim.split(" ")
                  ByteString.copyFrom(Base16.decode(pk))
                })
                .toSet
            }
          }
          .flatMap {
            case Failure(th) =>
              Log[F]
                .warn(s"Failed to parse bonded validators file $file for reason ${th.getMessage}")
                .map(_ => Set.empty)
            case Success(x) => x.pure[F]
          }
    }

<<<<<<< HEAD
  def getBonds[F[_]: Monad: Capture: Log](bondsFile: Option[File],
                                          numValidators: Int,
                                          genesisPath: Path): F[Map[Array[Byte], Long]] =
=======
  def getBonds[F[_]: Monad: Capture: Log](
      bondsFile: Option[File],
      numValidators: Int,
      genesisPath: Path
  ): F[Map[Array[Byte], Int]] =
>>>>>>> 0479f9c1
    bondsFile match {
      case Some(file) =>
        Capture[F]
          .capture {
            Try {
              Source
                .fromFile(file)
                .getLines()
                .map(line => {
                  val Array(pk, stake) = line.trim.split(" ")
                  Base16.decode(pk) -> (stake.toLong)
                })
                .toMap
            }
          }
          .flatMap {
            case Success(bonds) => bonds.pure[F]
            case Failure(_) =>
              Log[F].warn(
                s"Bonds file ${file.getPath} cannot be parsed. Falling back on generating random validators."
              ) *> newValidators[F](numValidators, genesisPath)
          }
      case None => newValidators[F](numValidators, genesisPath)
    }

  private def newValidators[F[_]: Monad: Capture: Log](
      numValidators: Int,
<<<<<<< HEAD
      genesisPath: Path): F[Map[Array[Byte], Long]] = {
=======
      genesisPath: Path
  ): F[Map[Array[Byte], Int]] = {
>>>>>>> 0479f9c1
    val keys         = Vector.fill(numValidators)(Ed25519.newKeyPair)
    val (_, pubKeys) = keys.unzip
    val bonds        = pubKeys.zipWithIndex.toMap.mapValues(_.toLong + 1L)
    val genBondsFile = genesisPath.resolve(s"bonds.txt").toFile

    val skFiles = Capture[F].capture {
      genesisPath.toFile.mkdir()
      keys.foreach { //create files showing the secret key for each public key
        case (sec, pub) =>
          val sk      = Base16.encode(sec)
          val pk      = Base16.encode(pub)
          val skFile  = genesisPath.resolve(s"$pk.sk").toFile
          val printer = new PrintWriter(skFile)
          printer.println(sk)
          printer.close()
      }
    }

    //create bonds file for editing/future use
    for {
      _       <- skFiles
      printer <- Capture[F].capture { new PrintWriter(genBondsFile) }
      _ <- Foldable[List].foldM[F, (Array[Byte], Long), Unit](bonds.toList, ()) {
            case (_, (pub, stake)) =>
              val pk = Base16.encode(pub)
              Log[F].info(s"Created validator $pk with bond $stake") *>
                Capture[F].capture { printer.println(s"$pk $stake") }
          }
      _ <- Capture[F].capture { printer.close() }
    } yield bonds
  }

}<|MERGE_RESOLUTION|>--- conflicted
+++ resolved
@@ -95,19 +95,12 @@
     unsignedBlockProto(body, header, List.empty[Justification], initial.shardId)
   }
 
-<<<<<<< HEAD
-  def withoutContracts(bonds: Map[Array[Byte], Long],
-                       version: Long,
-                       timestamp: Long,
-                       shardId: String): BlockMessage = {
-=======
   def withoutContracts(
-      bonds: Map[Array[Byte], Int],
+      bonds: Map[Array[Byte], Long],
       version: Long,
       timestamp: Long,
       shardId: String
   ): BlockMessage = {
->>>>>>> 0479f9c1
     import Sorting.byteArrayOrdering
     //sort to have deterministic order (to get reproducible hash)
     val bondsProto = bonds.toIndexedSeq.sorted.map {
@@ -250,17 +243,11 @@
           }
     }
 
-<<<<<<< HEAD
-  def getBonds[F[_]: Monad: Capture: Log](bondsFile: Option[File],
-                                          numValidators: Int,
-                                          genesisPath: Path): F[Map[Array[Byte], Long]] =
-=======
   def getBonds[F[_]: Monad: Capture: Log](
       bondsFile: Option[File],
       numValidators: Int,
       genesisPath: Path
-  ): F[Map[Array[Byte], Int]] =
->>>>>>> 0479f9c1
+  ): F[Map[Array[Byte], Long]] =
     bondsFile match {
       case Some(file) =>
         Capture[F]
@@ -288,12 +275,8 @@
 
   private def newValidators[F[_]: Monad: Capture: Log](
       numValidators: Int,
-<<<<<<< HEAD
-      genesisPath: Path): F[Map[Array[Byte], Long]] = {
-=======
       genesisPath: Path
-  ): F[Map[Array[Byte], Int]] = {
->>>>>>> 0479f9c1
+  ): F[Map[Array[Byte], Long]] = {
     val keys         = Vector.fill(numValidators)(Ed25519.newKeyPair)
     val (_, pubKeys) = keys.unzip
     val bonds        = pubKeys.zipWithIndex.toMap.mapValues(_.toLong + 1L)

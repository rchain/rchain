package coop.rchain.casper.util.comm

import cats.data.EitherT
import cats.effect.concurrent.Ref
import cats.effect.{Concurrent, Sync}
import cats.implicits._
import cats.{Applicative, Functor, Monad}
import com.google.protobuf.ByteString
import coop.rchain.blockstorage.{BlockDagStorage, BlockStore}
import coop.rchain.catscontrib.ToAbstractContext
import coop.rchain.casper.Estimator.Validator
import coop.rchain.casper.LastApprovedBlock.LastApprovedBlock
import coop.rchain.casper.MultiParentCasperRef.MultiParentCasperRef
import coop.rchain.casper._
import coop.rchain.casper.genesis.Genesis
import coop.rchain.casper.genesis.contracts.Wallet
import coop.rchain.casper.protocol._
import coop.rchain.casper.util.rholang.RuntimeManager
import coop.rchain.catscontrib.Catscontrib._
import coop.rchain.catscontrib.{Capture, MonadTrans}
import coop.rchain.comm.CommError.ErrorHandler
import coop.rchain.comm.discovery.NodeDiscovery
import coop.rchain.comm.protocol.routing.Packet
import coop.rchain.comm.rp.Connect.{ConnectionsCell, RPConfAsk}
import coop.rchain.comm.rp.ProtocolHelper.{packet, toPacket}
import coop.rchain.comm.transport.{Blob, TransportLayer}
import coop.rchain.comm.{transport, PeerNode}
import coop.rchain.metrics.Metrics
import coop.rchain.p2p.effects.PacketHandler
import coop.rchain.shared.{Log, LogSource, Time}
import monix.eval.Task
import monix.execution.Scheduler

import scala.concurrent.duration.FiniteDuration
import scala.util.Try

object CasperPacketHandler extends CasperPacketHandlerInstances {
  private implicit val logSource: LogSource = LogSource(this.getClass)

  def apply[F[_]](implicit ev: CasperPacketHandler[F]): CasperPacketHandler[F] = ev

  def of[F[_]: LastApprovedBlock: Metrics: BlockStore: ConnectionsCell: NodeDiscovery: TransportLayer: ErrorHandler: RPConfAsk: SafetyOracle: Capture: Sync: Concurrent: Time: Log: MultiParentCasperRef: BlockDagStorage: ToAbstractContext](
      conf: CasperConf,
      delay: FiniteDuration,
      runtimeManager: RuntimeManager[Task],
      toTask: F[_] => Task[_]
  )(implicit scheduler: Scheduler): F[CasperPacketHandler[F]] =
    if (conf.approveGenesis) {
      for {
        walletsFile <- Genesis.toFile[F](conf.walletsFile, conf.genesisPath.resolve("wallets.txt"))
        wallets     <- Genesis.getWallets[F](walletsFile, conf.walletsFile)
        timestamp   <- conf.deployTimestamp.fold(Time[F].currentMillis)(_.pure[F])
        bondsFile   <- Genesis.toFile[F](conf.bondsFile, conf.genesisPath.resolve("bonds.txt"))
        bonds <- Genesis
                  .getBonds[F](bondsFile, conf.numValidators, conf.genesisPath)
        validatorId <- ValidatorIdentity.fromConfig[F](conf)
        bap = new BlockApproverProtocol(
          validatorId.get,
          timestamp,
          runtimeManager,
          bonds,
          wallets,
          conf.minimumBond,
          conf.maximumBond,
          conf.hasFaucet,
          conf.requiredSigs
        )
        gv <- Ref.of[F, CasperPacketHandlerInternal[F]](
               new GenesisValidatorHandler(runtimeManager, validatorId.get, conf.shardId, bap)
             )
      } yield new CasperPacketHandlerImpl[F](gv)
    } else if (conf.createGenesis) {
      for {
        genesis <- Genesis.fromInputFiles[F](
                    conf.bondsFile,
                    conf.numValidators,
                    conf.genesisPath,
                    conf.walletsFile,
                    conf.minimumBond,
                    conf.maximumBond,
                    conf.hasFaucet,
                    runtimeManager,
                    conf.shardId,
                    conf.deployTimestamp
                  )
        validatorId <- ValidatorIdentity.fromConfig[F](conf)
        bondedValidators = genesis.body
          .flatMap(_.state.map(_.bonds.map(_.validator).toSet))
          .getOrElse(Set.empty)
        abp <- ApproveBlockProtocol
                .of[F](
                  genesis,
                  bondedValidators,
                  conf.requiredSigs,
                  conf.approveGenesisDuration,
                  conf.approveGenesisInterval
                )
                .map(protocol => {
                  toTask(protocol.run()).forkAndForget.runToFuture
                  protocol
                })
        standalone <- Ref.of[F, CasperPacketHandlerInternal[F]](new StandaloneCasperHandler[F](abp))
        _ <- Sync[F].delay {
              val _ = toTask(
                StandaloneCasperHandler
                  .approveBlockInterval(
                    conf.approveGenesisInterval,
                    conf.shardId,
                    runtimeManager,
                    validatorId,
                    standalone
                  )
              ).forkAndForget.runToFuture
              ().pure[F]
            }
      } yield new CasperPacketHandlerImpl[F](standalone)
    } else {
      for {
        validators  <- CasperConf.parseValidatorsFile[F](conf.knownValidatorsFile)
        validatorId <- ValidatorIdentity.fromConfig[F](conf)
        bootstrap <- Ref.of[F, CasperPacketHandlerInternal[F]](
                      new BootstrapCasperHandler(
                        runtimeManager,
                        conf.shardId,
                        validatorId,
                        validators
                      )
                    )
        casperPacketHandler = new CasperPacketHandlerImpl[F](bootstrap)
        _ <- Sync[F].delay {
              implicit val ph: PacketHandler[F] = PacketHandler.pf[F](casperPacketHandler.handle)
              val rb                            = CommUtil.requestApprovedBlock[F](delay)
              toTask(rb).forkAndForget.runToFuture
              ().pure[F]
            }
      } yield casperPacketHandler
    }

  trait CasperPacketHandlerInternal[F[_]] {
    def handleBlockMessage(peer: PeerNode, bm: BlockMessage): F[Unit]

    def handleBlockRequest(peer: PeerNode, br: BlockRequest): F[Unit]

    def handleForkChoiceTipRequest(peer: PeerNode, fctr: ForkChoiceTipRequest): F[Unit]

    def handleApprovedBlock(ab: ApprovedBlock): F[Option[MultiParentCasper[F]]]

    def handleApprovedBlockRequest(peer: PeerNode, br: ApprovedBlockRequest): F[Unit]

    def handleUnapprovedBlock(peer: PeerNode, ub: UnapprovedBlock): F[Unit]

    def handleBlockApproval(ba: BlockApproval): F[Unit]

    def handleNoApprovedBlockAvailable(na: NoApprovedBlockAvailable): F[Unit]
  }

  /** Node in this state is a genesis block validator. It will respond only to
    * [[UnapprovedBlock]] messages forwarding the logic of handling this message to
    * instance of [[BlockApproverProtocol]] class.
    *
    * When in this state node can't handle any other message type so it will return `F[None]`
    **/
  private[comm] class GenesisValidatorHandler[F[_]: Capture: Sync: Concurrent: ConnectionsCell: NodeDiscovery: TransportLayer: Log: Time: SafetyOracle: ErrorHandler: RPConfAsk: BlockStore: LastApprovedBlock: BlockDagStorage: ToAbstractContext](
      runtimeManager: RuntimeManager[Task],
      validatorId: ValidatorIdentity,
      shardId: String,
      blockApprover: BlockApproverProtocol
  )(implicit scheduler: Scheduler)
      extends CasperPacketHandlerInternal[F] {
    private val noop: F[Unit] = Applicative[F].unit

    override def handleBlockMessage(peer: PeerNode, bm: BlockMessage): F[Unit] =
      noop
    override def handleBlockRequest(peer: PeerNode, br: BlockRequest): F[Unit] =
      noop
    override def handleForkChoiceTipRequest(peer: PeerNode, fctr: ForkChoiceTipRequest): F[Unit] =
      noop
    override def handleApprovedBlock(
        ab: ApprovedBlock
    ): F[Option[MultiParentCasper[F]]] =
      for {
        _ <- Log[F].info("Received ApprovedBlock message while in GenesisValidatorHandler state.")
        casperO <- onApprovedBlockTransition(
                    ab,
                    Set(ByteString.copyFrom(validatorId.publicKey)),
                    runtimeManager,
                    Some(validatorId),
                    shardId
                  )
        _ <- casperO.fold(Log[F].warn("MultiParentCasper instance not created."))(
              _ => Log[F].info("MultiParentCasper instance created.")
            )
      } yield casperO

    override def handleApprovedBlockRequest(
        peer: PeerNode,
        br: ApprovedBlockRequest
    ): F[Unit] =
      sendNoApprovedBlockAvailable(peer, br.identifier)

    override def handleBlockApproval(ba: BlockApproval): F[Unit] =
      noop

    override def handleUnapprovedBlock(peer: PeerNode, ub: UnapprovedBlock): F[Unit] =
      blockApprover.unapprovedBlockPacketHandler(peer, ub)
    override def handleNoApprovedBlockAvailable(na: NoApprovedBlockAvailable): F[Unit] =
      Log[F].info(s"No approved block available on node ${na.nodeIdentifer}")
  }

  /** Node in this state is will send out an [[UnapprovedBlock]] message to all peers
    * and will wait for [[BlockApproval]] messages forwarding handling of those to instance of [[ApproveBlockProtocol]] class.
    * After enough [[BlockApproval]]s has been received it will create an [[ApprovedBlock]] and send it to peers.
    *
    *
    * For all other messages it will return `F[None]`.
    **/
  private[comm] class StandaloneCasperHandler[F[_]: Sync: Capture: ConnectionsCell: NodeDiscovery: BlockStore: TransportLayer: Log: Time: ErrorHandler: SafetyOracle: RPConfAsk: LastApprovedBlock](
      approveProtocol: ApproveBlockProtocol[F]
  ) extends CasperPacketHandlerInternal[F] {

    private val noop: F[Unit] = Applicative[F].unit

    override def handleBlockMessage(peer: PeerNode, bm: BlockMessage): F[Unit] =
      noop
    override def handleBlockRequest(peer: PeerNode, br: BlockRequest): F[Unit] =
      noop
    override def handleForkChoiceTipRequest(peer: PeerNode, fctr: ForkChoiceTipRequest): F[Unit] =
      noop
    override def handleApprovedBlock(
        ab: ApprovedBlock
    ): F[Option[MultiParentCasper[F]]] =
      none[MultiParentCasper[F]].pure[F]
    override def handleApprovedBlockRequest(
        peer: PeerNode,
        br: ApprovedBlockRequest
    ): F[Unit] =
      sendNoApprovedBlockAvailable(peer, br.identifier)

    override def handleUnapprovedBlock(peer: PeerNode, ub: UnapprovedBlock): F[Unit] =
      noop

    override def handleBlockApproval(ba: BlockApproval): F[Unit] =
      approveProtocol.addApproval(ba)

    override def handleNoApprovedBlockAvailable(na: NoApprovedBlockAvailable): F[Unit] =
      Log[F].info(s"No approved block available on node ${na.nodeIdentifer}")
  }

  object StandaloneCasperHandler {
    def approveBlockInterval[F[_]: Sync: Concurrent: Capture: ConnectionsCell: NodeDiscovery: BlockStore: TransportLayer: Log: Time: ErrorHandler: SafetyOracle: RPConfAsk: LastApprovedBlock: MultiParentCasperRef: BlockDagStorage: ToAbstractContext](
        interval: FiniteDuration,
        shardId: String,
        runtimeManager: RuntimeManager[Task],
        validatorId: Option[ValidatorIdentity],
        capserHandlerInternal: Ref[F, CasperPacketHandlerInternal[F]]
    )(implicit scheduler: Scheduler): F[Unit] =
      for {
        _                  <- Time[F].sleep(interval)
        lastApprovedBlockO <- LastApprovedBlock[F].get
        cont <- lastApprovedBlockO match {
                 case None =>
                   approveBlockInterval[F](
                     interval,
                     shardId,
                     runtimeManager,
                     validatorId,
                     capserHandlerInternal
                   )
                 case Some(approvedBlock) =>
                   val blockMessage = approvedBlock.candidate.flatMap(_.block).get
                   for {
                     _ <- BlockStore[F].put(blockMessage.blockHash, blockMessage)
                     casper <- MultiParentCasper.hashSetCasper[F](
                                runtimeManager,
                                validatorId,
                                blockMessage,
                                shardId
                              )
                     _   <- MultiParentCasperRef[F].set(casper)
                     _   <- Log[F].info("Making a transition to ApprovedBlockRecievedHandler state.")
                     abh = new ApprovedBlockReceivedHandler[F](casper, approvedBlock)
                     _   <- capserHandlerInternal.set(abh)
                     _   <- CommUtil.sendForkChoiceTipRequest[F]
                   } yield ()
               }
      } yield cont
  }

  /** Node in this state will query peers in the network with [[ApprovedBlockRequest]] message
    * and will wait for the [[ApprovedBlock]] message to arrive. Until then  it will respond with
    * `F[None]` to all other message types.
    **/
  private[comm] class BootstrapCasperHandler[F[_]: Sync: Concurrent: Capture: ConnectionsCell: NodeDiscovery: BlockStore: TransportLayer: Log: Time: ErrorHandler: SafetyOracle: RPConfAsk: LastApprovedBlock: BlockDagStorage: ToAbstractContext](
      runtimeManager: RuntimeManager[Task],
      shardId: String,
      validatorId: Option[ValidatorIdentity],
      validators: Set[ByteString]
  )(implicit scheduler: Scheduler)
      extends CasperPacketHandlerInternal[F] {
    private val noop: F[Unit] = Applicative[F].unit

    override def handleBlockMessage(peer: PeerNode, bm: BlockMessage): F[Unit] =
      noop
    override def handleBlockRequest(peer: PeerNode, br: BlockRequest): F[Unit] =
      noop
    override def handleForkChoiceTipRequest(peer: PeerNode, fctr: ForkChoiceTipRequest): F[Unit] =
      noop
    override def handleApprovedBlockRequest(
        peer: PeerNode,
        br: ApprovedBlockRequest
    ): F[Unit] =
      sendNoApprovedBlockAvailable(peer, br.identifier)

    override def handleUnapprovedBlock(peer: PeerNode, ub: UnapprovedBlock): F[Unit] =
      noop
    override def handleBlockApproval(ba: BlockApproval): F[Unit] = noop

    override def handleApprovedBlock(
        ab: ApprovedBlock
    ): F[Option[MultiParentCasper[F]]] =
      onApprovedBlockTransition(ab, validators, runtimeManager, validatorId, shardId)

    override def handleNoApprovedBlockAvailable(na: NoApprovedBlockAvailable): F[Unit] =
      Log[F].info(s"No approved block available on node ${na.nodeIdentifer}")

  }

  /** Node in this state has already received at least one [[ApprovedBlock]] and it has created an instance
    * of [[MultiParentCasper]].
    *
    * In the future it will be possible to create checkpoint with new [[ApprovedBlock]].
    **/
  class ApprovedBlockReceivedHandler[F[_]: RPConfAsk: BlockStore: Monad: ConnectionsCell: TransportLayer: Log: Time: ErrorHandler](
      private val casper: MultiParentCasper[F],
      approvedBlock: ApprovedBlock
  ) extends CasperPacketHandlerInternal[F] {

    implicit val _casper = casper

    private val noop: F[Unit] = Applicative[F].unit

    // Possible optimization in the future
    // TODO: accept update to approved block (this will be needed for checkpointing)
    override def handleApprovedBlock(
        ab: ApprovedBlock
    ): F[Option[MultiParentCasper[F]]] =
      none[MultiParentCasper[F]].pure[F]

    override def handleUnapprovedBlock(peer: PeerNode, ub: UnapprovedBlock): F[Unit] =
      noop

    override def handleBlockApproval(b: BlockApproval): F[Unit] =
      noop

    override def handleBlockMessage(peer: PeerNode, b: BlockMessage): F[Unit] =
      for {
        isOldBlock <- MultiParentCasper[F].contains(b)
        _ <- if (isOldBlock) {
              Log[F].info(s"Received block ${PrettyPrinter.buildString(b.blockHash)} again.")
            } else {
              handleNewBlock[F](peer, b)
            }
      } yield ()

    override def handleBlockRequest(peer: PeerNode, br: BlockRequest): F[Unit] =
      for {
        local      <- RPConfAsk[F].reader(_.local)
        block      <- BlockStore[F].get(br.hash) // TODO: Refactor
        serialized = block.map(_.toByteString)
        maybeMsg = serialized.map(
          serializedMessage => Blob(local, Packet(transport.BlockMessage.id, serializedMessage))
        )
        _        <- maybeMsg.traverse(msg => TransportLayer[F].stream(Seq(peer), msg))
        hash     = PrettyPrinter.buildString(br.hash)
        logIntro = s"Received request for block $hash from $peer."
        _ <- block match {
              case None    => Log[F].info(logIntro + "No response given since block not found.")
              case Some(_) => Log[F].info(logIntro + "Response sent.")
            }
      } yield ()

    override def handleForkChoiceTipRequest(
        peer: PeerNode,
        fctr: ForkChoiceTipRequest
    ): F[Unit] =
      for {
<<<<<<< HEAD
        _ <- Log[F].info(s"Received ForkChoiceTipRequest from $peer")
//        tip   <- MultiParentCasper.forkChoiceTip
//        local <- RPConfAsk[F].reader(_.local)
//        msg   = Blob(local, Packet(transport.ForkChoiceTipRequest.id, tip.toByteString))
//        _     <- TransportLayer[F].stream(Seq(peer), msg)
        _ <- Log[F].info(s"Sending Block to $peer")
=======
        _     <- Log[F].info(s"Received ForkChoiceTipRequest from $peer")
        tip   <- MultiParentCasper.forkChoiceTip
        local <- RPConfAsk[F].reader(_.local)
        msg   = Blob(local, Packet(transport.BlockMessage.id, tip.toByteString))
        _     <- TransportLayer[F].stream(Seq(peer), msg)
        _     <- Log[F].info(s"Sending Block ${tip.blockHash} to $peer")
>>>>>>> 8dda5361
      } yield ()

    override def handleApprovedBlockRequest(
        peer: PeerNode,
        br: ApprovedBlockRequest
    ): F[Unit] =
      for {
        local <- RPConfAsk[F].reader(_.local)
        _     <- Log[F].info(s"Received ApprovedBlockRequest from $peer")
        msg   = Blob(local, Packet(transport.ApprovedBlock.id, approvedBlock.toByteString))
        _     <- TransportLayer[F].stream(Seq(peer), msg)
        _     <- Log[F].info(s"Sending ApprovedBlock to $peer")
      } yield ()

    override def handleNoApprovedBlockAvailable(na: NoApprovedBlockAvailable): F[Unit] =
      Log[F].info(s"No approved block available on node ${na.nodeIdentifer}")
  }

  class CasperPacketHandlerImpl[F[_]: Monad: RPConfAsk: BlockStore: ConnectionsCell: TransportLayer: Log: Time: ErrorHandler: LastApprovedBlock: MultiParentCasperRef](
      private val cphI: Ref[F, CasperPacketHandlerInternal[F]]
  ) extends CasperPacketHandler[F] {

    override def handle(peer: PeerNode): PartialFunction[Packet, F[Unit]] =
      Function
        .unlift(
          (p: Packet) =>
            packetToBlockRequest(p) orElse
              packetToForkChoiceTipRequest(p) orElse
              packetToApprovedBlock(p) orElse
              packetToApprovedBlockRequest(p) orElse
              packetToBlockMessage(p) orElse
              packetToBlockApproval(p) orElse
              packetToUnapprovedBlock(p) orElse
              packetToNoApprovedBlockAvailable(p)
        )
        .andThen {
          case br: BlockRequest =>
            for {
              cph <- cphI.get
              res <- cph.handleBlockRequest(peer, br)
            } yield res

          case fctr: ForkChoiceTipRequest =>
            for {
              cph <- cphI.get
              res <- cph.handleForkChoiceTipRequest(peer, fctr)
            } yield res

          case ab: ApprovedBlock =>
            for {
              cph    <- cphI.get
              casper <- cph.handleApprovedBlock(ab)
              _ <- casper match {
                    case None => ().pure[F]
                    case Some(casperInstance) =>
                      for {
                        _ <- MultiParentCasperRef[F].set(casperInstance)
                        _ <- Log[F].info(
                              "Making a transition to ApprovedBlockRecievedHandler state."
                            )
                        abr = new ApprovedBlockReceivedHandler(casperInstance, ab)
                        _   <- cphI.set(abr)
                        _   <- CommUtil.sendForkChoiceTipRequest[F]
                      } yield ()

                  }
            } yield ()

          case abr: ApprovedBlockRequest =>
            for {
              cph <- cphI.get
              res <- cph.handleApprovedBlockRequest(peer, abr)
            } yield res

          case bm: BlockMessage =>
            for {
              cph <- cphI.get
              res <- cph.handleBlockMessage(peer, bm)
            } yield res

          case ba: BlockApproval =>
            for {
              cph <- cphI.get
              res <- cph.handleBlockApproval(ba)
            } yield res

          case ub: UnapprovedBlock =>
            for {
              cph <- cphI.get
              res <- cph.handleUnapprovedBlock(peer, ub)
            } yield res

          case nab: NoApprovedBlockAvailable =>
            for {
              cph <- cphI.get
              res <- cph.handleNoApprovedBlockAvailable(nab)
            } yield res

        }
  }

  private def handleNewBlock[F[_]: Monad: MultiParentCasper: TransportLayer: Log: Time: ErrorHandler](
      peer: PeerNode,
      b: BlockMessage
  ): F[Unit] =
    for {
      _ <- Log[F].info(s"Received ${PrettyPrinter.buildString(b)}.")
      _ <- MultiParentCasper[F].addBlock(b, handleDoppelganger[F](peer, _, _))
    } yield ()

  private def handleDoppelganger[F[_]: Monad: Log](
      peer: PeerNode,
      b: BlockMessage,
      self: Validator
  ): F[Unit] =
    if (b.sender == self) {
      Log[F].warn(
        s"There is another node $peer proposing using the same private key as you. Or did you restart your node?"
      )
    } else {
      ().pure[F]
    }

  private def packetToBlockMessage(msg: Packet): Option[BlockMessage] =
    if (msg.typeId == transport.BlockMessage.id)
      Try(BlockMessage.parseFrom(msg.content.toByteArray)).toOption
    else None

  private def packetToApprovedBlock(msg: Packet): Option[ApprovedBlock] =
    if (msg.typeId == transport.ApprovedBlock.id)
      Try(ApprovedBlock.parseFrom(msg.content.toByteArray)).toOption
    else None

  private def packetToApprovedBlockRequest(msg: Packet): Option[ApprovedBlockRequest] =
    if (msg.typeId == transport.ApprovedBlockRequest.id)
      Try(ApprovedBlockRequest.parseFrom(msg.content.toByteArray)).toOption
    else None

  private def packetToBlockRequest(msg: Packet): Option[BlockRequest] =
    if (msg.typeId == transport.BlockRequest.id)
      Try(BlockRequest.parseFrom(msg.content.toByteArray)).toOption
    else None

  private def packetToForkChoiceTipRequest(msg: Packet): Option[ForkChoiceTipRequest] =
    if (msg.typeId == transport.ForkChoiceTipRequest.id)
      Try(ForkChoiceTipRequest.parseFrom(msg.content.toByteArray)).toOption
    else None

  private def packetToBlockApproval(msg: Packet): Option[BlockApproval] =
    if (msg.typeId == transport.BlockApproval.id)
      Try(BlockApproval.parseFrom(msg.content.toByteArray)).toOption
    else None

  private def packetToUnapprovedBlock(msg: Packet): Option[UnapprovedBlock] =
    if (msg.typeId == transport.UnapprovedBlock.id)
      Try(UnapprovedBlock.parseFrom(msg.content.toByteArray)).toOption
    else None

  private def packetToNoApprovedBlockAvailable(msg: Packet): Option[NoApprovedBlockAvailable] =
    if (msg.typeId == transport.NoApprovedBlockAvailable.id)
      Try(NoApprovedBlockAvailable.parseFrom(msg.content.toByteArray)).toOption
    else None

  private def onApprovedBlockTransition[F[_]: Sync: Concurrent: Time: ErrorHandler: SafetyOracle: RPConfAsk: TransportLayer: Capture: ConnectionsCell: Log: BlockStore: LastApprovedBlock: BlockDagStorage: ToAbstractContext](
      b: ApprovedBlock,
      validators: Set[ByteString],
      runtimeManager: RuntimeManager[Task],
      validatorId: Option[ValidatorIdentity],
      shardId: String
  )(implicit scheduler: Scheduler): F[Option[MultiParentCasper[F]]] =
    for {
      isValid <- Validate.approvedBlock[F](b, validators)
      casper <- if (isValid) {
                 for {
                   _            <- Log[F].info("Valid ApprovedBlock received!")
                   blockMessage = b.candidate.flatMap(_.block).get
                   _            <- BlockStore[F].put(blockMessage.blockHash, blockMessage)
                   _            <- LastApprovedBlock[F].set(b)
                   casper <- MultiParentCasper
                              .hashSetCasper[F](runtimeManager, validatorId, blockMessage, shardId)
                 } yield Option(casper)
               } else
                 Log[F]
                   .info("Invalid ApprovedBlock received; refusing to add.")
                   .map(_ => none[MultiParentCasper[F]])
    } yield casper

  def forTrans[F[_]: Monad, T[_[_], _]: MonadTrans](
      implicit C: CasperPacketHandler[F]
  ): CasperPacketHandler[T[F, ?]] =
    new CasperPacketHandler[T[F, ?]] {
      override def handle(peer: PeerNode): PartialFunction[Packet, T[F, Unit]] =
        PartialFunction { (p: Packet) =>
          C.handle(peer)(p).liftM[T]
        }
    }

  private def sendNoApprovedBlockAvailable[F[_]: RPConfAsk: TransportLayer: Monad](
      peer: PeerNode,
      identifier: String
  ): F[Unit] =
    for {
      local <- RPConfAsk[F].reader(_.local)
      //TODO remove NoApprovedBlockAvailable.nodeIdentifier, use `sender` provided by TransportLayer
      msg = Blob(local, noApprovedBlockAvailable(local, identifier))
      _   <- TransportLayer[F].stream(Seq(peer), msg)
    } yield ()

  private def noApprovedBlockAvailable(peer: PeerNode, identifier: String): Packet = Packet(
    transport.NoApprovedBlockAvailable.id,
    NoApprovedBlockAvailable(identifier, peer.toString).toByteString
  )

}

trait CasperPacketHandler[F[_]] {
  def handle(peer: PeerNode): PartialFunction[Packet, F[Unit]]
}

abstract class CasperPacketHandlerInstances {
  implicit def eitherTCasperPacketHandler[E, F[_]: Monad: CasperPacketHandler[?[_]]]
    : CasperPacketHandler[EitherT[F, E, ?]] = CasperPacketHandler.forTrans[F, EitherT[?[_], E, ?]]
}<|MERGE_RESOLUTION|>--- conflicted
+++ resolved
@@ -384,21 +384,12 @@
         fctr: ForkChoiceTipRequest
     ): F[Unit] =
       for {
-<<<<<<< HEAD
-        _ <- Log[F].info(s"Received ForkChoiceTipRequest from $peer")
-//        tip   <- MultiParentCasper.forkChoiceTip
-//        local <- RPConfAsk[F].reader(_.local)
-//        msg   = Blob(local, Packet(transport.ForkChoiceTipRequest.id, tip.toByteString))
-//        _     <- TransportLayer[F].stream(Seq(peer), msg)
-        _ <- Log[F].info(s"Sending Block to $peer")
-=======
         _     <- Log[F].info(s"Received ForkChoiceTipRequest from $peer")
         tip   <- MultiParentCasper.forkChoiceTip
         local <- RPConfAsk[F].reader(_.local)
         msg   = Blob(local, Packet(transport.BlockMessage.id, tip.toByteString))
         _     <- TransportLayer[F].stream(Seq(peer), msg)
         _     <- Log[F].info(s"Sending Block ${tip.blockHash} to $peer")
->>>>>>> 8dda5361
       } yield ()
 
     override def handleApprovedBlockRequest(

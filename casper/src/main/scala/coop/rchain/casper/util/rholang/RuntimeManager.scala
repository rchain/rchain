--- conflicted
+++ resolved
@@ -18,12 +18,7 @@
 import monix.eval.Task
 import monix.execution.Scheduler
 
-<<<<<<< HEAD
-=======
-import coop.rchain.catscontrib.TaskContrib._
-
 import scala.annotation.tailrec
->>>>>>> 55f56836
 import scala.collection.immutable
 import scala.concurrent.SyncVar
 import scala.util.{Failure, Success, Try}
@@ -102,7 +97,9 @@
         |}""".stripMargin
 
     val bondsQueryTerm =
-      ProtoUtil.deployDataToDeploy(ProtoUtil.sourceDeploy(bondsQuery, 0L, accounting.MAX_VALUE))
+      ProtoUtil.deployDataToDeploy(
+        ProtoUtil.sourceDeploy(bondsQuery, 0L, ProtoUtil.EMPTY_PAYMENT_CODE, accounting.MAX_VALUE)
+      )
     val bondsPar = captureResults(hash, bondsQueryTerm)
 
     assert(
@@ -172,7 +169,6 @@
     } yield (result.patterns, result.continuation.taggedCont.parBody.get.body)
   }
 
-<<<<<<< HEAD
   final case class PaymentCodeError(msg: String) extends Throwable(msg)
 
   // Runs a short leash deploy and returns phlos used for it
@@ -181,7 +177,7 @@
       deploy: Deploy,
       reducer: ChargingReducer[Task],
       errorLog: ErrorLog,
-      space: RhoISpace
+      space: RhoISpace[Task]
   ): Task[Cost] =
     if (deploy.payment.isEmpty)
       Task.raiseError(PaymentCodeError("Payment code must not be empty."))
@@ -204,16 +200,11 @@
       } yield costAcc.cost
     }
 
-  private def newEval(terms: Seq[Deploy], runtime: Runtime, initHash: StateHash)(
-      implicit scheduler: Scheduler
-  ): (StateHash, Seq[InternalProcessedDeploy]) = {
-=======
   private def newEval(
       terms: Seq[Deploy],
       runtime: Runtime,
       initHash: StateHash
   ): Task[(StateHash, Seq[InternalProcessedDeploy])] = {
->>>>>>> 55f56836
 
     def evalDeploy(
         shortLeashCost: Cost,
@@ -229,7 +220,7 @@
                     )
         (injCost, errors) = injResult
         deployCost        = injCost + shortLeashCost
-        newCheckpoint     <- Task.delay(runtime.space.createCheckpoint())
+        newCheckpoint     <- runtime.space.createCheckpoint()
         deployResult = InternalProcessedDeploy(
           deploy,
           CostAccount.toProto(deployCost),
@@ -246,25 +237,9 @@
       Task.defer {
         terms match {
           case deploy +: rem =>
-<<<<<<< HEAD
-            Task.delay(runtime.space.reset(hash)) *>
+            runtime.space.reset(hash) *>
               evalShortLeashDeploy(
                 runtime,
-=======
-            for {
-              _              <- runtime.space.reset(hash)
-              availablePhlos = Cost(deploy.raw.map(_.phloLimit).get.value)
-              _              <- runtime.reducer.setAvailablePhlos(availablePhlos)
-              (codeHash, phloPrice, userId, timestamp) = ProtoUtil.getRholangDeployParams(
-                deploy.raw.get
-              )
-              _                   <- runtime.shortLeashParams.setParams(codeHash, phloPrice, userId, timestamp)
-              injResult           <- injAttempt(deploy, runtime.reducer, runtime.errorLog)
-              (phlosLeft, errors) = injResult
-              cost                = phlosLeft.copy(cost = availablePhlos.value - phlosLeft.cost)
-              newCheckpoint       <- runtime.space.createCheckpoint()
-              deployResult = InternalProcessedDeploy(
->>>>>>> 55f56836
                 deploy,
                 runtime.reducer,
                 runtime.errorLog,
@@ -310,8 +285,7 @@
         terms match {
           case InternalProcessedDeploy(deploy, _, log, status) +: rem =>
             for {
-<<<<<<< HEAD
-              _ <- Task.delay(runtime.replaySpace.rig(hash, log.toList))
+              _ <- runtime.replaySpace.rig(hash, log.toList)
               shortLeashCost <- evalShortLeashDeploy(
                                  runtime,
                                  deploy,
@@ -330,14 +304,6 @@
                           )
               // TODO: compare replay deploy cost to given deploy cost
               (cost, errors) = injResult
-=======
-              _         <- runtime.replayReducer.setAvailablePhlos(availablePhlos)
-              _         <- runtime.replaySpace.rig(hash, log.toList)
-              injResult <- injAttempt(deploy, runtime.replayReducer, runtime.errorLog)
-              //TODO: compare replay deploy cost to given deploy cost
-              (phlosLeft, errors) = injResult
-              cost                = phlosLeft.copy(cost = availablePhlos.value - phlosLeft.cost)
->>>>>>> 55f56836
               cont <- DeployStatus.fromErrors(errors) match {
                        case int: InternalErrors => Task.now(Left(Some(deploy) -> int))
                        case replayStatus =>
@@ -387,22 +353,8 @@
 object RuntimeManager {
   type StateHash = ByteString
 
-<<<<<<< HEAD
   final val SHORT_LEASH_COST_LIMIT: Cost = Cost(17000)
 
-  def fromRuntime(active: Runtime)(implicit scheduler: Scheduler): RuntimeManager = {
-    active.space.clear()
-    active.replaySpace.clear()
-    active.injectEmptyRegistryRoot[Task].unsafeRunSync
-    val hash       = ByteString.copyFrom(active.space.createCheckpoint().root.bytes.toArray)
-    val replayHash = ByteString.copyFrom(active.replaySpace.createCheckpoint().root.bytes.toArray)
-    assert(hash == replayHash)
-    val runtime = new SyncVar[Runtime]()
-    runtime.put(active)
-
-    new RuntimeManager(hash, runtime)
-  }
-=======
   def fromRuntime(active: Runtime)(implicit scheduler: Scheduler): RuntimeManager =
     (for {
       _                <- active.space.clear()
@@ -416,5 +368,4 @@
       runtime          = new SyncVar[Runtime]()
       _                = runtime.put(active)
     } yield (new RuntimeManager(hash, runtime))).unsafeRunSync
->>>>>>> 55f56836
 }
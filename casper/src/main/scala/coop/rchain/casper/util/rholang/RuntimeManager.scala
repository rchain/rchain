--- conflicted
+++ resolved
@@ -5,14 +5,12 @@
 import com.google.protobuf.ByteString
 import coop.rchain.casper.protocol._
 import coop.rchain.casper.util.ProtoUtil
-import coop.rchain.casper.util.rholang.RuntimeManager.StateHash
 import coop.rchain.crypto.hash.Blake2b512Random
 import coop.rchain.models.Expr.ExprInstance.GString
 import coop.rchain.models._
 import coop.rchain.rholang.interpreter.accounting.{Cost, CostAccount}
 import coop.rchain.rholang.interpreter.storage.StoragePrinter
 import coop.rchain.rholang.interpreter.{accounting, ChargingReducer, ErrorLog, Runtime}
-import coop.rchain.rspace.internal.Datum
 import coop.rchain.rspace.{Blake2b256Hash, ReplayException}
 
 import scala.collection.immutable
@@ -21,33 +19,19 @@
 import scala.language.higherKinds
 
 //runtime is a SyncVar for thread-safety, as all checkpoints share the same "hot store"
-<<<<<<< HEAD
 class RuntimeManager[F[_]: Sync] private (
     val emptyStateHash: ByteString,
     runtimeContainer: SyncVar[Runtime[F]]
 ) {
-=======
-class RuntimeManager private (val emptyStateHash: ByteString, runtimeContainer: SyncVar[Runtime]) {
-
-  def captureResults(start: StateHash, deploy: Deploy, name: String = "__SCALA__")(
-      implicit scheduler: Scheduler
-  ): Seq[Par] = captureResults(start, deploy, Par().withExprs(Seq(Expr(GString(name)))))
-
-  def captureResults(start: StateHash, deploy: Deploy, name: Par)(
-      implicit scheduler: Scheduler
-  ): Seq[Par] = {
-    val runtime                   = runtimeContainer.take()
-    val (_, Seq(processedDeploy)) = newEval(deploy :: Nil, runtime, start).unsafeRunSync
-
-    //TODO: Is better error handling needed here?
-    val result: Seq[Datum[ListParWithRandom]] =
-      if (processedDeploy.status.isFailed) Nil
-      else runtime.space.getData(name).unsafeRunSync
->>>>>>> b97f958c
+  import RuntimeManager.StateHash
 
   def captureResults(start: StateHash, deploy: Deploy, name: String = "__SCALA__"): F[Seq[Par]] =
-    for {
-      runtime    <- Sync[F].delay { runtimeContainer.take() }
+    captureResults(start, deploy, Par().withExprs(Seq(Expr(GString(name)))))
+
+  def captureResults(start: StateHash, deploy: Deploy, name: Par): F[Seq[Par]] =
+    for {
+
+      runtime    <- Sync[F].delay(runtimeContainer.take())
       evalResult <- newEval(deploy :: Nil, runtime, start)
 
       (_, Seq(processedDeploy)) = evalResult
@@ -58,10 +42,9 @@
           else
             Sync[F].pure(())
 
-      returnChannel = Par().copy(exprs = Seq(Expr(GString(name))))
-      result        <- runtime.space.getData(returnChannel)
-
-      _ <- Sync[F].delay { runtimeContainer.put(runtime) }
+      result <- runtime.space.getData(name)
+
+      _ <- Sync[F].delay(runtimeContainer.put(runtime))
     } yield result.flatMap(_.a.pars)
 
   def replayComputeState(
@@ -308,5 +291,5 @@
       _                = assert(hash == replayHash)
       runtime          = new SyncVar[Runtime[F]]()
       _                = runtime.put(active)
-    } yield new RuntimeManager(hash, runtime)
+    } yield new RuntimeManager[F](hash, runtime)
 }
package coop.rchain.casper.util.rholang

import cats.implicits._
import com.google.protobuf.ByteString
import coop.rchain.casper.protocol._
import coop.rchain.casper.util.ProtoUtil
import coop.rchain.casper.util.rholang.RuntimeManager.StateHash
import coop.rchain.catscontrib.TaskContrib._
import coop.rchain.crypto.hash.Blake2b512Random
import coop.rchain.models.Expr.ExprInstance.GString
import coop.rchain.models._
<<<<<<< HEAD
import coop.rchain.rholang.interpreter.Runtime.RhoISpace
=======
import coop.rchain.rholang.interpreter.Runtime.{RhoISpace, TCPARK}
>>>>>>> a205b0c6
import coop.rchain.rholang.interpreter.accounting.{Cost, CostAccount}
import coop.rchain.rholang.interpreter.storage.StoragePrinter
import coop.rchain.rholang.interpreter.{accounting, ChargingReducer, ErrorLog, Runtime}
import coop.rchain.rspace.internal.{Datum, WaitingContinuation}
<<<<<<< HEAD
import coop.rchain.rspace.{Blake2b256Hash, ReplayException}
=======
import coop.rchain.rspace.trace.Produce
import coop.rchain.rspace.{Blake2b256Hash, Checkpoint, ReplayException}
>>>>>>> a205b0c6
import monix.eval.Task
import monix.execution.Scheduler

import scala.collection.immutable
import scala.concurrent.SyncVar
import scala.util.{Failure, Success, Try}

//runtime is a SyncVar for thread-safety, as all checkpoints share the same "hot store"
class RuntimeManager private (val emptyStateHash: ByteString, runtimeContainer: SyncVar[Runtime]) {
  def captureResults(start: StateHash, term: Par, name: String = "__SCALA__")(
      implicit scheduler: Scheduler
  ): Seq[Par] = {
    val runtime = runtimeContainer.take()
    val deploy = ProtoUtil.termDeploy(
      term,
      System.currentTimeMillis(),
      accounting.MAX_VALUE
    )
    val (_, Seq(processedDeploy)) = newEval(deploy :: Nil, runtime, start)

    //TODO: Is better error handling needed here?
    val result: Seq[Datum[ListParWithRandom]] =
      if (processedDeploy.status.isFailed) Nil
      else {
        val returnChannel = Par().copy(exprs = Seq(Expr(GString(name))))
        runtime.space.getData(returnChannel)
      }

    runtimeContainer.put(runtime)

    result.flatMap(_.a.pars)
  }

  def replayComputeState(
      hash: StateHash,
      terms: Seq[InternalProcessedDeploy],
      time: Option[Long] = None
  )(
      implicit scheduler: Scheduler
  ): Either[(Option[Deploy], Failed), StateHash] = {
    val runtime = runtimeContainer.take()
    unsafeSetTimestamp(time, runtime)
    val result = replayEval(terms, runtime, hash)
    runtimeContainer.put(runtime)
    result
  }

  def computeState(hash: StateHash, terms: Seq[Deploy], time: Option[Long] = None)(
      implicit scheduler: Scheduler
  ): (StateHash, Seq[InternalProcessedDeploy]) = {
    val runtime = runtimeContainer.take()
    unsafeSetTimestamp(time, runtime)
    val result = newEval(terms, runtime, hash)
    runtimeContainer.put(runtime)
    result
  }

  private def unsafeSetTimestamp(time: Option[Long], runtime: Runtime)(
      implicit scheduler: Scheduler
  ): Unit =
    time match {
      case Some(t) =>
        val timestamp: Par = Par(exprs = Seq(Expr(Expr.ExprInstance.GInt(t))))
        runtime.blockTime.setParams(timestamp).unsafeRunSync
      case None => ()
    }

  def storageRepr(hash: StateHash): Option[String] =
    getResetRuntimeOpt(hash).map { resetRuntime =>
      val result = StoragePrinter.prettyPrint(resetRuntime.space.store)
      runtimeContainer.put(resetRuntime)
      result
    }

  def computeBonds(hash: StateHash)(implicit scheduler: Scheduler): Seq[Bond] = {
    // TODO: Switch to a read only name
    val bondsQuery =
      """for(pos <- @"proofOfStake"){ pos!("getBonds", "__SCALA__") }"""
    //TODO: construct directly instead of parsing rholang source
    val bondsQueryTerm = InterpreterUtil.mkTerm(bondsQuery).right.get
    val bondsPar       = captureResults(hash, bondsQueryTerm)
    assert(
      bondsPar.size == 1,
      s"Incorrect number of results from query of current bonds: ${bondsPar.size}"
    )
    toBondSeq(bondsPar.head)
  }

  private def getResetRuntime(hash: StateHash) = {
    val runtime   = runtimeContainer.take()
    val blakeHash = Blake2b256Hash.fromByteArray(hash.toByteArray)
    Try(runtime.space.reset(blakeHash)) match {
      case Success(_) => runtime
      case Failure(ex) =>
        runtimeContainer.put(runtime)
        throw ex
    }
  }

  private def getResetRuntimeOpt(hash: StateHash) = {
    val runtime   = runtimeContainer.take()
    val blakeHash = Blake2b256Hash.fromByteArray(hash.toByteArray)
    Try(runtime.space.reset(blakeHash)) match {
      case Success(_) => Some(runtime)
      case Failure(_) =>
        runtimeContainer.put(runtime)
        None
    }
  }

  private def toBondSeq(bondsMap: Par): Seq[Bond] =
    bondsMap.exprs.head.getEMapBody.ps.map {
      case (validator: Par, bond: Par) =>
        assert(validator.exprs.length == 1, "Validator in bonds map wasn't a single string.")
        assert(bond.exprs.length == 1, "Stake in bonds map wasn't a single integer.")
        val validatorName = validator.exprs.head.getGByteArray
        val stakeAmount   = bond.exprs.head.getETupleBody.ps.head.exprs.head.getGInt
        Bond(validatorName, stakeAmount)
    }.toList

  def getData(hash: ByteString, channel: Par): Seq[Par] = {
    val resetRuntime                          = getResetRuntime(hash)
    val result: Seq[Datum[ListParWithRandom]] = resetRuntime.space.getData(channel)
    runtimeContainer.put(resetRuntime)
    result.flatMap(_.a.pars)
  }

  def getContinuation(
      hash: ByteString,
      channels: immutable.Seq[Par]
  ): Seq[(Seq[BindPattern], Par)] = {
    val resetRuntime = getResetRuntime(hash)
    val results: Seq[WaitingContinuation[BindPattern, TaggedContinuation]] =
      resetRuntime.space.getWaitingContinuations(channels)
    runtimeContainer.put(resetRuntime)
    for {
      result <- results.filter(_.continuation.taggedCont.isParBody)
    } yield (result.patterns, result.continuation.taggedCont.parBody.get.body)
  }

  final case class PaymentCodeError(msg: String) extends Throwable(msg)

  // Runs a short leash deploy and returns phlos used for it
  private def evalShortLeashDeploy(
<<<<<<< HEAD
      deploy: Deploy,
=======
      paymentDeploy: PaymentDeploy,
>>>>>>> a205b0c6
      reducer: ChargingReducer[Task],
      errorLog: ErrorLog,
      space: RhoISpace
  ): Task[Cost] =
<<<<<<< HEAD
    if (deploy.payment.isEmpty)
      Task.raiseError(PaymentCodeError("Payment code must not be empty."))
    else {
      val (codeHash, phloPrice, userId, timestamp) = ProtoUtil.getRholangDeployParams(
        deploy.raw.get
      )
      for {
        injResult <- injAttempt(
                      deploy.payment.get,
                      reducer,
                      errorLog,
                      Blake2b512Random(ProtoUtil.stripDeployData(deploy.getRaw).toByteArray),
=======
    if (paymentDeploy.code.isEmpty)
      Task.raiseError(PaymentCodeError("Payment code must be defined."))
    else {
      for {
        injResult <- injAttempt(
                      paymentDeploy.getCode,
                      reducer,
                      errorLog,
                      Blake2b512Random(ProtoUtil.stripPaymentDeploy(paymentDeploy).toByteArray),
>>>>>>> a205b0c6
                      RuntimeManager.SHORT_LEASH_COST_LIMIT
                    )
        costAcc <- if (injResult._2.nonEmpty)
                    Task.raiseError(PaymentCodeError("Payment deploy contains errors."))
                  else Task.now(injResult._1)
      } yield costAcc.cost
    }

  private def newEval(terms: Seq[Deploy], runtime: Runtime, initHash: StateHash)(
      implicit scheduler: Scheduler
  ): (StateHash, Seq[InternalProcessedDeploy]) = {

    def evalDeploy(
        shortLeashCost: Cost,
        deploy: Deploy
    ): Task[(Blake2b256Hash, InternalProcessedDeploy)] =
      for {
        injResult <- injAttempt(
                      deploy.getTerm,
                      runtime.reducer,
                      runtime.errorLog,
                      Blake2b512Random(ProtoUtil.stripDeployData(deploy.getRaw).toByteArray),
<<<<<<< HEAD
                      Cost(deploy.getRaw.phloLimit.value) - shortLeashCost
=======
                      Cost(deploy.getRaw.getPhloLimit.value) - shortLeashCost
>>>>>>> a205b0c6
                    )
        (injCost, errors) = injResult
        deployCost        = injCost + shortLeashCost
        newCheckpoint     <- Task.delay(runtime.space.createCheckpoint())
        deployResult = InternalProcessedDeploy(
          deploy,
          CostAccount.toProto(deployCost),
          newCheckpoint.log,
          DeployStatus.fromErrors(errors)
        )
      } yield newCheckpoint.root -> deployResult

    def doEval(
        terms: Seq[Deploy],
        hash: Blake2b256Hash,
        acc: Vector[InternalProcessedDeploy]
    ): Task[(StateHash, Vector[InternalProcessedDeploy])] =
      Task.defer {
        terms match {
          case deploy +: rem =>
            Task.delay(runtime.space.reset(hash)) *>
              evalShortLeashDeploy(
<<<<<<< HEAD
                deploy,
=======
                deploy.getPaymentCode,
>>>>>>> a205b0c6
                runtime.reducer,
                runtime.errorLog,
                runtime.space
              ).attempt
                .flatMap {
                  case Right(shortLeashCost) =>
                    evalDeploy(shortLeashCost, deploy).map {
                      case (postShortLeashHash, processedDeploy) =>
                        val newHash =
                          if (!processedDeploy.status.isFailed) postShortLeashHash else hash
                        (newHash, acc :+ processedDeploy)
                    }
                  case Left(err) =>
                    val processedDeploy = InternalProcessedDeploy(
                      deploy,
                      PCost(),
                      Seq.empty,
                      ShortLeashError(err)
                    )
                    Task.now((hash, acc :+ processedDeploy))
                }
                .flatMap { case (hash, errors) => doEval(rem, hash, errors) }

          case _ => Task.now((ByteString.copyFrom(hash.bytes.toArray), acc))
        }
      }

    doEval(terms, Blake2b256Hash.fromByteArray(initHash.toByteArray), Vector.empty)
      .unsafeRunSync(scheduler)
  }

  private def replayEval(
      terms: Seq[InternalProcessedDeploy],
      runtime: Runtime,
      initHash: StateHash
  )(implicit scheduler: Scheduler): Either[(Option[Deploy], Failed), StateHash] = {

    def doReplayEval(
        terms: Seq[InternalProcessedDeploy],
        hash: Blake2b256Hash
    ): Task[Either[(Option[Deploy], Failed), StateHash]] =
      Task.defer {
        terms match {
          case InternalProcessedDeploy(deploy, _, log, status) +: rem =>
            for {
              _ <- Task.delay(runtime.replaySpace.rig(hash, log.toList))
              shortLeashCost <- evalShortLeashDeploy(
<<<<<<< HEAD
                                 deploy,
=======
                                 deploy.getPaymentCode,
>>>>>>> a205b0c6
                                 runtime.replayReducer,
                                 runtime.errorLog,
                                 runtime.replaySpace
                               )
              // TODO: assert that deploy.term deploy.raw are defined
<<<<<<< HEAD
              phloLimit = Cost(deploy.raw.map(_.phloLimit).get.value)
=======
              phloLimit = Cost(deploy.raw.flatMap(_.phloLimit).get.value)
>>>>>>> a205b0c6
              injResult <- injAttempt(
                            deploy.getTerm,
                            runtime.replayReducer,
                            runtime.errorLog,
                            Blake2b512Random(ProtoUtil.stripDeployData(deploy.getRaw).toByteArray),
                            phloLimit - shortLeashCost
                          )
              // TODO: compare replay deploy cost to given deploy cost
              (cost, errors) = injResult
              cont <- DeployStatus.fromErrors(errors) match {
                       case int: InternalErrors => Task.now(Left(Some(deploy) -> int))
                       case replayStatus =>
                         if (status.isFailed != replayStatus.isFailed)
                           Task.now(
                             Left(Some(deploy) -> ReplayStatusMismatch(replayStatus, status))
                           )
                         else if (errors.nonEmpty) doReplayEval(rem, hash)
                         else {
                           Task.delay(runtime.replaySpace.createCheckpoint()).attempt.flatMap {
                             case Right(newCheckpoint) =>
                               doReplayEval(rem, newCheckpoint.root)
                             case Left(ex: ReplayException) =>
                               Task.now(Left(none[Deploy] -> UnusedCommEvent(ex)))
                           }
                         }
                     }
            } yield cont

          case _ => Task.now(Right(ByteString.copyFrom(hash.bytes.toArray)))
        }
      }

    doReplayEval(terms, Blake2b256Hash.fromByteArray(initHash.toByteArray)).unsafeRunSync(scheduler)
  }

  private def injAttempt(
      term: Par,
      reducer: ChargingReducer[Task],
      errorLog: ErrorLog,
      rand: Blake2b512Random,
      phloLimit: Cost
  ): Task[(CostAccount, Vector[Throwable])] =
    for {
      _      <- reducer.setAvailablePhlos(phloLimit)
      result <- reducer.inj(term)(rand).attempt
      errors = {
        val oldErrors = errorLog.readAndClearErrorVector()
        val newErrors = result.swap.toSeq.toVector
        oldErrors |+| newErrors
      }
      phloLeft <- reducer.getAvailablePhlos()
      injCost  = phloLeft.copy(cost = phloLimit - phloLeft.cost)
    } yield (injCost, errors)
}

object RuntimeManager {
  type StateHash = ByteString

  final val SHORT_LEASH_COST_LIMIT: Cost = Cost(17000)

  def fromRuntime(active: Runtime)(implicit scheduler: Scheduler): RuntimeManager = {
    active.space.clear()
    active.replaySpace.clear()
    active.injectEmptyRegistryRoot[Task].unsafeRunSync
    val hash       = ByteString.copyFrom(active.space.createCheckpoint().root.bytes.toArray)
    val replayHash = ByteString.copyFrom(active.replaySpace.createCheckpoint().root.bytes.toArray)
    assert(hash == replayHash)
    val runtime = new SyncVar[Runtime]()
    runtime.put(active)

    new RuntimeManager(hash, runtime)
  }
}<|MERGE_RESOLUTION|>--- conflicted
+++ resolved
@@ -9,21 +9,12 @@
 import coop.rchain.crypto.hash.Blake2b512Random
 import coop.rchain.models.Expr.ExprInstance.GString
 import coop.rchain.models._
-<<<<<<< HEAD
 import coop.rchain.rholang.interpreter.Runtime.RhoISpace
-=======
-import coop.rchain.rholang.interpreter.Runtime.{RhoISpace, TCPARK}
->>>>>>> a205b0c6
 import coop.rchain.rholang.interpreter.accounting.{Cost, CostAccount}
 import coop.rchain.rholang.interpreter.storage.StoragePrinter
 import coop.rchain.rholang.interpreter.{accounting, ChargingReducer, ErrorLog, Runtime}
 import coop.rchain.rspace.internal.{Datum, WaitingContinuation}
-<<<<<<< HEAD
 import coop.rchain.rspace.{Blake2b256Hash, ReplayException}
-=======
-import coop.rchain.rspace.trace.Produce
-import coop.rchain.rspace.{Blake2b256Hash, Checkpoint, ReplayException}
->>>>>>> a205b0c6
 import monix.eval.Task
 import monix.execution.Scheduler
 
@@ -36,12 +27,8 @@
   def captureResults(start: StateHash, term: Par, name: String = "__SCALA__")(
       implicit scheduler: Scheduler
   ): Seq[Par] = {
-    val runtime = runtimeContainer.take()
-    val deploy = ProtoUtil.termDeploy(
-      term,
-      System.currentTimeMillis(),
-      accounting.MAX_VALUE
-    )
+    val runtime                   = runtimeContainer.take()
+    val deploy                    = ProtoUtil.termDeploy(term, System.currentTimeMillis(), accounting.MAX_VALUE)
     val (_, Seq(processedDeploy)) = newEval(deploy :: Nil, runtime, start)
 
     //TODO: Is better error handling needed here?
@@ -168,16 +155,12 @@
 
   // Runs a short leash deploy and returns phlos used for it
   private def evalShortLeashDeploy(
-<<<<<<< HEAD
+      runtime: Runtime,
       deploy: Deploy,
-=======
-      paymentDeploy: PaymentDeploy,
->>>>>>> a205b0c6
       reducer: ChargingReducer[Task],
       errorLog: ErrorLog,
       space: RhoISpace
   ): Task[Cost] =
-<<<<<<< HEAD
     if (deploy.payment.isEmpty)
       Task.raiseError(PaymentCodeError("Payment code must not be empty."))
     else {
@@ -185,22 +168,12 @@
         deploy.raw.get
       )
       for {
+        _ <- runtime.shortLeashParams.setParams(codeHash, phloPrice, userId, timestamp)
         injResult <- injAttempt(
                       deploy.payment.get,
                       reducer,
                       errorLog,
                       Blake2b512Random(ProtoUtil.stripDeployData(deploy.getRaw).toByteArray),
-=======
-    if (paymentDeploy.code.isEmpty)
-      Task.raiseError(PaymentCodeError("Payment code must be defined."))
-    else {
-      for {
-        injResult <- injAttempt(
-                      paymentDeploy.getCode,
-                      reducer,
-                      errorLog,
-                      Blake2b512Random(ProtoUtil.stripPaymentDeploy(paymentDeploy).toByteArray),
->>>>>>> a205b0c6
                       RuntimeManager.SHORT_LEASH_COST_LIMIT
                     )
         costAcc <- if (injResult._2.nonEmpty)
@@ -223,11 +196,7 @@
                       runtime.reducer,
                       runtime.errorLog,
                       Blake2b512Random(ProtoUtil.stripDeployData(deploy.getRaw).toByteArray),
-<<<<<<< HEAD
                       Cost(deploy.getRaw.phloLimit.value) - shortLeashCost
-=======
-                      Cost(deploy.getRaw.getPhloLimit.value) - shortLeashCost
->>>>>>> a205b0c6
                     )
         (injCost, errors) = injResult
         deployCost        = injCost + shortLeashCost
@@ -250,11 +219,8 @@
           case deploy +: rem =>
             Task.delay(runtime.space.reset(hash)) *>
               evalShortLeashDeploy(
-<<<<<<< HEAD
+                runtime,
                 deploy,
-=======
-                deploy.getPaymentCode,
->>>>>>> a205b0c6
                 runtime.reducer,
                 runtime.errorLog,
                 runtime.space
@@ -302,21 +268,14 @@
             for {
               _ <- Task.delay(runtime.replaySpace.rig(hash, log.toList))
               shortLeashCost <- evalShortLeashDeploy(
-<<<<<<< HEAD
+                                 runtime,
                                  deploy,
-=======
-                                 deploy.getPaymentCode,
->>>>>>> a205b0c6
                                  runtime.replayReducer,
                                  runtime.errorLog,
                                  runtime.replaySpace
                                )
               // TODO: assert that deploy.term deploy.raw are defined
-<<<<<<< HEAD
               phloLimit = Cost(deploy.raw.map(_.phloLimit).get.value)
-=======
-              phloLimit = Cost(deploy.raw.flatMap(_.phloLimit).get.value)
->>>>>>> a205b0c6
               injResult <- injAttempt(
                             deploy.getTerm,
                             runtime.replayReducer,

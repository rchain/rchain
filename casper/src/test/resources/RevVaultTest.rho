--- conflicted
+++ resolved
@@ -200,30 +200,6 @@
         }
       } |
 
-<<<<<<< HEAD
-=======
-      contract testLogging(rhoSpec, RevVault, ackCh) = {
-        new genesisVaultCh, aliceVaultCh, ret, transferSuccessful  in {
-          withVaultAndIdentityOf!(genesisPubKey, *genesisVaultCh) |
-          RevVault!("findOrCreate", aliceRevAddress, *aliceVaultCh) |
-          for (genesisVault, @genesisVaultKey <- genesisVaultCh & @(true, aliceVault) <- aliceVaultCh) {
-            new ack, logCh, assertCh1, assertCh2 in {
-              genesisVault!("setLog", *logCh, genesisVaultKey, *ack) |
-              for (_ <- ack) {
-                genesisVault!("transfer", aliceRevAddress, 1000, genesisVaultKey, *ret) |
-                for (@["transfer", revAddress, amount, result, blockNumber, timestamp, sender] <- logCh) {
-                  rhoSpec!("assert",
-                    ([aliceRevAddress, 1000, (true, Nil)] == [revAddress, amount, result]),
-                    "transfer successfully logged",
-                    *ackCh)
-                }
-              }
-            }
-          }
-        }
-      } |
-
->>>>>>> e73a5cb8
       new RevVaultCh in {
         rl!(`rho:rchain:revVault`, *RevVaultCh) |
         for (@(_, RevVault) <- RevVaultCh) {

--- conflicted
+++ resolved
@@ -202,7 +202,6 @@
       } |
 
       contract testLogging(rhoSpec, RevVault, ackCh) = {
-<<<<<<< HEAD
         new
           RevAddress(`rho:rev:address`),
           a, aRevAddrCh, aVaultCh, aEntryCh, aVaultKeyCh,
@@ -210,11 +209,11 @@
         in {
           RevAddress!("fromUnforgeable", *a, *aRevAddrCh) |
           RevAddress!("fromUnforgeable", *b, *bRevAddrCh) |
-          for (@aRevAddr <- aRevAddrCh;
+          for (@aRevAddr <- aRevAddrCh&
                @bRevAddr <- bRevAddrCh) {
             RevVault!("findOrCreate", aRevAddr, *aVaultCh) |
             RevVault!("findOrCreate", bRevAddr, *bVaultCh) |
-            for (@(true, *aVault) <- aVaultCh;
+            for (@(true, *aVault) <- aVaultCh&
                  @(true, *bVault) <- bVaultCh) {
               RevVault!("unforgeableAuthKey", *a, *aVaultKeyCh) |
               for (@aVaultKey <- aVaultKeyCh) {
@@ -223,7 +222,7 @@
                 for (@(true, _) <- transferCh) {
                   aVault!("readLogEntry", *aEntryCh) |
                   bVault!("readLogEntry", *bEntryCh) |
-                  for (@aEntry <- aEntryCh;
+                  for (@aEntry <- aEntryCh&
                        @bEntry <- bEntryCh) {
                     rhoSpec!("assert",
                       (aEntry == bEntry)
@@ -234,21 +233,6 @@
                       *ackCh
                     )
                   }
-=======
-        new genesisVaultCh, aliceVaultCh, ret, transferSuccessful  in {
-          withVaultAndIdentityOf!(genesisPubKey, *genesisVaultCh) |
-          RevVault!("findOrCreate", aliceRevAddress, *aliceVaultCh) |
-          for (genesisVault, @genesisVaultKey <- genesisVaultCh & @(true, aliceVault) <- aliceVaultCh) {
-            new ack, logCh, assertCh1, assertCh2 in {
-              genesisVault!("setLog", *logCh, genesisVaultKey, *ack) |
-              for (_ <- ack) {
-                genesisVault!("transfer", aliceRevAddress, 1000, genesisVaultKey, *ret) |
-                for (@["transfer", revAddress, amount, result, blockNumber, timestamp, sender] <- logCh) {
-                  rhoSpec!("assert",
-                    ([aliceRevAddress, 1000, (true, Nil)] == [revAddress, amount, result]),
-                    "transfer successfully logged",
-                    *ackCh)
->>>>>>> 3ca13bbb
                 }
               }
             }

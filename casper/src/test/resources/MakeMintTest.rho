//scalapackage coop.rchain.rholang.mint

//requires MakeMint, RhoSpec
new
  rl(`rho:registry:lookup`),
  stdlog(`rho:io:stdlog`),
  setup,
  test_create_purse, test_cross_currency_deposit, test_deposit, test_split,
  test_overflow_deposit,
  roguePurse1,
  split, getBalance, deposit
in {
  new RhoSpecCh in {
    rl!(`rho:id:zphjgsfy13h1k85isc8rtwtgt3t9zzt5pjd5ihykfmyapfc4wt3x5h`, *RhoSpecCh) |
    for(@(_, RhoSpec) <- RhoSpecCh) {
      @RhoSpec!("testSuite", *setup,
        [
          ("Purses should be created with the given balance", *test_create_purse),
          ("Cross-currency deposits should fail.", *test_cross_currency_deposit),
          ("Fake purses should not be able to forge payment.", *roguePurse1),
          ("Deposit should work as expected", *test_deposit),
          ("Split should work as expected", *test_split),
          ("In case of overflow, no tranfer occurs", *test_overflow_deposit)
        ])
    }
  } |

  contract setup(_, retCh) = {
    new MakeMintCh, mintACh, mintBCh in {
      rl!(`rho:rchain:makeMint`, *MakeMintCh) |
      for (@(_, MakeMint) <- MakeMintCh) {
        @MakeMint!(*mintACh) |
        @MakeMint!(*mintBCh) |
        for (mintA <- mintACh &
             mintB <- mintBCh) {
          retCh!((*mintA, *mintB))
        }
      }
    }
  } |

  contract test_create_purse(rhoSpec, @(mintA, mintB), ackCh) = {
    new aliceAPurse, bobBPurse,
        aliceAPurseBalance, bobBPurseBalance
    in {
      match (100, 50) {
        (aliceAmt, bobAmt) => {
          @mintA!("makePurse", aliceAmt, *aliceAPurse) |
          @mintB!("makePurse", bobAmt, *bobBPurse) |
          for(aliceAPurse <- aliceAPurse & bobBPurse <- bobBPurse) {
            aliceAPurse!("getBalance", *aliceAPurseBalance) |
            bobBPurse!("getBalance", *bobBPurseBalance) |
            rhoSpec!("assertMany",
              [
                ((aliceAmt, "== <-", *aliceAPurseBalance), "alice should have the initial balance"),
                ((bobAmt, "== <-", *bobBPurseBalance), "bob should have the initial balance")
              ], *ackCh)
          }
        }
      }
    }
  } |

  contract test_cross_currency_deposit(rhoSpec, @(mintA, mintB), ackCh) = {
    new aliceAPurse, bobBPurse, ccDep1, ccDep2 in {
      @mintA!("makePurse", 100, *aliceAPurse) |
      @mintB!("makePurse", 50, *bobBPurse) |
      for (aliceAPurse <- aliceAPurse &
           bobBPurse   <- bobBPurse) {
        aliceAPurse!("deposit", 10, *bobBPurse, *ccDep1) |
        bobBPurse!("deposit", 10, *aliceAPurse, *ccDep2) |
        for (@success1 <- ccDep1 &
             @success2 <- ccDep2) {
          rhoSpec!("assertMany",
            [
              ((false, "==", success1), "deposit from bob to alice should fail"),
              ((false, "==", success2), "deposit from alice to bob should fail")
            ],
            *ackCh
          )
        }
      }
    }
  } |

  contract test_deposit(rhoSpec, @(mintA, _), ackCh) = {
    new aliceAPurse, aliceAPurseBalance,
        bobAPurse, bobAPurseBalance,
        depositSuccess in {
      @mintA!("makePurse", 0, *aliceAPurse) |
      @mintA!("makePurse", 50, *bobAPurse) |
      for(aliceAPurse <- aliceAPurse &
          bobAPurse <- bobAPurse) {
        aliceAPurse!("deposit", 10, *bobAPurse, *depositSuccess) |
        for (@depositResult <- depositSuccess) {
          aliceAPurse!("getBalance", *aliceAPurseBalance) |
          bobAPurse!("getBalance", *bobAPurseBalance) |

          rhoSpec!("assertMany",
            [
              (depositResult, "deposit should succeed"),
              ((10, "== <-", *aliceAPurseBalance), "0 + 10 = 10"),
              ((40, "== <-", *bobAPurseBalance), "50 - 10 = 40"),
            ],
            *ackCh)
        }
      }
    }
  } |

  contract test_split(rhoSpec, @(mintA, _), ackCh) = {
    new aliceAPurse, bobAPurse, aliceAPurse5,
        aliceAPurseBalance, aliceAPurse5Ch, aliceAPurse5Balance,
        splitFail, splitResult, failPurse in {
      @mintA!("makePurse", 50, *aliceAPurse) |
      for(aliceAPurse <- aliceAPurse) {
        aliceAPurse!("split", 500, *failPurse, *splitFail) |
        rhoSpec!("assert", (false, "== <-", *splitFail), "cannot split with more what you have") |

        aliceAPurse!("split", 5, *splitResult) |
        for (@[aliceAPurse5] <- splitResult) {
          aliceAPurse!("getBalance", *aliceAPurseBalance) |
          @aliceAPurse5!("getBalance", *aliceAPurse5Balance) |
          rhoSpec!("assertMany",
            [
              ((5, "== <-", *aliceAPurse5Balance), "0 + 5 = 5"),
              ((45, "== <-", *aliceAPurseBalance), "50 - 5 = 45")
            ],
            *ackCh
          )
        }
      }
    }
  } |
<<<<<<< HEAD
=======
  
  contract test_log_set(rhoSpec, @(mintA, _), ackCh) = {
    new aliceAPurse, aliceAPurseBalance,
        bobAPurse, bobAPurseBalance,
        aliceLog, bobLog,
        depositSuccess in {
      @mintA!("makePurse", 0, *aliceAPurse) |
      @mintA!("makePurse", 50, *bobAPurse) |
      for(aliceAPurse <- aliceAPurse &
          bobAPurse <- bobAPurse) {
        new aliceAck, bobAck in {
          aliceAPurse!("setLog", *aliceLog, *aliceAck) |
          bobAPurse!("setLog", *bobLog, *bobAck) |
          for (_ <- aliceAck & _ <- bobAck) {
            aliceAPurse!("deposit", 10, *bobAPurse, *depositSuccess) |
            for (@depositResult <- depositSuccess) {
              for(@["deposit", amountA, src, depOk, blockNumberA, timestampA, senderA] <- aliceLog &
                  @["*decr", amountB, subOk, blockNumberB, timestampB, senderB] <- bobLog) {
                rhoSpec!("assertMany",
                  [
                    (depositResult, "logging should succeed"),
                    (([10, true] == [amountA, depOk]), "log deposit"),
                    (([10, true] == [amountB, subOk]), "log decrement"),
                  ],
                  *ackCh)
              }
            }
          }
        }
      }
    }
  } |
>>>>>>> 3ca13bbb

  contract roguePurse1(rhoSpec, @(*mint1, _), ackCh) = {
    new fakePurse in {
      contract fakePurse(@"decr", decrCh) = {
        decrCh!("fakeDecr")
      } |
      contract fakePurse(@stolenDecr, @amount, success) = {
        success!(true, "fakeDecr")
      } |

      new let2, let3, depositCh in {  // let @m1 = ...
        mint1!("makePurse", 10, *let2) | for (purse1 <- let2) {
          purse1!("deposit", 5, *fakePurse, *depositCh) | for (@depositOk <- depositCh) {
            purse1!("getBalance", *let3) | for (@bal <- let3) {
              rhoSpec!("assert", (bal, "==", 10), "real purse balance should not increase", *ackCh)
            }
          }
        }
      }
    }
  } |
  // In case of an overflow during a deposit, no funds should be transferred.
  contract test_overflow_deposit(rhoSpec, @(*mint, _), ackCh) = {
    new alicePurseCh, bobPurseCh, successCh,
        initialAlicePurseBalanceCh, initialBobPurseBalanceCh,
        finalAlicePurseBalanceCh, finalBobPurseBalanceCh
    in {
      match (9223372036854775807, 1000) {
        (aliceAmt, bobAmt) => {
          // Alice's purse has maximum balance.
          mint!("makePurse", aliceAmt, *alicePurseCh) |
          mint!("makePurse", bobAmt, *bobPurseCh) |
          for (alicePurse <- alicePurseCh &
               bobPurse   <- bobPurseCh) {
            alicePurse!("getBalance", *initialAlicePurseBalanceCh) |
            bobPurse!("getBalance", *initialBobPurseBalanceCh) |
            for (@initialAlicePurseBalance <- initialAlicePurseBalanceCh &
                 @initialBobPurseBalance   <- initialBobPurseBalanceCh) {
              // Depositing any funds to Alice results in overflow.
              alicePurse!("deposit", 1, *bobPurse, *successCh) |
              for (@false <- successCh) {
                alicePurse!("getBalance", *finalAlicePurseBalanceCh) |
                bobPurse!("getBalance", *finalBobPurseBalanceCh) |
                for (@finalAlicePurseBalance <- finalAlicePurseBalanceCh &
                     @finalBobPurseBalance   <- finalBobPurseBalanceCh) {
                  rhoSpec!("assertMany",
                    [
                      ((aliceAmt, "==", initialAlicePurseBalance), "Alice should have the initial balance"),
                      ((bobAmt, "==", initialBobPurseBalance), "Bob should have the initial balance"),
                      ((finalAlicePurseBalance, "==", initialAlicePurseBalance), "Alice's balance should not change"),
                      ((finalBobPurseBalance, "==", initialBobPurseBalance), "Bob's balance should not change")
                    ],
                    *ackCh
                  )
                }
              }
            }
          }
        }
      }
    }
  }
}
<|MERGE_RESOLUTION|>--- conflicted
+++ resolved
@@ -132,41 +132,6 @@
       }
     }
   } |
-<<<<<<< HEAD
-=======
-  
-  contract test_log_set(rhoSpec, @(mintA, _), ackCh) = {
-    new aliceAPurse, aliceAPurseBalance,
-        bobAPurse, bobAPurseBalance,
-        aliceLog, bobLog,
-        depositSuccess in {
-      @mintA!("makePurse", 0, *aliceAPurse) |
-      @mintA!("makePurse", 50, *bobAPurse) |
-      for(aliceAPurse <- aliceAPurse &
-          bobAPurse <- bobAPurse) {
-        new aliceAck, bobAck in {
-          aliceAPurse!("setLog", *aliceLog, *aliceAck) |
-          bobAPurse!("setLog", *bobLog, *bobAck) |
-          for (_ <- aliceAck & _ <- bobAck) {
-            aliceAPurse!("deposit", 10, *bobAPurse, *depositSuccess) |
-            for (@depositResult <- depositSuccess) {
-              for(@["deposit", amountA, src, depOk, blockNumberA, timestampA, senderA] <- aliceLog &
-                  @["*decr", amountB, subOk, blockNumberB, timestampB, senderB] <- bobLog) {
-                rhoSpec!("assertMany",
-                  [
-                    (depositResult, "logging should succeed"),
-                    (([10, true] == [amountA, depOk]), "log deposit"),
-                    (([10, true] == [amountB, subOk]), "log decrement"),
-                  ],
-                  *ackCh)
-              }
-            }
-          }
-        }
-      }
-    }
-  } |
->>>>>>> 3ca13bbb
 
   contract roguePurse1(rhoSpec, @(*mint1, _), ackCh) = {
     new fakePurse in {

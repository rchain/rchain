--- conflicted
+++ resolved
@@ -7,14 +7,9 @@
 import coop.rchain.casper.helper.HashSetCasperTestNode._
 import coop.rchain.casper.protocol.DeployData
 import coop.rchain.casper.scalatestcontrib._
-<<<<<<< HEAD
 import coop.rchain.casper.util.ConstructDeploy.sign
-import coop.rchain.casper.util.{ConstructDeploy, ProtoUtil}
 import coop.rchain.crypto.{PrivateKey, PublicKey}
-=======
 import coop.rchain.casper.util.{ConstructDeploy, ProtoUtil, RSpaceUtil}
-import coop.rchain.crypto.PrivateKey
->>>>>>> 5158aa6c
 import coop.rchain.crypto.codec.Base16
 import coop.rchain.crypto.signatures.{Ed25519, Secp256k1}
 import coop.rchain.p2p.EffectsTestInstances.LogicalTime
@@ -80,24 +75,9 @@
         createBlockResult <- casperEff.createBlock
         Created(block)    = createBlockResult
         blockStatus       <- casperEff.addBlock(block, ignoreDoppelgangerCheck[Effect])
-<<<<<<< HEAD
-        contents          <- casperEff.storageContents(ProtoUtil.postStateHash(block))
-        id = contents
-          .split('|')
-          .find(
-            _.contains(
-              //based on the timestamp of registerDeploy, this is uriCh
-              "@{Unforgeable(0x61099068fff2d34a6f46c588e8e5ec0e9e131f08e3abe5cd3e3d15289dae7c65)}!"
-            )
-          )
-          .get
-          .split('`')(1)
-=======
-        id                = "rho:id:h7ezekh7ad65ti3ukk7ij65k3b57dr7osiyhocjddwyg7pyuraw3mq"
->>>>>>> 5158aa6c
         callDeploy = ConstructDeploy.sourceDeploy(
           s"""new rl(`rho:registry:lookup`), helloCh, out in {
-             |  rl!(`$id`, *helloCh) |
+             |  rl!(`rho:id:dwg79f7rkqqsz9458tnh4i6nw3yrnurufihg3zicn9nsrp18o9imwk`, *helloCh) |
              |  for(hello <- helloCh){ hello!("World", *out) }
              |}""".stripMargin,
           1539788365119L,

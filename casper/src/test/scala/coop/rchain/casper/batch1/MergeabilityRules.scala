package coop.rchain.casper.batch1

import cats.Monoid
import cats.effect.{Concurrent, Sync}
import cats.implicits._
import coop.rchain.casper.blocks.merger.{BlockIndex, Indexer, MergingVertex}
import coop.rchain.casper.helper.TestNode.Effect
import coop.rchain.casper.helper.TestRhoRuntime.rhoRuntimeEff
import coop.rchain.casper.util.{ConstructDeploy, EventConverter}
import coop.rchain.casper.syntax._
import coop.rchain.rholang.interpreter.syntax._
import coop.rchain.metrics.{Metrics, NoopSpan, Span}
import coop.rchain.models.Expr.ExprInstance.GInt
import coop.rchain.models.{BindPattern, Expr, ListParWithRandom, Par, TaggedContinuation}
import coop.rchain.rholang.interpreter.RhoRuntime
import coop.rchain.rholang.interpreter.accounting.Cost
import coop.rchain.rspace.hashing.Blake2b256Hash
import coop.rchain.rspace.internal.{Datum, WaitingContinuation}
import coop.rchain.rspace.merger.EventChain
import coop.rchain.rspace.syntax._
import coop.rchain.rspace.merger.instances.EventsIndexConflictDetectors
import coop.rchain.shared.Log
import coop.rchain.store.LazyKeyValueCache
import monix.eval.Task
import monix.execution.Scheduler.Implicits.global
import org.scalatest.exceptions.TestFailedException

trait MergeabilityRules {

  /**
    * The mergeable cases below are from https://docs.google.com/spreadsheets/d/1pABqArF9e8HRTO9zSefp93mIVUm91avekeDgqSEw0R8/edit?usp=drive_web&ouid=115573881377148283245
    * The cases below are always following the pattern below.
    *     MergedBlock
    *   /           \
    * LeftBlock   RightBlock
    *   \           /
    *     BaseBlock
    *
    * `BaseBlock` is the start point of two branches which is trying to merge.
    * `LeftBlock` is the main state which would be take all the state in the merged block.
    * `RightBlock` is the block which is trying to merge into `LeftBlock`. If there is anything in `RightBlock` conflict
    * with `LeftBlock`, it would be rejected.
    *
    * For differences between cases like `4! C!` and `(4!) C1`
    *
    * 4! C!
    *           MergedBlock
    *       /               \
    * B2 Rho("@0!(1)")     B3 Rho("@0!(0)")
    *       \              /
    *             B1    Rho("contract @0(0) = { 0 } | for (@1 <- @0) { 0 }")
    *
    * (4!) C1
    *         MergedBlock
    *  /                      \
    * B2 Rho("@0!(1)| for (@1 <- @0) { 0 }")    B3 Rho("@0!(0)")
    *  \                      /
    *             B1  Rho("contract @0(0) = { 0 }")
    *
    */
  implicit val stateAdditionMonoid: Monoid[State] = new Monoid[State] {
    def empty: State                       = State(Seq.empty, Seq.empty, Seq.empty)
    def combine(x: State, y: State): State = x ++ y
  }

  case class State(
      datas: Seq[Datum[ListParWithRandom]],
      continuations: Seq[WaitingContinuation[BindPattern, TaggedContinuation]],
      joins: Seq[Seq[Par]]
  ) {

    override def toString = s"State:\n datas: ${datas}\n conts: ${continuations}\n joins: ${joins}"

    def ++(obj: State): State =
      State(
        datas ++ obj.datas,
        continuations ++ obj.continuations,
        // joins are not duplicate
        (joins.toSet ++ obj.joins.toSet).toSeq
      )

    private def continuationEqual(left: TaggedContinuation, right: TaggedContinuation): Boolean =
      left.taggedCont.parBody.get.body == right.taggedCont.parBody.get.body

    // equals ignoring source which is random based on the execution in data and continuation
    override def equals(obj: Any): Boolean = obj match {
      case State(dataOther, continuationOther, joinOther) => {
        val dataLengthEqual         = datas.length == dataOther.length
        val continuationLengthEqual = continuations.length == continuationOther.length
        val dataContentEqual = datas.forall(
          d =>
            dataOther.exists(p => p.a.pars == d.a.pars && p.persist == d.persist) && {
              dataOther.count(p => p.a.pars == d.a.pars && p.persist == d.persist) == datas
                .count(p => p.a.pars == d.a.pars && p.persist == d.persist)
            }
        )
        val continuationContentEqual = continuations.forall(
          c =>
            continuationOther.exists(
              p =>
                continuationEqual(p.continuation, c.continuation) && p.patterns == c.patterns &&
                  p.persist == c.persist && p.peeks == c.peeks
            ) && {
              continuationOther.count(
                p =>
                  continuationEqual(p.continuation, c.continuation) && p.patterns == c.patterns &&
                    p.persist == c.persist && p.peeks == c.peeks
              ) == continuations.count(
                p =>
                  continuationEqual(p.continuation, c.continuation) && p.patterns == c.patterns && p.persist == c.persist && p.peeks == c.peeks
              )
            }
        )
        val joinEqual = joins.toSet == joinOther.toSet
        dataLengthEqual && continuationLengthEqual && dataContentEqual && continuationContentEqual && joinEqual
      }
      case _ => false
    }
  }
  val emptyState = Monoid[State].empty

  trait MergeabilityTestCase {
    def left: Seq[Rho]
    def right: Seq[Rho]
    def base: Seq[Rho]
    def mergedLeftState: State
    def mergedRightState: State
    def run: Effect[Boolean]
  }

  case class CoveredBy(term: String) extends MergeabilityTestCase {
    override def run: Effect[Boolean] = true.pure[Effect]

    override val base: Seq[Rho]          = Seq.empty
    override val left: Seq[Rho]          = Seq.empty
    override val mergedLeftState: State  = State(Seq.empty, Seq.empty, Seq.empty)
    override val mergedRightState: State = State(Seq.empty, Seq.empty, Seq.empty)
    override val right: Seq[Rho]         = Seq.empty
  }

  /**
    * MergeableCase should be always the same for  `mergedLeftState` and `mergedRightState`
    */
  class MergeableCase(
      val left: Seq[Rho],
      val right: Seq[Rho],
      val base: Seq[Rho],
      val mergedLeftState: State,
      val mergedRightState: State
  ) extends MergeabilityTestCase {
    def run: Effect[Boolean] =
      merges(
        left.reduce(_ | _),
        right.reduce(_ | _),
        base.reduce(_ | _),
        mergedLeftState,
        mergedRightState
      )

  }
  object MergeableCase {
    def apply(left: Rho*)(
        right: Rho*
    )(base: Rho*)(
        mergedState: State = State(Seq.empty, Seq.empty, Seq.empty)
    ) = {
      val testCase =
        new MergeableCase(left.toSeq, right.toSeq, base.toSeq, mergedState, mergedState)
      testCase.run.runSyncUnsafe()
    }
  }

  class ConflictingCase(
      val left: Seq[Rho],
      val right: Seq[Rho],
      val base: Seq[Rho],
      val mergedLeftState: State = State(Seq.empty, Seq.empty, Seq.empty),
      val mergedRightState: State = State(Seq.empty, Seq.empty, Seq.empty)
  ) extends MergeabilityTestCase {
    def run: Effect[Boolean] =
      conflicts(
        left.reduce(_ | _),
        right.reduce(_ | _),
        base.reduce(_ | _),
        mergedLeftState,
        mergedRightState
      )

  }

  object ConflictingCase {
    def apply(left: Rho*)(
        right: Rho*
    )(base: Rho*)(
        mergedLeftState: State = State(Seq.empty, Seq.empty, Seq.empty)
    )(mergedRightState: State = State(Seq.empty, Seq.empty, Seq.empty)) = {
      val testCase =
        new ConflictingCase(left.toSeq, right.toSeq, base.toSeq, mergedLeftState, mergedRightState)
      testCase.run.runSyncUnsafe()
    }
  }

  /**
    * This is a mark for cases which happen left consume and right produce doesn't match.But because we don't run
    * pattern matching on merging right now, this is conflict now.
    *
    * Cases like below
    *                   MergedBlock
    *                 /               \
    * B2 Rho("for (@1 <- @0) { 0 }")     B3 Rho("@0!(0)")
    *                 \              /
    *    B1             Rho("Nil")
    */
  def CurrentConflictMergeableCase(left: Rho*)(
      right: Rho*
  )(base: Rho*)(mergedLeftState: State = State(Seq.empty, Seq.empty, Seq.empty))(
      mergedRightState: State = State(Seq.empty, Seq.empty, Seq.empty)
  ) = {
    val testCase = new ConflictingCase(left, right, base, mergedLeftState, mergedRightState)
    testCase.run.runSyncUnsafe()
  }

  /**
    * If there is infinite loop happened in a deploy, all the phlo would be taken and the deploy marked
    * as `errored`. Errored-deploys should make no changes to the state which should a mergeable case.
    */
  def InfiniteLoop(left: Rho*)(
      right: Rho*
  )(base: Rho*)(mergedState: State = State(Seq.empty, Seq.empty, Seq.empty)) = {
    val testCase = new MergeableCase(left, right, base, mergedState, mergedState)
    testCase.run.runSyncUnsafe()
  }

  case class Rho(
      value: String
  ) {

    val rstate             = state.runSyncUnsafe()
    def |(other: Rho): Rho = Rho(s"$value | ${other.value}")

    def state = {
      import coop.rchain.models.rholang.{implicits => toPar}
      implicit val logger: Log[Effect]         = Log.log[Task]
      implicit val metricsEff: Metrics[Effect] = new Metrics.MetricsNOP[Task]
      implicit val noopSpan: Span[Effect]      = NoopSpan[Task]()
      rhoRuntimeEff[Effect](initRegistry = false).use {
        case (runtime, _, _) =>
          for {
            _            <- runtime.evaluate(value, Cost(500L))
            _            <- runtime.createCheckpoint
            channel      = toPar(Expr(GInt(0)))
            data         <- runtime.getData(channel)
            continuation <- runtime.getContinuation(Seq(channel))
            joins        <- runtime.getJoins(channel)
          } yield State(data, continuation, joins)
      }
    }
  }
  object Nil extends Rho("Nil")
  import coop.rchain.models.rholang.{implicits => toPar}

  // Sends (linear sends)
  val S0 = Rho("@0!(0)")
  val S1 = Rho("@0!(1)")

  // Repeats (persistent sends)
  val R0 = Rho("@0!!(0)")
  val R1 = Rho("@0!!(1)")

  // For-s (linear receives)
  val F_ = Rho("for (_ <- @0) { 0 }")
  val F0 = Rho("for (@0 <- @0) { 0 }")
  val F1 = Rho("for (@1 <- @0) { 0 }")

  // Peeks
  val P_ = Rho("for (_ <<- @0) { 0 }")
  val P0 = Rho("for (@0 <<- @0) { 0 }")
  val P1 = Rho("for (@1 <<- @0) { 0 }")

  // Contracts (persistent receives)
  val C_ = Rho("contract @0(id) = { 0 }")
  val C0 = Rho("contract @0(@0) = { 0 }")
  val C1 = Rho("contract @0(@1) = { 0 }")

  val S0on1 = Rho("@1!(0)")
  val S1on1 = Rho("@1!(1)")

  val J_  = Rho("for (_ <- @0;_ <- @1) { 0 }")
  val J0  = Rho("for (@0 <- @0;@0 <- @1) { 0 }")
  val J1  = Rho("for (@1 <- @0;@1 <- @1) { 0 }")
  val JC_ = Rho("for (_ <= @0;_ <= @1) { 0 }")
  val JC0 = Rho("for (@0 <= @0;@0 <= @1) { 0 }")
  val JC1 = Rho("for (@1 <= @0;@1 <= @1) { 0 }")

<<<<<<< HEAD
  /**
    * The mergeable cases below are from https://docs.google.com/spreadsheets/d/1pABqArF9e8HRTO9zSefp93mIVUm91avekeDgqSEw0R8/edit?usp=drive_web&ouid=115573881377148283245
    * The cases below are always following the pattern below.
    *     MergedBlock
    *   /           \
    * LeftBlock   RightBlock
    *   \           /
    *     BaseBlock
    *
    * `BaseBlock` is the start point of two branches which is trying to merge.
    * `LeftBlock` is the main state which would be take all the state in the merged block.
    * `RightBlock` is the block which is trying to merge into `LeftBlock`. If there is anything in `RightBlock` conflict
    * with `LeftBlock`, it would be rejected.
    *
    * For differences between cases like `4! C!` and `(4!) C1`
    *
    * 4! C!
    *           MergedBlock
    *       /               \
    * B2 Rho("@0!(1)")     B3 Rho("@0!(0)")
    *       \              /
    *             B1    Rho("contract @0(0) = { 0 } | for (@1 <- @0) { 0 }")
    *
    * (4!) C1
    *         MergedBlock
    *  /                      \
    * B2 Rho("@0!(1)| for (@1 <- @0) { 0 }")    B3 Rho("@0!(0)")
    *  \                      /
    *             B1  Rho("contract @0(0) = { 0 }")
    *
    */
  val baseMergeabilityCases = List(
    "!X !X"    -> MergeableCase(S0)(S0)(Nil)(S0.rstate ++ S0.rstate),
    "!X !4"    -> MergeableCase(S0)(F1)(S1)(S0.rstate),
    "!X (!4)"  -> MergeableCase(S0)(S0, F_)(Nil)(S0.rstate),
    "!X !C"    -> ConflictingCase(S0)(C1)(S1)(S1.rstate ++ S0.rstate)(C1.rstate),
    "!X (!C)"  -> ConflictingCase(S0)(S0, C_)(Nil)(S0.rstate)(C_.rstate),
    "!X 4X"    -> ConflictingCase(S0)(F_)(Nil)(S0.rstate)(F_.rstate),
    "!X 4!"    -> ConflictingCase(S0)(S0)(F_)(emptyState)(emptyState),
    "!X 4!"    -> MergeableCase(S1)(S0)(S1, F0)(S1.rstate ++ S1.rstate),
    "!X (4!)"  -> CoveredBy("!X (!4)"),
    "!X 4!!"   -> MergeableCase(S1)(R0)(F0)(S1.rstate ++ R0.rstate),
    "!X (4!!)" -> MergeableCase(S0)(F_, R0)(Nil)(S0.rstate ++ R0.rstate),
    "!X !!X"   -> MergeableCase(S0)(R0)(Nil)(S0.rstate ++ R0.rstate),
    "!X !!4"   -> MergeableCase(S0)(F1)(R1)(S0.rstate ++ R1.rstate),
    "!X (!!4)" -> CoveredBy("!X (4!!)"),
//    "!X !!C"   -> InfiniteLoop(S0)(C1)(R1)(S0.rstate ++ R1.rstate),
//    "!X (!!C)" -> InfiniteLoop(F1)(C0, R0)(S0)(S0.rstate ++ F1.rstate),
//    "!X C!!"   -> InfiniteLoop(F1)(R1)(S0, C1)(C1.rstate ++ F1.rstate ++ S0.rstate),
    "!X CX"   -> ConflictingCase(S0)(C_)(Nil)(S0.rstate)(C_.rstate),
    "!X (C!)" -> CoveredBy("!X (!C)"),
//    "!4 !4"      -> NonDeterminedUnknownCase(F_)(F_)(S1, S0)(emptyState)(emptyState),
    "!4 !4" -> MergeableCase(F0)(F1)(S0, S1)(emptyState),
//    "!4 (!4)"    -> NonDeterminedUnknownCase(F0)(S1, F_)(S0)(emptyState)(emptyState),
    "!4 (!4)"    -> MergeableCase(F0)(S1, F1)(S0)(emptyState),
    "(!4) (!4)"  -> MergeableCase(S0, F_)(S0, F_)(Nil)(emptyState),
    "(!4) !4"    -> CoveredBy("!4 (!4)"),
    "!4 !C"      -> MergeableCase(F0)(C1)(S0, S1)(C1.rstate),
    "(!4) (!C)"  -> CoveredBy("(!4) !C"),
    "(!4) !C"    -> MergeableCase(F0, S0)(C1)(S1)(C1.rstate),
    "!4 (!C)"    -> MergeableCase(F0)(C1, S1)(S0)(C1.rstate),
    "!4 4X"      -> MergeableCase(F0)(Nil)(S0, F1)(F1.rstate),
    "(!4) 4X"    -> MergeableCase(S0, F_)(Nil)(F1)(F1.rstate),
    "!4 4!"      -> MergeableCase(S0)(F_)(F0, S1)(emptyState),
    "(!4) (4!)"  -> MergeableCase(S0, F_)(S0, F_)(Nil)(emptyState),
    "!4 (4!)"    -> CoveredBy("!4 (!4)"),
    "(!4) 4!"    -> MergeableCase(S1, F1)(S0)(F0)(emptyState),
    "!4 4!!"     -> MergeableCase(F0)(R1)(S0, F1)(R1.rstate),
    "(!4) 4!!"   -> MergeableCase(F0, S0)(R1)(F1)(R1.rstate),
    "!4 (4!!)"   -> MergeableCase(F0)(R1, F1)(S0)(R1.rstate),
    "(!4) (4!!)" -> MergeableCase(F0, S0)(R1, F1)(Nil)(R1.rstate),
    "!4 !!X"     -> MergeableCase(F0)(Nil)(S0, R1)(R1.rstate),
    "(!4) !!X"   -> MergeableCase(F0, S0)(F0)(R1)(R1.rstate ++ F0.rstate),
//    "!4 !!4"     -> NonDeterminedUnknownCase(F_)(F_)(S0, R1)(emptyState)(emptyState),
    "!4 !!4"   -> MergeableCase(F0)(F1)(S0, R1)(R1.rstate),
    "(!4) !!4" -> MergeableCase(F0, S0)(F_)(R1)(R1.rstate),
//    "!4 (!!4)"   -> NonDeterminedConflictCase(F_)(F1, R1)(S0)(emptyState)(R1.rstate ++ S0.rstate),
    "!4 (!!4)"   -> MergeableCase(F0)(F1, R1)(S0)(R1.rstate),
    "(!4) (!!4)" -> MergeableCase(F0, S0)(F1, R1)(Nil)(R1.rstate),
//    "!4 !!C"     -> InfiniteLoop(F0)(C1)(S0, R1)(R1.rstate),
//    "(!4) !!C"   -> InfiniteLoop(F0, S0)(C1)(R1)(R1.rstate),
//    "!4 (!!C)"   -> InfiniteLoop(F0)(C1, R1)(S0)(emptyState),
//    "(!4) (C!!)" -> InfiniteLoop(F0, S0)(R1, C1)(Nil)(emptyState),
    "!4 CX"     -> MergeableCase(F_)(Nil)(S0, C1)(C1.rstate),
    "(!4) CX"   -> MergeableCase(F1, S1)(S1)(C0)(C0.rstate ++ S1.rstate),
    "!4 C!"     -> MergeableCase(F0)(S1)(S0, C1)(C1.rstate),
    "!4 (C!)"   -> ConflictingCase(F0)(C_, S1)(S0)(emptyState)(C_.rstate),
    "(!4) (C!)" -> MergeableCase(S0, F_)(C_, S0)(Nil)(C_.rstate),
//    "(!4) C!"    -> NonDeterminedMergeableCase(S0, F0)(S1)(C_)(C_.rstate)(C_.rstate),
//    "!4 C!!"     -> InfiniteLoop(F0)(R1)(S0, C1)(C1.rstate),
//    "(!4) C!!"   -> InfiniteLoop(F0, S0)(R1)(C1)(C1.rstate),
    "!4 (C!!)"   -> CoveredBy("!4 (!!C)"),
    "(!4) (C!!)" -> CoveredBy("(!4) (C!!)"),
    "!C !C"      -> MergeableCase(C0)(C1)(S0, S1)(C0.rstate ++ C1.rstate),
    "!C !C"      -> ConflictingCase(C_)(C_)(S0, S1)(C_.rstate)(C_.rstate),
    "!C (!C)"    -> ConflictingCase(C0)(C_, S1)(S0)(C0.rstate)(C_.rstate),
    "!C (!C)"    -> MergeableCase(C0)(C1, S1)(S0)(C0.rstate ++ C1.rstate),
    "(!C) !C"    -> CoveredBy("!C (!C)"),
    "(!C) (!C)"  -> MergeableCase(S0, C_)(S0, C_)(Nil)(C_.rstate ++ C_.rstate),
    "!C 4X"      -> MergeableCase(C_)(Nil)(S0, F1)(C_.rstate ++ F1.rstate),
    "(!C) 4X"    -> MergeableCase(S0, C_)(F_)(Nil)(C_.rstate ++ F_.rstate),
    "!C 4!"      -> MergeableCase(C0)(S1)(S0, F1)(C0.rstate),
//    "(!C) 4!"   -> NonDeterminedConflictCase(S0, C_)(S0)(F_)(C_.rstate ++ F_.rstate)(emptyState),
    "!C (4!)"   -> MergeableCase(C0)(F1, S1)(S0)(C0.rstate),
    "(!C) (4!)" -> MergeableCase(S0, C_)(F_, S0)(Nil)(C_.rstate),
    "!C 4!!" -> CurrentConflictMergeableCase(C0)(R1)(S0, F1)(C0.rstate ++ F1.rstate)(
      R1.rstate ++ S0.rstate
    ),
    "!C 4!! 2" -> ConflictingCase(C_)(R1)(S0, F1)(C_.rstate ++ F1.rstate)(
      R1.rstate ++ S0.rstate
    ),
    "(!C) 4!!"     -> CurrentConflictMergeableCase(C0, S0)(R1)(F1)(C0.rstate ++ F1.rstate)(R1.rstate),
    "(!C) 4!! 2"   -> ConflictingCase(C_, S0)(R1)(F1)(C_.rstate ++ F1.rstate)(R1.rstate),
    "!C (4!!)"     -> CurrentConflictMergeableCase(C0)(R1, F1)(S0)(C0.rstate)(R1.rstate ++ S0.rstate),
    "!C (4!!) 2"   -> ConflictingCase(C_)(R1, F1)(S0)(C_.rstate)(R1.rstate ++ S0.rstate),
    "(!C) (4!!)"   -> CurrentConflictMergeableCase(C0, S0)(R1, F1)(Nil)(C0.rstate)(R1.rstate),
    "(!C) (4!!) 2" -> ConflictingCase(C_, S0)(R1, F1)(Nil)(C_.rstate)(R1.rstate),
    "!C !!X"       -> MergeableCase(C0)(Nil)(S0, R1)(C0.rstate ++ R1.rstate),
    "(!C) !!X"     -> MergeableCase(C0, S0)(Nil)(R1)(C0.rstate ++ R1.rstate),
    "!C !!4"       -> MergeableCase(C0)(F1)(S0, R1)(C0.rstate ++ R1.rstate),
//    "!C !!C"       -> InfiniteLoop(C0)(C1)(S0, R1)(R1.rstate ++ C0.rstate),
//    "(!C) !!C"     -> InfiniteLoop(C0, S0)(C1)(R1)(R1.rstate ++ C0.rstate),
//    "!C (!!C)"     -> InfiniteLoop(C0)(C1, R1)(S0)(C0.rstate),
//    "(!C) (!!C)"   -> InfiniteLoop(C0, S0)(C1, R1)(Nil)(C0.rstate),
    "!C CX"     -> MergeableCase(C0)(Nil)(S0, C1)(C0.rstate ++ C1.rstate),
    "(!C) CX"   -> MergeableCase(S0, C0)(C_)(Nil)(C0.rstate ++ C_.rstate),
    "!C C!"     -> MergeableCase(S0)(C_)(C0, S1)(C_.rstate ++ C0.rstate),
    "(!C) C!"   -> ConflictingCase(S0, C_)(C_)(S0)(C_.rstate)(C_.rstate),
    "!C (C!)"   -> CoveredBy("!C (!C)"),
    "(!C) (C!)" -> MergeableCase(S0, C_)(C_, S0)(Nil)(C_.rstate ++ C_.rstate),
//    "!C C!!"       -> InfiniteLoop(C0)(R1)(S0, C1)(C1.rstate ++ C0.rstate),
//    "(!C) C!!"     -> InfiniteLoop(C0, S0)(R1)(C1)(C1.rstate ++ C0.rstate),
    "!C (C!!)"   -> CoveredBy("!C (!!C)"),
    "(!C) (C!!)" -> CoveredBy("(!C) (!!C)"),
    "4X 4X"      -> MergeableCase(F_)(F_)(Nil)(F_.rstate ++ F_.rstate),
    "4X 4!"      -> MergeableCase(F0)(F_)(S1)(F0.rstate),
    "4X (4!)"    -> MergeableCase(F_)(F_, S0)(Nil)(F_.rstate),
    "4X 4!!"     -> MergeableCase(S1)(R0)(F0)(S1.rstate ++ R0.rstate),
    "4X (4!!)"   -> CurrentConflictMergeableCase(F1)(R0, F0)(Nil)(F1.rstate)(R0.rstate),
    "4X (4!!) 2" -> ConflictingCase(F0)(R0, F0)(Nil)(F0.rstate)(R0.rstate),
    "4X !!X" -> CurrentConflictMergeableCase(S0)(F1)(F1, R0)(F1.rstate ++ S0.rstate ++ R0.rstate)(
      F1.rstate ++ F1.rstate ++ R0.rstate
    ),
    "4X !!X 2" -> ConflictingCase(F_)(R0, F1)(Nil)(F_.rstate)(R0.rstate ++ F1.rstate),
    "4X !!4"   -> MergeableCase(F0)(F1)(R1)(F0.rstate ++ R1.rstate),
    "4X (!!4)" -> ConflictingCase(F_)(F1, R1)(Nil)(F_.rstate)(R1.rstate),
//    "4X !!C"   -> InfiniteLoop(S1)(C1)(F0, R1)(S1.rstate ++ F0.rstate ++ R1.rstate),
//    "4X (!!C)" -> InfiniteLoop(S1)(C1, R1)(F0)(S1.rstate ++ F0.rstate),
    "4X CX"   -> MergeableCase(F_)(C_)(Nil)(F_.rstate ++ C_.rstate),
    "4X C!"   -> MergeableCase(F0)(S1)(C1)(F0.rstate ++ C1.rstate),
    "4X (C!)" -> MergeableCase(F_)(C_, S0)(Nil)(F_.rstate ++ C_.rstate),
//    "4X C!!"     -> NonDeterminedMergeableCase(S0)(R0)(F1, C0)(C0.rstate)(C0.rstate),
    "4! 4!"     -> ConflictingCase(S0)(S1)(F_)(emptyState)(emptyState),
    "4! 4!"     -> MergeableCase(S0)(S1)(F0, F1)(emptyState),
    "(4!) (4!)" -> MergeableCase(F_, S0)(F_, S0)(Nil)(emptyState),
//    "(4!) 4!"    -> NonDeterminedUnknownCase(F1, S1)(S0)(F_)(emptyState)(emptyState),
    "(4!) 4!"    -> MergeableCase(F1, S1)(S0)(F0)(emptyState),
    "4! (4!)"    -> CoveredBy("(4!) 4!"),
    "4! 4!!"     -> MergeableCase(S0)(R1)(F0, F1)(R1.rstate),
    "(4!) (4!!)" -> MergeableCase(F0, S0)(F1, R1)(Nil)(R1.rstate),
    "(4!) 4!!"   -> MergeableCase(F0, S0)(R1)(F1)(R1.rstate),
    "4! (4!!)"   -> MergeableCase(S0)(F1, R1)(F0)(R1.rstate),
    "4! !!X"     -> MergeableCase(S0)(R1)(F0)(R1.rstate),
    "(4!) !!X"   -> MergeableCase(S0, F0)(R1)(Nil)(R1.rstate),
    "4! !!4"     -> MergeableCase(S1)(F0)(F1, R0)(R0.rstate),
    "(4!) !!4"   -> MergeableCase(S1, F1)(F0)(R0)(R0.rstate),
    "(4!) (!!4)" -> CoveredBy("(4!) (4!!)"),
    "4! (!!4)"   -> MergeableCase(S1)(F0, R0)(F1)(R0.rstate),
//    "4! !!C"     -> InfiniteLoop(S1)(C0)(F1, R0)(R0.rstate),
//    "(4!) !!C"   -> InfiniteLoop(S1, F1)(C0)(R0)(R0.rstate),
//    "4! (!!C)"   -> InfiniteLoop(S1)(C0, R0)(F1)(emptyState),
//    "(4!) (!!C)" -> InfiniteLoop(S1, F1)(C0, R0)(Nil)(emptyState),
    "4! CX"   -> MergeableCase(S0)(C1)(F_)(C1.rstate),
    "(4!) CX" -> MergeableCase(F_, S0)(C_)(Nil)(C_.rstate),
//    "4! C!"      -> NonDeterminedConflictCase(S0)(S1)(F_, C_)(emptyState)(emptyState),
    "4! C!" -> MergeableCase(S0)(S1)(F0, C1)(C1.rstate), // double check
//    "4! (C!)"    -> NonDeterminedConflictCase(S0)(C_, S0)(F_)(emptyState)(C_.rstate),
    "(4!) C!" -> MergeableCase(F1, S1)(S0)(C0)(C0.rstate),
//    "(4!) C!"    -> NonDeterminedConflictCase(F1, S1)(S0)(C_)(C_.rstate)(C_.rstate),
    "(4!) (C!)" -> MergeableCase(F_, S0)(C_, S0)(Nil)(C_.rstate),
//    "4! C!!"      -> InfiniteLoop(S1)(R0)(F1, C0)(C0.rstate),
//    "(4!) C!!"    -> InfiniteLoop(S1, F1)(R0)(C0)(C0.rstate),
    "4! (C!!)"    -> CoveredBy("4! (!!C)"),
    "(4!) (C!!)"  -> CoveredBy("(4!) (!!C)"),
    "4!! 4!!"     -> ConflictingCase(R1)(R0)(F_)(R1.rstate)(R0.rstate),
    "4!! 4!!"     -> MergeableCase(R1)(R0)(F1, F0)(R1.rstate ++ R0.rstate),
    "(4!!) (4!!)" -> MergeableCase(R1, F1)(R0, F0)(Nil)(R1.rstate ++ R0.rstate),
    "(4!!) 4!!"   -> ConflictingCase(R1, F1)(R0)(F_)(R1.rstate)(R0.rstate),
    "(4!!) 4!!"   -> MergeableCase(R1, F1)(R0)(F0)(R1.rstate ++ R0.rstate),
    "4!! (4!!)"   -> ConflictingCase(R1)(R0, F0)(F_)(R1.rstate)(R0.rstate),
    "4!! !!X"     -> MergeableCase(R1)(Nil)(F1, R0)(R1.rstate ++ R0.rstate),
    "4!! !!X" -> ConflictingCase(R1)(F1)(F1, R0)(R1.rstate ++ R0.rstate)(
      F1.rstate ++ F1.rstate ++ R0.rstate
    ),
    "(4!!) !!X"   -> ConflictingCase(R1, F1)(F1)(R0)(R1.rstate ++ R0.rstate)(R0.rstate ++ F1.rstate),
    "4!! !!4"     -> MergeableCase(R0)(F1)(F0, R1)(R1.rstate ++ R0.rstate),
    "4!! !!4"     -> MergeableCase(R0)(F_)(F0, R1)(R1.rstate ++ R0.rstate),
    "(4!!) !!4"   -> MergeableCase(R0, F0)(F1)(R1)(R1.rstate ++ R0.rstate),
    "(4!!) !!4"   -> MergeableCase(R0, F_)(F1)(R1)(R1.rstate ++ R0.rstate),
    "4!! (!!4)"   -> CoveredBy("(4!!) !!4"),
    "(4!!) (!!4)" -> MergeableCase(R0, F0)(F1, R1)(Nil)(R1.rstate ++ R0.rstate),
    "(4!!) (!!4)" -> MergeableCase(R0, F_)(F1, R1)(Nil)(R1.rstate ++ R0.rstate),
//    "4!! !!C"     -> InfiniteLoop(R1)(C0)(F1, R0)(R1.rstate ++ R0.rstate),
//    "(4!!) !!C"   -> InfiniteLoop(R1, F1)(C0)(R0)(R1.rstate ++ R0.rstate),
//    "4!! (!!C)"   -> InfiniteLoop(R1)(C0, R0)(F1)(R1.rstate),
//    "(4!!) (!!C)" -> InfiniteLoop(R1, F1)(C0, R0)(Nil)(R1.rstate),
    "4!! CX"     -> CurrentConflictMergeableCase(R1)(C0)(F1)(R1.rstate)(C0.rstate ++ F1.rstate),
    "4!! CX 2"   -> ConflictingCase(R1)(C_)(F1)(R1.rstate)(C_.rstate ++ F1.rstate),
    "(4!!) CX"   -> ConflictingCase(R1, F1)(C_)(Nil)(R1.rstate)(C_.rstate),
    "(4!!) CX 2" -> CurrentConflictMergeableCase(R1, F1)(C0)(Nil)(R1.rstate)(C0.rstate),
    "4!! C!"     -> MergeableCase(R1)(S0)(F1, C0)(R1.rstate ++ C0.rstate),
//    "(4!!) C!"     -> NonDeterminedConflictCase(R1, F_)(C0)(S0)(R1.rstate)(C0.rstate),
//    "(4!!) C! 2"   -> NonDeterminedMergeableCase(R1, F_)(C_)(S0)(emptyState)(emptyState),
    "4!! (C!)"     -> CurrentConflictMergeableCase(R1)(C0, S0)(F1)(R1.rstate)(C0.rstate ++ F1.rstate),
    "4!! (C!) 2"   -> ConflictingCase(R1)(C_, S0)(F1)(R1.rstate)(C_.rstate ++ F1.rstate),
    "(4!!) (C!)"   -> CurrentConflictMergeableCase(R1, F1)(C0, S0)(Nil)(R1.rstate)(C0.rstate),
    "(4!!) (C!) 2" -> ConflictingCase(R1, F1)(C_, S0)(Nil)(R1.rstate)(C_.rstate),
    ///@@@@@@@@@@@@@
    //  things needs to be confirm -> "@0!!(0) | @!(0)"
//    "4!! C!!"      -> InfiniteLoop(R1)(R0)(F1, C0)(R1.rstate ++ C0.rstate),
//    "(4!!) C!!"    -> InfiniteLoop(R1, F1)(R0)(C0)(R1.rstate ++ C0.rstate),
    "4!! (C!!)"   -> CoveredBy("4!! (!!C)"),
    "(4!!) (C!!)" -> CoveredBy("(4!!) (!!C)"),
    "!!X !!X"     -> MergeableCase(Nil)(Nil)(R0, R1)(R0.rstate ++ R1.rstate),
    "!!X !!4"     -> MergeableCase(Nil)(F1)(R0, R1)(R0.rstate ++ R1.rstate),
    "!!X (!!4)"   -> MergeableCase(Nil)(F1, R1)(R0)(R0.rstate ++ R1.rstate),
//    "!!X !!C"      -> InfiniteLoop(R0)(C1)(R1)(R0.rstate ++ R1.rstate),
//    "!!X (!!C)"    -> InfiniteLoop(R0)(C1, R1)(Nil)(R0.rstate),
    "!!X CX"   -> ConflictingCase(R0)(C_)(Nil)(R0.rstate)(C_.rstate),
    "!!X C!"   -> MergeableCase(F1)(S1)(R0, C1)(R0.rstate ++ F1.rstate ++ C1.rstate),
    "!!X (C!)" -> MergeableCase(F1)(S1, C1)(R0)(R0.rstate ++ F1.rstate ++ C1.rstate),
//    "!!X C!!"      -> InfiniteLoop(R0)(R1)(C1)(R0.rstate ++ C1.rstate),
    "!!X (C!!)"   -> CoveredBy("!!X (!!C)"),
    "!!4 !!4"     -> MergeableCase(F0)(F1)(R1, R0)(R1.rstate ++ R0.rstate),
    "!!4 !!4 2"   -> MergeableCase(F_)(F1)(R1, R0)(R1.rstate ++ R0.rstate),
    "!!4 (!!4)"   -> ConflictingCase(F1)(F_, R1)(R0)(F1.rstate ++ R0.rstate)(R1.rstate ++ R0.rstate),
    "(!!4) !!4"   -> CoveredBy("!!4 (!!4)"), // new
    "(!!4) (!!4)" -> MergeableCase(F1, R1)(F0, R0)(Nil)(R1.rstate ++ R0.rstate),
//    "!!4 !!C"      -> InfiniteLoop(F1)(C0)(R1, R0)(R1.rstate ++ R0.rstate),
    "(!!4) !!C" -> CoveredBy("(4!!) !!C"),
//    "!!4 (!!C)"    -> InfiniteLoop(F1)(C0, R0)(R1)(R1.rstate),
    "(!!4) (!!C)"  -> CoveredBy("(4!!) (!!C)"),
    "!!4 CX"       -> MergeableCase(F0)(Nil)(R0, C1)(R0.rstate ++ C1.rstate),
    "(!!4) CX"     -> ConflictingCase(F0, R0)(C0)(Nil)(R0.rstate)(C0.rstate),
    "(!!4) CX 2"   -> MergeableCase(F0, R0)(Nil)(C1)(R0.rstate ++ C1.rstate),
    "!!4 C!"       -> MergeableCase(F0)(S1)(R0, C1)(R0.rstate ++ C1.rstate),
    "(!!4) C!"     -> CurrentConflictMergeableCase(F0, R0)(S1, C1)(Nil)(R0.rstate)(C1.rstate),
    "!!4 (C!)"     -> MergeableCase(F0)(S1, C1)(R0)(R0.rstate ++ C1.rstate),
    "(!!4) (C!)"   -> CurrentConflictMergeableCase(F0, R0)(S1, C1)(Nil)(R0.rstate)(C1.rstate),
    "(!!4) (C!) 2" -> ConflictingCase(F0, R0)(S1, C_)(Nil)(R0.rstate)(C_.rstate),
//    "!!4 C!!"      -> InfiniteLoop(F0)(R1)(R0, C1)(R0.rstate ++ C1.rstate),
    "(!!4) C!!"   -> CoveredBy("(4!!) C!!"),
    "!!4 (C!!)"   -> CoveredBy("!!4 (!!C)"),
    "(!!4) (C!!)" -> CoveredBy("(4!!) (!!C)"),
//    "!!C !!C"      -> InfiniteLoop(C1)(C0)(R0, R1)(R0.rstate ++ R1.rstate),
//    "(!!C) !!C"    -> InfiniteLoop(C1, R1)(C0)(R0)(R0.rstate),
//    "(!!C) (!!C)"  -> InfiniteLoop(C1, R1)(C0, R0)(Nil)(emptyState),
//    "!!C CX"       -> InfiniteLoop(C0)(C1)(R0)(R0.rstate ++ C1.rstate),
//    "(!!C) CX"     -> InfiniteLoop(C0, R0)(C1)(Nil)(C1.rstate),
//    "!!C C!"       -> InfiniteLoop(C0)(S1)(R0, C1)(R0.rstate ++ C1.rstate),
//    "(!!C) C!"     -> InfiniteLoop(C0, R0)(S1)(C1)(C1.rstate),
//    "!!C (C!)"     -> InfiniteLoop(C0)(S1, C1)(R0)(R0.rstate ++ C1.rstate),
//    "(!!C) (C!)"   -> InfiniteLoop(C0, R0)(S1, C1)(Nil)(C1.rstate),
//    "!!C C!!"      -> InfiniteLoop(C0)(R1)(R0, C1)(R0.rstate ++ C1.rstate),
//    "(!!C) C!!"    -> InfiniteLoop(C0, R0)(R1)(C1)(C1.rstate),
    "(!!C) (C!!)" -> CoveredBy("(!!C) (!!C)"),
    "CX CX"       -> MergeableCase(C0)(C1)(Nil)(C0.rstate ++ C1.rstate),
    "CX C!"       -> MergeableCase(S1)(S0)(C0)(S1.rstate ++ C0.rstate),
    "CX (C!)"     -> MergeableCase(C_)(C_, S0)(Nil)(C_.rstate ++ C_.rstate),
//    "CX C!!"       -> InfiniteLoop(C0)(R1)(C1)(C0.rstate ++ C1.rstate),
//    "CX (C!!)"     -> InfiniteLoop(C0)(R1, C1)(Nil)(C0.rstate),
    "C! C!"     -> MergeableCase(S1)(S0)(C_)(C_.rstate),
    "C! C! 2"   -> MergeableCase(S0)(S1)(C0, C1)(C0.rstate ++ C1.rstate),
    "(C!) C!"   -> MergeableCase(C0, S0)(S0)(C_)(C_.rstate ++ C0.rstate),
    "C! (C!)"   -> CoveredBy("(C!) C!"), // ?
    "(C!) (C!)" -> MergeableCase(C_, S0)(C_, S0)(Nil)(C_.rstate ++ C_.rstate),
//    "C! C!!"       -> InfiniteLoop(S1)(R0)(C1, C0)(C1.rstate ++ C0.rstate),
    "(C!) C!!" -> CoveredBy("(!C) C!!"),
//    "C! (C!!)"     -> InfiniteLoop(S1)(R0, C0)(C1)(C1.rstate),
    "(C!) (C!!)" -> CoveredBy("(!C) (C!!)"),
//    "C!! C!!"      -> InfiniteLoop(R0)(R1)(C1, C0)(C1.rstate ++ C0.rstate),
    "(C!!) C!!"   -> CoveredBy("(!!C) C!!"),
    "(C!!) (C!!)" -> CoveredBy("(!!C) (C!!)")
  )

  val peekMergeabilityCases = List(
    //"PX !X"    -> ConflictingCase(S0)(P_)(Nil)(S0.rstate)(P_.rstate), -> non deteministic, depends on which exactly produce is commed
    "PX !4"    -> MergeableCase(P1)(F_)(S0)(P1.rstate),
    "PX (!4)"  -> MergeableCase(P1)(F_, S0)(Nil)(P1.rstate),
    "PX !C"    -> MergeableCase(P1)(C_)(S0)(P1.rstate ++ C_.rstate),
    "PX (!C)"  -> MergeableCase(P1)(C_, S0)(Nil)(P1.rstate ++ C_.rstate),
    "PX 4X"    -> MergeableCase(F_)(P_)(Nil)(F_.rstate ++ P_.rstate),
    "PX 4!"    -> MergeableCase(F_)(P1)(S0)(P1.rstate),
    "PX (4!)"  -> CoveredBy("PX (!4)"),
    "PX 4!!"   -> CurrentConflictMergeableCase(P0)(R1)(F1)(P0.rstate ++ F1.rstate)(R1.rstate),
    "PX (4!!)" -> CurrentConflictMergeableCase(P0)(R1, F1)(Nil)(P0.rstate)(R1.rstate),
    "PX PX"    -> MergeableCase(P_)(P_)(Nil)(P_.rstate ++ P_.rstate),
    "PX P!"    -> CurrentConflictMergeableCase(P0)(S1)(P_)(P0.rstate ++ P_.rstate)(S1.rstate),
    "PX (P!)"  -> ConflictingCase(P_)(P_, S0)(Nil)(P_.rstate)(S0.rstate),
    "PX !P"    -> MergeableCase(P0)(P_)(S1)(P0.rstate ++ S1.rstate),
    "PX (!P)"  -> CoveredBy("PX (P!)"),
    "PX P!!"   -> CurrentConflictMergeableCase(P1)(R0)(P_)(P1.rstate ++ P_.rstate)(R0.rstate),
    "PX (P!!)" -> ConflictingCase(P_)(P_, R0)(Nil)(P_.rstate)(R0.rstate),
    "PX !!P"   -> MergeableCase(P1)(P_)(R0)(P1.rstate ++ R0.rstate),
    "PX (P!!)" -> CoveredBy("PX (P!!)"),
    "PX !!X "  -> CurrentConflictMergeableCase(P0)(R1)(Nil)(P0.rstate)(R1.rstate),
    "PX !!X "  -> ConflictingCase(P_)(R1)(Nil)(P_.rstate)(R1.rstate),
    "PX !!4"   -> MergeableCase(Nil)(F_)(P0, R1)(P0.rstate ++ R1.rstate),
    "PX (!!4)" -> CurrentConflictMergeableCase(P0)(F_, R1)(Nil)(P0.rstate)(R1.rstate),
//    "PX !!C"   -> InfiniteLoop(P1)(C0)(R0)(P1.rstate ++ R0.rstate),
//    "PX (!!C)" -> InfiniteLoop(P1)(C0, R0)(Nil)(P1.rstate),
    "PX CX"   -> MergeableCase(P_)(C_)(Nil)(P_.rstate ++ C_.rstate),
    "PX C!"   -> MergeableCase(P0)(C_)(S1)(P0.rstate ++ C_.rstate),
    "PX (C!)" -> MergeableCase(P_)(C_, S0)(Nil)(P_.rstate ++ C_.rstate),
//    "PX C!!"   -> InfiniteLoop(P1)(R0)(C0)(P1.rstate ++ C0.rstate),
    "PX C!!"  -> CoveredBy("PX (!!C)"),
    "P! !X"   -> MergeableCase(S0)(P_)(S0)(S0.rstate ++ S0.rstate),
    "(P!) !X" -> MergeableCase(S0)(P_, S0)(Nil)(S0.rstate ++ S0.rstate),
    "!P !X"   -> MergeableCase(S0)(S1)(P1)(S0.rstate ++ S1.rstate),
    "(!P) !X" -> CoveredBy("(P!) !X"),
    "P! !4"   -> MergeableCase(S1)(F0)(S0, P1)(S1.rstate),
//    "(P!) !4"  -> NonDeterminedCase(P_, S1)(F0)(S0)(emptyState)(emptyState),
    "(P!) !4 2" -> MergeableCase(P1, S1)(F0)(S0)(S1.rstate),
//    "P! (!4)"   -> NonDeterminedUnknownCase(S0, F0)(S1)(P_)(emptyState)(emptyState),
    "P! (!4) 2" -> MergeableCase(S0, F0)(S1)(P1)(S1.rstate),
    "(P!) (!4)" -> MergeableCase(S0, F_)(P_, S0)(Nil)(S0.rstate),
    "!P !4"     -> MergeableCase(F0)(P1)(S0, S1)(S1.rstate),
//    "!P !4 2"   -> ConflictingCase(F_)(P1)(S1)(emptyState)(S1.rstate), TODO not clear
    "(!P) !4"   -> CoveredBy("(P!) !4"),
    "!P (!4)"   -> MergeableCase(F0)(P1)(S0, S1)(S1.rstate),
    "(!P) (!4)" -> CoveredBy("(P!) (!4)"),
    "P! !C" -> CurrentConflictMergeableCase(S0)(C1)(P0, S1)(S0.rstate ++ S1.rstate)(
      C1.rstate ++ P0.rstate
    ),
//    "P! (!C)" -> NonDeterminedConflictCase(S0, C0)(S1)(P_)(emptyState)(emptyState),
    "(P!) !C"   -> ConflictingCase(C0)(P_, S1)(S0)(C0.rstate)(S0.rstate ++ S1.rstate),
    "(P!) (!C)" -> ConflictingCase(S0, C_)(P_, S0)(Nil)(C_.rstate)(S0.rstate),
    "!P !C"     -> MergeableCase(P1)(C0)(S0, S1)(C0.rstate ++ S1.rstate),
//    "!P !C 2"   -> NonDeterminedConflictCase(P_)(C_)(S0, S1)(emptyState)(emptyState),
    "(!P) !C"   -> CoveredBy("(P!) !C"),
    "!P (!C)"   -> CoveredBy("P! (!C)"),
    "(!P) (!C)" -> CoveredBy("(P!) (!C)"),
    "P! 4X"     -> MergeableCase(S1)(Nil)(P_, F0)(S1.rstate ++ F0.rstate),
    "(P!) 4X"   -> ConflictingCase(P_, S0)(F_)(Nil)(S0.rstate)(F_.rstate),
    "!P 4X"     -> MergeableCase(P_)(F0)(S1)(S1.rstate ++ F0.rstate),
    "(!P) 4X"   -> CoveredBy("(P!) 4X"),
//    "P! 4!"     -> NonDeterminedConflictCase(S1)(S0)(F_, P_)(emptyState)(emptyState),
    "P! 4!"   -> MergeableCase(S1)(S0)(P0, F1)(S0.rstate),
    "(P!) 4!" -> MergeableCase(S0)(P1, S1)(F0)(S1.rstate),
//    "(P!) 4! 2" -> NonDeterminedConflictCase(S0)(P1, S1)(F_)(emptyState)(emptyState),
    "P! (4!)" -> MergeableCase(S1)(F0, S0)(P1)(S1.rstate),
//    "P! (4!) 2" -> NonDeterminedConflictCase(S1)(F0, S0)(P_)(emptyState)(emptyState),
    "(P!) (4!)" -> MergeableCase(F_, S0)(P_, S0)(Nil)(S0.rstate),
    "!P 4!"     -> MergeableCase(P_)(S0)(F0, S1)(S1.rstate),
    "(!P) 4!"   -> CoveredBy("(P!) 4!"),
    "!P (4!)"   -> MergeableCase(P1)(F0, S0)(S1)(S1.rstate),
    "(!P) (4!)" -> CoveredBy("(P!) (4!)"),
    "P! 4!!"    -> MergeableCase(S0)(R1)(P0, F1)(S0.rstate ++ R1.rstate),
//    "P! 4!!"   -> NonDeterminedConflictCase(S0)(R1)(P0, F_)(S0.rstate ++ F_.rstate)(P0.rstate ++ R1.rstate),
//    "(P!) 4!!" -> NonDeterminedConflictCase(S1, P1)(R1)(F1)(emptyState)(emptyState),
    "(P!) 4!!"     -> MergeableCase(S0, P0)(R1)(F1)(S0.rstate ++ R1.rstate),
    "P! (4!!)"     -> MergeableCase(S0)(R1, F1)(P0)(S0.rstate ++ R1.rstate),
    "(P!) (4!!)"   -> MergeableCase(S1, P1)(R1, F1)(Nil)(S1.rstate ++ R1.rstate),
    "(P!) (4!!) 2" -> MergeableCase(S1, P1)(R0, F0)(Nil)(S1.rstate ++ R0.rstate),
    "(P!) (4!!) 3" -> MergeableCase(S1, P_)(R1, F_)(Nil)(S1.rstate ++ R1.rstate),
    "!P 4!!"       -> MergeableCase(P0)(R1)(S0, F1)(S0.rstate ++ R1.rstate),
    "!P 4!! 2"     -> MergeableCase(P_)(R1)(S0, F1)(S0.rstate ++ R1.rstate),
    "(!P) 4!!"     -> CoveredBy("(P!) 4!!"),
    "!P (4!!)"     -> MergeableCase(P0)(R1, F1)(S0)(S0.rstate ++ R1.rstate),
    "(!P) (4!!)"   -> CoveredBy("(P!) (4!!)"),
    "P! PX"        -> MergeableCase(S0)(Nil)(P1, P0)(S0.rstate ++ P1.rstate),
    "(P!) PX"      -> MergeableCase(S0, P_)(S0)(Nil)(S0.rstate ++ S0.rstate),
    "!P PX"        -> MergeableCase(P_)(Nil)(S1, P0)(S1.rstate ++ P0.rstate),
    "(!P) PX"      -> CoveredBy("(P!) PX"),
    "P! P!"        -> MergeableCase(S0)(S1)(P0, P1)(S0.rstate ++ S1.rstate),
    "P! P! 2"      -> ConflictingCase(S1)(S0)(P_)(S1.rstate)(S0.rstate),
//    "P! (P!)"    -> NonDeterminedUnknownCase(S0)(P1, S1)(P_)(emptyState)(emptyState),
    "P! (P!) 2"  -> MergeableCase(S0)(P1, S1)(P0)(S0.rstate ++ S1.rstate),
    "(P!) P!"    -> CoveredBy("P! (P!)"),
    "(P!) (P!)"  -> MergeableCase(P_, S0)(P_, S0)(Nil)(S0.rstate ++ S0.rstate),
    "P! !P"      -> MergeableCase(S0)(P1)(P0, S1)(S0.rstate ++ S1.rstate),
    "P! (!P)"    -> CoveredBy("P! (P!)"),
    "(P!) !P"    -> MergeableCase(P_)(P0, S0)(S1)(S0.rstate ++ S1.rstate),
    "(P!) (!P)"  -> CoveredBy("(P!) (P!)"),
    "!P !P"      -> MergeableCase(P0)(P1)(S0, S1)(S0.rstate ++ S1.rstate),
    "!P (!P)"    -> CoveredBy("P! (!P)"),
    "(!P) !P"    -> CoveredBy("!P (!P)"),
    "(!P) (!P)"  -> CoveredBy("(P!) (P!)"),
    "P! P!!"     -> MergeableCase(S0)(R1)(P0, P1)(S0.rstate ++ R1.rstate),
    "(P!) P!!"   -> MergeableCase(S0, P_)(R1)(P1)(S0.rstate ++ R1.rstate),
    "P! (P!!)"   -> MergeableCase(S0)(R1, P1)(P0)(S0.rstate ++ R1.rstate),
    "P! (P!!)"   -> ConflictingCase(S0)(R1, S1)(P_)(S0.rstate)(R1.rstate ++ S1.rstate),
    "(P!) (P!!)" -> MergeableCase(P_, S0)(R1, P_)(Nil)(S0.rstate ++ R1.rstate),
    "!P P!!"     -> MergeableCase(P1)(R0)(S1, P0)(S1.rstate ++ R0.rstate),
    "(!P) P!!"   -> CoveredBy("(P!) P!!"),
    "!P (P!!)"   -> MergeableCase(P_)(P_, R0)(S1)(R0.rstate ++ S1.rstate),
    "(!P) (P!!)" -> CoveredBy("(P!) (P!!)"),
    "!P !!P"     -> MergeableCase(P0)(P1)(S0, R1)(S0.rstate ++ R1.rstate),
    "(!P) !!P"   -> MergeableCase(P_, S0)(P_)(R0)(S0.rstate ++ R0.rstate),
    "!P (!!P)"   -> CoveredBy("!P (P!!)"),
    "(!P) (!!P)" -> CoveredBy("(P!) (P!!)"),
    "P! !!X"     -> MergeableCase(S1)(R0)(P0)(R0.rstate ++ S1.rstate),
    "(P!) !!X"   -> MergeableCase(S1, P_)(R0)(Nil)(S1.rstate ++ R0.rstate),
    "!P !!X"     -> MergeableCase(P_)(R1)(S0)(R1.rstate ++ S0.rstate),
    "(!P) !!X"   -> CoveredBy("(P!) !!X"),
    "P! !!4"     -> MergeableCase(S0)(F_)(P0, R1)(R1.rstate ++ S0.rstate),
    "(P!) !!4"   -> MergeableCase(S0, P0)(F_)(R1)(R1.rstate ++ S0.rstate),
    "P! (!!4)"   -> MergeableCase(S0)(F_, R1)(P0)(R1.rstate ++ S0.rstate),
    "P! (!!4) 2" -> ConflictingCase(S0)(F_, R1)(P_)(S0.rstate)(R1.rstate),
    "(P!) (!!4)" -> CoveredBy("(P!) (4!!)"),
//    "!P !!4"     -> NonDeterminedUnknownCase(P0)(F_)(S0, R1)(emptyState)(emptyState),
    "!P !!4 2"   -> MergeableCase(P0)(F1)(S0, R1)(S0.rstate ++ R1.rstate),
    "(!P) !!4"   -> CoveredBy("(!P) !!4"),
    "!P (!!4)"   -> MergeableCase(P0)(F1, R1)(S0)(S0.rstate ++ R1.rstate),
    "(!P) (!!4)" -> CoveredBy("(P!) (4!!)"),
//    "P! !!C"     -> InfiniteLoop(S1)(C0)(P1, R0)(S1.rstate ++ R0.rstate),
//    "(P!) !!C"   -> InfiniteLoop(S1, P1)(C0)(R0)(S1.rstate ++ R0.rstate),
//    "P! (!!C)"   -> InfiniteLoop(S1)(C0, R0)(P1)(S1.rstate),
//    "(P!) (!!C)" -> InfiniteLoop(S1, P1)(C0, R0)(Nil)(S1.rstate),
    "P! CX"   -> CurrentConflictMergeableCase(S0)(C1)(P_)(S0.rstate)(C1.rstate ++ P_.rstate),
    "P! CX 2" -> ConflictingCase(S0)(C_)(P_)(S0.rstate)(C_.rstate ++ P_.rstate),
    "(P!) CX" -> ConflictingCase(C_)(P_, S0)(Nil)(C_.rstate)(S0.rstate),
    "!P CX"   -> MergeableCase(P_)(C1)(S0)(S0.rstate ++ C1.rstate),
    "(!P) CX" -> CoveredBy("(P!) CX"),
//    "P! C!"      -> NonDeterminedUnknownCase(S0)(S0)(P_, C_)(emptyState)(emptyState),
    "P! C! 2" -> MergeableCase(S1)(S0)(P1, C0)(S1.rstate ++ C0.rstate),
    "P! (C!)" -> CurrentConflictMergeableCase(S1)(C0, S0)(P1)(S1.rstate)(C0.rstate ++ P1.rstate),
    "(P!) C!" -> MergeableCase(S1)(P0, S0)(C1)(S0.rstate ++ C1.rstate),
//    "(P!) C! 2"  -> NonDeterminedUnknownCase(S1)(P0, S0)(C_)(emptyState)(emptyState),
    "(P!) (C!)" -> ConflictingCase(P_, S0)(C_, S0)(Nil)(S0.rstate)(C_.rstate),
    "!P C!"     -> MergeableCase(P_)(S1)(S0, C1)(S0.rstate ++ C1.rstate),
    "!P (C!)"   -> MergeableCase(P_)(C0, S0)(S1)(C0.rstate ++ S1.rstate),
    "(!P) C!"   -> CoveredBy("(P!) C!"),
    "(!P) (C!)" -> CoveredBy("(P!) (C!)"),
//    "P! C!!"     -> InfiniteLoop(S1)(R0)(P1, C0)(S1.rstate ++ C0.rstate),
//    "(P!) C!!"   -> InfiniteLoop(S1, P1)(R0)(C0)(S1.rstate ++ C0.rstate),
    "P! (C!!)"   -> CoveredBy("P! (!!C)"),
    "(P!) (C!!)" -> CoveredBy("(P!) (!!C)"),
    "P!! !X"     -> MergeableCase(Nil)(R0)(P0, S1)(R0.rstate ++ S1.rstate),
    "(P!!) !X "  -> MergeableCase(S0)(P_, R0)(Nil)(S0.rstate ++ R0.rstate),
    "!!P !X"     -> MergeableCase(Nil)(P0)(R0, S1)(R0.rstate ++ S1.rstate),
    "(!!P) !X"   -> CoveredBy("!!P !X"),
    "P!! !4"     -> MergeableCase(F0)(R1)(S0, P1)(R1.rstate),
//    "(P!!) !4"   -> NonDeterminedUnknownCase(F1)(P_, R0)(S1)(emptyState)(emptyState),
    "P!! (!4)"   -> MergeableCase(S0, F0)(R1)(P1)(R1.rstate),
    "(P!!) (!4)" -> MergeableCase(S0, F0)(P_, R0)(Nil)(R0.rstate),
//    "!!P !4"     -> NonDeterminedUnknownCase(F0)(P_)(S0, R1)(emptyState)(emptyState),
    "!!P !4 2"   -> MergeableCase(F0)(P1)(S0, R1)(R1.rstate),
    "(!!P) !4"   -> CoveredBy("(P!!) !4"),
    "!!P (!4)"   -> MergeableCase(S0, F0)(P_)(R1)(R1.rstate),
    "(!!P) (!4)" -> CoveredBy("(P!!) (!4)"),
    "P!! !C"     -> MergeableCase(C0)(P1)(S0, R1)(C0.rstate ++ R1.rstate),
    "(P!!) !C"   -> CurrentConflictMergeableCase(C0)(R1, P1)(S0)(C0.rstate)(R1.rstate ++ S0.rstate),
//    "(P!!) !C 2" -> NonDeterminedUnknownCase(C_)(R1, P_)(S0)(emptyState)(emptyState),
    "P!! (!C)"   -> MergeableCase(S0, C0)(P_)(R1)(R1.rstate ++ C0.rstate),
    "(P!!) (!C)" -> ConflictingCase(S0, C_)(P_, R0)(Nil)(C_.rstate)(R0.rstate),
    "!!P !C"     -> MergeableCase(C0)(P1)(S0, R1)(C0.rstate ++ R1.rstate),
    "(!!P) !C"   -> CoveredBy("(P!!) !C"),
    "!!P (!C)"   -> MergeableCase(S0, C0)(P_)(R1)(R1.rstate ++ C0.rstate),
    "(!!P) (!C)" -> CoveredBy("(P!!) (!C)"),
    "P!! 4X"     -> CurrentConflictMergeableCase(F1)(R0)(P_)(F1.rstate ++ P_.rstate)(R0.rstate),
    "P!! 4X 2"   -> ConflictingCase(F_)(R0)(P_)(F_.rstate ++ P_.rstate)(R0.rstate),
    "(P!!) 4X"   -> ConflictingCase(F_)(P_, R0)(Nil)(F_.rstate)(R0.rstate),
    "!!P 4X"     -> MergeableCase(F_)(P_)(R0)(R0.rstate),
    "(!!P) 4X"   -> CoveredBy("(P!!) 4X"),
    "P!! 4!"     -> MergeableCase(R1)(S0)(P1, F0)(R1.rstate),
    "(P!!) 4!"   -> MergeableCase(S0)(P1, R1)(F0)(R1.rstate),
    "P!! (4!)"   -> MergeableCase(F0, S0)(P_)(R1)(R1.rstate),
    "(P!!) (4!)" -> MergeableCase(F_, S0)(P_, R0)(Nil)(R0.rstate),
    "!!P 4!"     -> MergeableCase(F0)(P1)(S0, R1)(R1.rstate),
    "(!!P) 4!"   -> CoveredBy("(P!!) 4!"),
//    "!!P (4!)"   -> NonDeterminedMergeableCase(F_, S0)(P_)(R1)(R1.rstate)(R1.rstate),
    "(!!P) (4!)"  -> CoveredBy("(P!!) (4!)"),
    "P!! 4!!"     -> MergeableCase(R0)(R1)(P0, F1)(R1.rstate ++ R0.rstate),
    "P!! 4!! 2"   -> ConflictingCase(R0)(R1)(P_, F_)(R0.rstate)(R1.rstate),
    "(P!!) 4!!"   -> MergeableCase(P0, R0)(R1)(F1)(R0.rstate ++ R1.rstate),
    "P!! (4!!)"   -> MergeableCase(R0)(R1, F1)(P0)(R0.rstate ++ R1.rstate),
    "(P!!) (4!!)" -> MergeableCase(R0, P_)(R1, F_)(Nil)(R0.rstate ++ R1.rstate),
    "!!P 4!!"     -> MergeableCase(P_)(R0)(R1, F1)(R0.rstate ++ R1.rstate),
    "(!!P) 4!!"   -> CoveredBy("(P!!) 4!!"),
    "!!P (4!!)"   -> MergeableCase(P_)(F_, R1)(R0)(R0.rstate ++ R1.rstate),
    "(!!P) (4!!)" -> CoveredBy("(P!!) (4!!)"),
    "P!! PX"      -> MergeableCase(R0)(S1)(P0)(S1.rstate ++ R0.rstate),
    "(P!!) PX"    -> CurrentConflictMergeableCase(P_, R0)(P1)(Nil)(R0.rstate)(P1.rstate),
    "(P!!) PX 2"  -> ConflictingCase(P_, R0)(P_)(Nil)(R0.rstate)(P_.rstate),
    "!!P PX"      -> MergeableCase(P_)(P1)(R0)(R0.rstate ++ P1.rstate),
    "(P!!) PX"    -> CoveredBy("(P!!) PX"),
    "P!! P!"      -> CoveredBy("P! P!!"),
    "(P!!) P!"    -> CoveredBy("P! (P!!)"),
    "P!! (P!)"    -> CoveredBy("(P!) P!!"),
    "(P!!) (P!)"  -> CoveredBy("(P!) (P!!)"),
    "!!P P!"      -> MergeableCase(S0)(P1)(P0, R1)(R1.rstate ++ S0.rstate),
    "(!!P) P!"    -> CoveredBy("(P!!) P!"),
//    "!!P (P!)"    -> NonDeterminedMergeableCase(P_)(P_, S0)(R0)(R0.rstate)(R0.rstate),
    "(!!P) (P!)"  -> CoveredBy("(P!!) (P!)"),
    "P!! P!!"     -> MergeableCase(R1)(R0)(P1, P0)(R0.rstate ++ R1.rstate),
    "(P!!) P!!"   -> MergeableCase(R0)(P_, R1)(P0)(R0.rstate ++ R1.rstate),
    "(P!!) (P!!)" -> MergeableCase(P_, R0)(P_, R0)(Nil)(R0.rstate ++ R0.rstate),
    "!!P P!!"     -> MergeableCase(R1)(P0)(R0, P1)(R0.rstate ++ R1.rstate),
    "(!!P) P!!"   -> CoveredBy("(P!!) P!!"),
    "(!!P) (P!!)" -> CoveredBy("(P!!) (P!!)"),
    "P!! !!X"     -> MergeableCase(R1)(R0)(P1)(R0.rstate ++ R1.rstate),
    "(P!!) !!X"   -> MergeableCase(R1, P1)(R0)(Nil)(R0.rstate ++ R1.rstate),
    "!!P !!X"     -> MergeableCase(P_)(Nil)(R1, R0)(R0.rstate ++ R1.rstate),
    "P!! !!4"     -> MergeableCase(R0)(F1)(P0, R1)(R0.rstate ++ R1.rstate),
    "P!! !!4"     -> MergeableCase(R0)(F_)(P0, R1)(R0.rstate ++ R1.rstate),
    "(P!!) !!4"   -> MergeableCase(R0, P_)(F_)(R1)(R0.rstate ++ R1.rstate),
    "P!! (!!4)"   -> CoveredBy("P!! (4!!)"),
    "(P!!) (!!4)" -> CoveredBy("(P!!) (4!!)"),
    "!!P !!4"     -> MergeableCase(P_)(F_)(R0)(R0.rstate),
    "(!!P) !!4"   -> CoveredBy("(P!!) !!4"),
    "!!P (!!4)"   -> CoveredBy("!!P (4!!)"),
    "(P!!) (!!4)" -> CoveredBy("(P!!) (4!!)"),
//    "P!! !!C"     -> InfiniteLoop(R0)(C1)(P0, R1)(R0.rstate ++ R1.rstate),
//    "(P!!) !!C"   -> InfiniteLoop(R0, P0)(C1)(R1)(R0.rstate ++ R1.rstate),
//    "P!! (!!C)"   -> InfiniteLoop(R0)(C1, R1)(P0)(R0.rstate),
//    "(P!!) (!!C)" -> InfiniteLoop(R0, P0)(C1, R1)(Nil)(R0.rstate),
    "P!! CX"   -> CurrentConflictMergeableCase(R0)(C1)(P_)(R0.rstate)(C1.rstate ++ P_.rstate),
    "P!! CX"   -> ConflictingCase(R0)(C_)(P_)(R0.rstate)(C_.rstate ++ P_.rstate),
    "(P!!) CX" -> ConflictingCase(C_)(P_, R0)(Nil)(C_.rstate)(R0.rstate),
    "!!P CX"   -> MergeableCase(P_)(C1)(R0)(R0.rstate ++ C1.rstate),
    "(!!P) CX" -> CoveredBy("(P!!) CX"),
    "P!! C!"   -> MergeableCase(S1)(R0)(C1, P0)(R0.rstate ++ C1.rstate),
    "(P!!) C!" -> MergeableCase(S1)(P_, R0)(C1)(R0.rstate ++ C1.rstate),
//    "P!! (C!)"     -> NonDeterminedConflictCase(R0)(C_, S0)(P_)(R0.rstate)(C_.rstate),
//    "P!! (C!) 2"   -> NonDeterminedConflictCase(R0)(C1, S1)(P_)(R0.rstate)(C1.rstate),
    "(P!!) (C!)"   -> ConflictingCase(P_, R0)(C_, S0)(Nil)(R0.rstate)(C_.rstate),
    "(P!!) (C!) 2" -> CurrentConflictMergeableCase(P1, R1)(C0, S0)(Nil)(R1.rstate)(C0.rstate),
    "!!P C!"       -> MergeableCase(P0)(S1)(R0, C1)(R0.rstate ++ C1.rstate),
    "(!!P) C!"     -> CoveredBy("(P!!) C!"),
    "!!P (C!)"     -> CoveredBy("!!P (!C)"),
    "(!!P) (C!)"   -> CoveredBy("(P!!) (C!)"),
//    "P!! C!!"      -> InfiniteLoop(R1)(R0)(P1, C0)(R1.rstate ++ C0.rstate),
//    "(P!!) C!!"    -> InfiniteLoop(R1, P1)(R0)(C0)(R1.rstate ++ C0.rstate),
    "P!! (C!!)"   -> CoveredBy("P!! (!!C)"),
    "(P!!) (C!!)" -> CoveredBy("(P!!) (C!!)")
  )

  val touchingJoinShouldBeAlwaysConflicting = List(
    "J S N" -> ConflictingCase(S0)(Nil)(J_)(J_.rstate ++ S0.rstate)(J_.rstate ++ S1.rstate)
  )

  val joinMergeabilityCases = List(
    "J S S"   -> ConflictingCase(S0)(S1)(J_)(J_.rstate ++ S0.rstate)(J_.rstate ++ S1.rstate),
    "J S N"   -> MergeableCase(S0)(Nil)(J_)(J_.rstate ++ S0.rstate),
    "J S 4"   -> ConflictingCase(S0)(F_)(J_)(J_.rstate ++ S0.rstate)(J_.rstate ++ F_.rstate),
    "J S C"   -> ConflictingCase(S0)(C_)(J_)(J_.rstate ++ S0.rstate)(J_.rstate ++ C_.rstate),
    "J S R"   -> ConflictingCase(S0)(R1)(J_)(J_.rstate ++ S0.rstate)(J_.rstate ++ R1.rstate),
    "J S P"   -> ConflictingCase(S0)(P_)(J_)(J_.rstate ++ S0.rstate)(J_.rstate ++ P_.rstate),
    "J 4 4"   -> MergeableCase(F_)(F1)(J_)(J_.rstate ++ F_.rstate ++ F1.rstate),
    "J 4 N"   -> MergeableCase(F_)(Nil)(J_)(J_.rstate ++ F_.rstate),
    "J 4 C"   -> MergeableCase(F_)(C_)(J_)(J_.rstate ++ F_.rstate ++ C_.rstate),
    "J 4 R"   -> ConflictingCase(F_)(R1)(J_)(J_.rstate ++ F_.rstate)(J_.rstate ++ R1.rstate),
    "J 4 P"   -> MergeableCase(F_)(P_)(J_)(J_.rstate ++ F_.rstate ++ P_.rstate),
    "J C C"   -> MergeableCase(C_)(C1)(J_)(J_.rstate ++ C_.rstate ++ C1.rstate),
    "J C R"   -> ConflictingCase(C_)(R1)(J_)(J_.rstate ++ C_.rstate)(J_.rstate ++ R1.rstate),
    "J C P"   -> MergeableCase(C_)(P_)(J_)(J_.rstate ++ C_.rstate ++ P_.rstate),
    "J C N"   -> MergeableCase(C_)(Nil)(J_)(J_.rstate ++ C_.rstate),
    "J R R"   -> ConflictingCase(R0)(R1)(J_)(J_.rstate ++ R0.rstate)(J_.rstate ++ R1.rstate),
    "J R P"   -> ConflictingCase(R0)(P_)(J_)(J_.rstate ++ R0.rstate)(J_.rstate ++ P_.rstate),
    "J R N"   -> MergeableCase(R0)(Nil)(J_)(J_.rstate ++ R0.rstate),
    "J P P"   -> MergeableCase(P1)(P0)(J_)(J_.rstate ++ P1.rstate ++ P0.rstate),
    "J P N"   -> MergeableCase(P1)(Nil)(J_)(J_.rstate ++ P1.rstate),
    "J N N"   -> MergeableCase(Nil)(Nil)(J_)(J_.rstate),
    "S J J"   -> MergeableCase(J_)(J_)(S0)(J_.rstate ++ J_.rstate ++ S0.rstate),
    "S J S"   -> ConflictingCase(S0)(J_)(S0)(S0.rstate ++ S0.rstate)(J_.rstate ++ S0.rstate),
    "S J 4"   -> ConflictingCase(F0)(J_)(S0)(emptyState)(J_.rstate ++ S0.rstate),
    "S J 4 2" -> MergeableCase(F1)(J_)(S0)(J_.rstate ++ F1.rstate ++ S0.rstate),
    "S J C"   -> ConflictingCase(C0)(J_)(S0)(C0.rstate)(J_.rstate ++ S0.rstate),
    "S J C 2" -> MergeableCase(C1)(J_)(S0)(J_.rstate ++ C1.rstate ++ S0.rstate),
    "S J R"   -> ConflictingCase(R0)(J_)(S0)(R0.rstate ++ S0.rstate)(S0.rstate ++ J_.rstate),
    "S J P"   -> ConflictingCase(P_)(J_)(S0)(S0.rstate)(J_.rstate ++ S0.rstate),
    "S J P 2" -> MergeableCase(P1)(J_)(S0)(J_.rstate ++ S0.rstate ++ P1.rstate),
    "S J N"   -> MergeableCase(Nil)(J_)(S0)(J_.rstate ++ S0.rstate),
    "4 J J"   -> MergeableCase(J_)(J_)(F_)(J_.rstate ++ J_.rstate ++ F_.rstate),
    "4 J S"   -> ConflictingCase(J_)(S1)(F_)(J_.rstate ++ F_.rstate)(emptyState),
    "4 J 4"   -> MergeableCase(J_)(F1)(F_)(J_.rstate ++ F_.rstate ++ F1.rstate),
    "4 J C"   -> MergeableCase(C0)(J_)(F_)(J_.rstate ++ C0.rstate ++ F_.rstate),
    "4 J R"   -> ConflictingCase(R0)(J_)(F_)(R0.rstate)(F_.rstate ++ J_.rstate),
    "4 J R 2" -> ConflictingCase(R0)(J_)(F1)(F1.rstate ++ R0.rstate)(F1.rstate ++ J_.rstate),
    "4 J P"   -> MergeableCase(P_)(J_)(F_)(J_.rstate ++ F_.rstate ++ P_.rstate),
    "4 J N"   -> MergeableCase(Nil)(J_)(F_)(J_.rstate ++ F_.rstate),
    "C J J"   -> MergeableCase(J_)(J_)(C_)(J_.rstate ++ J_.rstate ++ C_.rstate),
    "C J S"   -> ConflictingCase(J_)(S1)(C_)(J_.rstate ++ C_.rstate)(C_.rstate),
    "C J 4"   -> MergeableCase(J_)(F1)(C_)(J_.rstate ++ C_.rstate ++ F1.rstate),
    "C J C"   -> MergeableCase(C0)(J_)(C_)(J_.rstate ++ C0.rstate ++ C_.rstate),
//    "C J R"   -> InfiniteLoop(R0)(J_)(C_)(C_.rstate ++ J_.rstate),
    "C J R 2" -> ConflictingCase(R0)(J_)(C1)(C1.rstate ++ R0.rstate)(J_.rstate ++ C1.rstate),
    "C J P"   -> MergeableCase(P_)(J_)(C_)(J_.rstate ++ C_.rstate ++ P_.rstate),
    "C J N"   -> MergeableCase(Nil)(J_)(C_)(J_.rstate ++ C_.rstate),
    "R J J"   -> MergeableCase(J_)(J_)(R0)(J_.rstate ++ R0.rstate),
    "R J S"   -> ConflictingCase(J_)(S1)(R0)(J_.rstate ++ R0.rstate)(R0.rstate ++ S1.rstate),
    "R J 4"   -> MergeableCase(J_)(F1)(R0)(J_.rstate ++ R0.rstate ++ F1.rstate),
    "R J 4 2" -> ConflictingCase(J_)(F0)(R0)(J_.rstate ++ R0.rstate)(R0.rstate),
    "R J C"   -> MergeableCase(C0)(J_)(R0)(J_.rstate ++ R0.rstate),
    "R J C 2" -> MergeableCase(C1)(J_)(R0)(J_.rstate ++ R0.rstate ++ C1.rstate),
    "R J R"   -> ConflictingCase(R0)(J_)(R0)(R0.rstate ++ R0.rstate)(R0.rstate ++ J_.rstate), //???
    "R J P"   -> ConflictingCase(P_)(J_)(R0)(R0.rstate)(R0.rstate ++ J_.rstate),
    "R J P 2" -> MergeableCase(P1)(J_)(R0)(R0.rstate ++ P1.rstate ++ J_.rstate),
    "R J N"   -> MergeableCase(Nil)(J_)(R0)(J_.rstate ++ R0.rstate),
    "P J J"   -> MergeableCase(J_)(J_)(P_)(J_.rstate ++ J_.rstate ++ P_.rstate),
    "P J S"   -> ConflictingCase(J_)(S1)(P_)(J_.rstate ++ P_.rstate)(S1.rstate),
    "P J S 2" -> ConflictingCase(J_)(S1)(P0)(J_.rstate ++ P0.rstate)(S1.rstate ++ P0.rstate),
    "P J 4"   -> MergeableCase(J_)(F1)(P_)(J_.rstate ++ P_.rstate ++ F1.rstate),
    "P J C"   -> MergeableCase(C0)(J_)(P_)(J_.rstate ++ C0.rstate ++ P_.rstate),
    "P J R"   -> ConflictingCase(R0)(J_)(P_)(R0.rstate)(J_.rstate ++ P_.rstate),
    "P J R 2" -> ConflictingCase(R0)(J_)(P1)(R0.rstate ++ P1.rstate)(J_.rstate ++ P1.rstate),
    "P J P"   -> MergeableCase(P1)(J_)(P_)(J_.rstate ++ P_.rstate ++ P1.rstate),
    "P J N"   -> MergeableCase(Nil)(J_)(P_)(J_.rstate ++ P_.rstate),
    "N J J"   -> MergeableCase(J_)(J_)(Nil)(J_.rstate ++ J_.rstate),
    "N J S"   -> ConflictingCase(J_)(S1)(Nil)(J_.rstate)(S1.rstate),
    "N J 4"   -> MergeableCase(J_)(F1)(Nil)(J_.rstate ++ F1.rstate),
    "N J C"   -> MergeableCase(C0)(J_)(Nil)(J_.rstate ++ C0.rstate),
    "N J R"   -> ConflictingCase(R0)(J_)(Nil)(R0.rstate)(J_.rstate),
    "N J P"   -> MergeableCase(P1)(J_)(Nil)(J_.rstate ++ P1.rstate),
    "N J N"   -> MergeableCase(Nil)(J_)(Nil)(J_.rstate)
  )
  // need to implement how to check the conflict situation
=======
>>>>>>> ea41310c
  def conflicts(
      b1: Rho,
      b2: Rho,
      base: Rho,
      b1BaseMergedState: State,
      b2BaseMergedState: State
  )(
      implicit file: sourcecode.File,
      line: sourcecode.Line
  ) =
    checkConflictAndMergeState(base, b1, b2, true, b1BaseMergedState) >>
      checkConflictAndMergeState(base, b2, b1, true, b2BaseMergedState)

  def merges(
      b1: Rho,
      b2: Rho,
      base: Rho,
      b1BaseMergedState: State,
      b2BaseMergedState: State
  )(
      implicit file: sourcecode.File,
      line: sourcecode.Line
  ) =
    checkConflictAndMergeState(base, b1, b2, false, b1BaseMergedState) >>
      checkConflictAndMergeState(base, b2, b1, false, b2BaseMergedState)

  private def getDataContinuationOnChannel0(
      runtime: RhoRuntime[Effect],
      stateHash: Blake2b256Hash
  ) = {
    import coop.rchain.models.rholang.{implicits => toPar}
    for {
      _            <- runtime.reset(stateHash)
      data         <- runtime.getData(toPar(Expr(GInt(0))))
      continuation <- runtime.getContinuation(Seq(toPar(Expr(GInt(0)))))
      join         <- runtime.getJoins(toPar(Expr(GInt(0))))
    } yield State(data, continuation, join)
  }

  private[this] def checkConflictAndMergeState(
      base: Rho,
      b1: Rho,
      b2: Rho,
      isConflict: Boolean,
      mergedReferenceState: State
  )(
      implicit file: sourcecode.File,
      line: sourcecode.Line
  ): Effect[Boolean] = {

    val deploys = Vector(
      ConstructDeploy.sourceDeploy(base.value, 1L, phloLimit = 500),
      ConstructDeploy.sourceDeploy(b1.value, 2L, phloLimit = 500),
      ConstructDeploy.sourceDeploy(b2.value, 3L, phloLimit = 500, sec = ConstructDeploy.defaultSec2)
    )
    implicit val concurent                   = Concurrent[Task]
    implicit val metricsEff: Metrics[Effect] = new Metrics.MetricsNOP[Task]
    implicit val noopSpan: Span[Effect]      = NoopSpan[Task]()
    implicit val logger: Log[Effect]         = Log.log[Task]
    rhoRuntimeEff[Effect](false)
      .use {
        case (runtime, _, historyRepo) =>
          println(s"""Running test for
                     | base = ${base.value}
                     | b1   = ${b1.value}
                     | b2   = ${b2.value}""")
          for {
            baseDeploy          <- runtime.processDeploy(deploys(0))
            baseCheckpoint      <- runtime.createCheckpoint
            leftDeploy          <- runtime.processDeploy(deploys(1))
            leftCheckpoint @ _  <- runtime.createCheckpoint
            _                   <- runtime.reset(baseCheckpoint.root)
            rightDeploy         <- runtime.processDeploy(deploys(2))
            rightCheckpoint @ _ <- runtime.createCheckpoint

            blockIndexCache <- LazyKeyValueCache[Task, MergingVertex, BlockIndex](
                                Indexer.createBlockIndex[Task]
                              )
            leftV <- {
              implicit val ch = blockIndexCache
              Indexer.createBranchIndex(
                Seq(
                  MergingVertex(
                    postStateHash = leftCheckpoint.root.toByteString,
                    processedDeploys = Set(leftDeploy)
                  )
                )
              )
            }
            rightV <- {
              implicit val ch = blockIndexCache
              Indexer.createBranchIndex(
                Seq(
                  MergingVertex(
                    postStateHash = rightCheckpoint.root.toByteString,
                    processedDeploys = Set(rightDeploy)
                  )
                )
              )
            }

            baseStateReader = historyRepo.getHistoryReader(baseCheckpoint.root)
            // Caching readers for data in base state
            baseDataReader <- LazyKeyValueCache(
                               (ch: Blake2b256Hash) => {
                                 implicit val c = historyRepo
                                 baseStateReader
                                   .getDataFromChannelHash(ch)
                               }
                             )

            baseJoinReader <- LazyKeyValueCache(
                               (ch: Blake2b256Hash) => {
                                 implicit val c = historyRepo
                                 baseStateReader
                                   .getJoinsFromChannelHash(ch)
                               }
                             )

            conflicts <- EventsIndexConflictDetectors.findConflicts(
                          leftV.eventLogIndex,
                          rightV.eventLogIndex,
                          baseDataReader,
                          baseJoinReader
                        )
            _            = assert(conflicts.nonEmpty == isConflict)
            leftHistory  <- historyRepo.reset(leftCheckpoint.root).map(_.history)
            rightHistory <- historyRepo.reset(rightCheckpoint.root).map(_.history)
            baseHistory  <- historyRepo.reset(baseCheckpoint.root).map(_.history)
            mergedState <- historyRepo.stateMerger.merge(
                            leftHistory,
                            if (conflicts.nonEmpty) Seq.empty
                            else
                              Seq(
                                EventChain(
                                  startState = baseHistory,
                                  endState = rightHistory,
                                  events = rightDeploy.deployLog.map(EventConverter.toRspaceEvent)
                                )
                              )
                          )
            dataContinuationAtBaseState <- getDataContinuationOnChannel0(
                                            runtime,
                                            baseCheckpoint.root
                                          )
            dataContinuationAtMainState <- getDataContinuationOnChannel0(
                                            runtime,
                                            leftCheckpoint.root
                                          )
            dataContinuationAtMergingState <- getDataContinuationOnChannel0(
                                               runtime,
                                               rightCheckpoint.root
                                             )
            dataContinuationAtMergedState <- getDataContinuationOnChannel0(
                                              runtime,
                                              mergedState.root
                                            )
            _ = println(s"base state: ${dataContinuationAtBaseState}")
            _ = println(s"main state: ${dataContinuationAtMainState}")
            _ = println(s"merging state: ${dataContinuationAtMergingState}")
            _ = println(s"merged state: ${dataContinuationAtMergedState}")
            _ = println(s"reference state: ${mergedReferenceState}")
            _ <- Sync[Effect]
                  .raiseError(new Exception(dataContinuationAtMergedState.toString))
                  .whenA(dataContinuationAtMergedState != mergedReferenceState)
          } yield true
      }
      .adaptError {
        case e: Throwable =>
          new TestFailedException(s"""Expected
                                     | base = ${base.value}
                                     | b1   = ${b1.value}
                                     | b2   = ${b2.value}
                                     | The conflict result should be ${isConflict} and
                                     | the mergedState datas should be
                                     | ${mergedReferenceState}
                                     | and it is
                                     | ${e}
                                     |
                                     | go see it at ${file.value}:${line.value}
                                     | """.stripMargin, e, 5).severedAtStackDepth
      }
  }
}<|MERGE_RESOLUTION|>--- conflicted
+++ resolved
@@ -3,11 +3,13 @@
 import cats.Monoid
 import cats.effect.{Concurrent, Sync}
 import cats.implicits._
-import coop.rchain.casper.blocks.merger.{BlockIndex, Indexer, MergingVertex}
+import com.google.protobuf.ByteString
 import coop.rchain.casper.helper.TestNode.Effect
 import coop.rchain.casper.helper.TestRhoRuntime.rhoRuntimeEff
+import coop.rchain.casper.merging.{BlockIndex, DagMerger}
 import coop.rchain.casper.util.{ConstructDeploy, EventConverter}
 import coop.rchain.casper.syntax._
+import coop.rchain.dag.InMemDAG
 import coop.rchain.rholang.interpreter.syntax._
 import coop.rchain.metrics.{Metrics, NoopSpan, Span}
 import coop.rchain.models.Expr.ExprInstance.GInt
@@ -16,14 +18,14 @@
 import coop.rchain.rholang.interpreter.accounting.Cost
 import coop.rchain.rspace.hashing.Blake2b256Hash
 import coop.rchain.rspace.internal.{Datum, WaitingContinuation}
-import coop.rchain.rspace.merger.EventChain
 import coop.rchain.rspace.syntax._
-import coop.rchain.rspace.merger.instances.EventsIndexConflictDetectors
 import coop.rchain.shared.Log
 import coop.rchain.store.LazyKeyValueCache
 import monix.eval.Task
 import monix.execution.Scheduler.Implicits.global
 import org.scalatest.exceptions.TestFailedException
+
+import scala.collection.immutable.ListMap
 
 trait MergeabilityRules {
 
@@ -292,627 +294,6 @@
   val JC0 = Rho("for (@0 <= @0;@0 <= @1) { 0 }")
   val JC1 = Rho("for (@1 <= @0;@1 <= @1) { 0 }")
 
-<<<<<<< HEAD
-  /**
-    * The mergeable cases below are from https://docs.google.com/spreadsheets/d/1pABqArF9e8HRTO9zSefp93mIVUm91avekeDgqSEw0R8/edit?usp=drive_web&ouid=115573881377148283245
-    * The cases below are always following the pattern below.
-    *     MergedBlock
-    *   /           \
-    * LeftBlock   RightBlock
-    *   \           /
-    *     BaseBlock
-    *
-    * `BaseBlock` is the start point of two branches which is trying to merge.
-    * `LeftBlock` is the main state which would be take all the state in the merged block.
-    * `RightBlock` is the block which is trying to merge into `LeftBlock`. If there is anything in `RightBlock` conflict
-    * with `LeftBlock`, it would be rejected.
-    *
-    * For differences between cases like `4! C!` and `(4!) C1`
-    *
-    * 4! C!
-    *           MergedBlock
-    *       /               \
-    * B2 Rho("@0!(1)")     B3 Rho("@0!(0)")
-    *       \              /
-    *             B1    Rho("contract @0(0) = { 0 } | for (@1 <- @0) { 0 }")
-    *
-    * (4!) C1
-    *         MergedBlock
-    *  /                      \
-    * B2 Rho("@0!(1)| for (@1 <- @0) { 0 }")    B3 Rho("@0!(0)")
-    *  \                      /
-    *             B1  Rho("contract @0(0) = { 0 }")
-    *
-    */
-  val baseMergeabilityCases = List(
-    "!X !X"    -> MergeableCase(S0)(S0)(Nil)(S0.rstate ++ S0.rstate),
-    "!X !4"    -> MergeableCase(S0)(F1)(S1)(S0.rstate),
-    "!X (!4)"  -> MergeableCase(S0)(S0, F_)(Nil)(S0.rstate),
-    "!X !C"    -> ConflictingCase(S0)(C1)(S1)(S1.rstate ++ S0.rstate)(C1.rstate),
-    "!X (!C)"  -> ConflictingCase(S0)(S0, C_)(Nil)(S0.rstate)(C_.rstate),
-    "!X 4X"    -> ConflictingCase(S0)(F_)(Nil)(S0.rstate)(F_.rstate),
-    "!X 4!"    -> ConflictingCase(S0)(S0)(F_)(emptyState)(emptyState),
-    "!X 4!"    -> MergeableCase(S1)(S0)(S1, F0)(S1.rstate ++ S1.rstate),
-    "!X (4!)"  -> CoveredBy("!X (!4)"),
-    "!X 4!!"   -> MergeableCase(S1)(R0)(F0)(S1.rstate ++ R0.rstate),
-    "!X (4!!)" -> MergeableCase(S0)(F_, R0)(Nil)(S0.rstate ++ R0.rstate),
-    "!X !!X"   -> MergeableCase(S0)(R0)(Nil)(S0.rstate ++ R0.rstate),
-    "!X !!4"   -> MergeableCase(S0)(F1)(R1)(S0.rstate ++ R1.rstate),
-    "!X (!!4)" -> CoveredBy("!X (4!!)"),
-//    "!X !!C"   -> InfiniteLoop(S0)(C1)(R1)(S0.rstate ++ R1.rstate),
-//    "!X (!!C)" -> InfiniteLoop(F1)(C0, R0)(S0)(S0.rstate ++ F1.rstate),
-//    "!X C!!"   -> InfiniteLoop(F1)(R1)(S0, C1)(C1.rstate ++ F1.rstate ++ S0.rstate),
-    "!X CX"   -> ConflictingCase(S0)(C_)(Nil)(S0.rstate)(C_.rstate),
-    "!X (C!)" -> CoveredBy("!X (!C)"),
-//    "!4 !4"      -> NonDeterminedUnknownCase(F_)(F_)(S1, S0)(emptyState)(emptyState),
-    "!4 !4" -> MergeableCase(F0)(F1)(S0, S1)(emptyState),
-//    "!4 (!4)"    -> NonDeterminedUnknownCase(F0)(S1, F_)(S0)(emptyState)(emptyState),
-    "!4 (!4)"    -> MergeableCase(F0)(S1, F1)(S0)(emptyState),
-    "(!4) (!4)"  -> MergeableCase(S0, F_)(S0, F_)(Nil)(emptyState),
-    "(!4) !4"    -> CoveredBy("!4 (!4)"),
-    "!4 !C"      -> MergeableCase(F0)(C1)(S0, S1)(C1.rstate),
-    "(!4) (!C)"  -> CoveredBy("(!4) !C"),
-    "(!4) !C"    -> MergeableCase(F0, S0)(C1)(S1)(C1.rstate),
-    "!4 (!C)"    -> MergeableCase(F0)(C1, S1)(S0)(C1.rstate),
-    "!4 4X"      -> MergeableCase(F0)(Nil)(S0, F1)(F1.rstate),
-    "(!4) 4X"    -> MergeableCase(S0, F_)(Nil)(F1)(F1.rstate),
-    "!4 4!"      -> MergeableCase(S0)(F_)(F0, S1)(emptyState),
-    "(!4) (4!)"  -> MergeableCase(S0, F_)(S0, F_)(Nil)(emptyState),
-    "!4 (4!)"    -> CoveredBy("!4 (!4)"),
-    "(!4) 4!"    -> MergeableCase(S1, F1)(S0)(F0)(emptyState),
-    "!4 4!!"     -> MergeableCase(F0)(R1)(S0, F1)(R1.rstate),
-    "(!4) 4!!"   -> MergeableCase(F0, S0)(R1)(F1)(R1.rstate),
-    "!4 (4!!)"   -> MergeableCase(F0)(R1, F1)(S0)(R1.rstate),
-    "(!4) (4!!)" -> MergeableCase(F0, S0)(R1, F1)(Nil)(R1.rstate),
-    "!4 !!X"     -> MergeableCase(F0)(Nil)(S0, R1)(R1.rstate),
-    "(!4) !!X"   -> MergeableCase(F0, S0)(F0)(R1)(R1.rstate ++ F0.rstate),
-//    "!4 !!4"     -> NonDeterminedUnknownCase(F_)(F_)(S0, R1)(emptyState)(emptyState),
-    "!4 !!4"   -> MergeableCase(F0)(F1)(S0, R1)(R1.rstate),
-    "(!4) !!4" -> MergeableCase(F0, S0)(F_)(R1)(R1.rstate),
-//    "!4 (!!4)"   -> NonDeterminedConflictCase(F_)(F1, R1)(S0)(emptyState)(R1.rstate ++ S0.rstate),
-    "!4 (!!4)"   -> MergeableCase(F0)(F1, R1)(S0)(R1.rstate),
-    "(!4) (!!4)" -> MergeableCase(F0, S0)(F1, R1)(Nil)(R1.rstate),
-//    "!4 !!C"     -> InfiniteLoop(F0)(C1)(S0, R1)(R1.rstate),
-//    "(!4) !!C"   -> InfiniteLoop(F0, S0)(C1)(R1)(R1.rstate),
-//    "!4 (!!C)"   -> InfiniteLoop(F0)(C1, R1)(S0)(emptyState),
-//    "(!4) (C!!)" -> InfiniteLoop(F0, S0)(R1, C1)(Nil)(emptyState),
-    "!4 CX"     -> MergeableCase(F_)(Nil)(S0, C1)(C1.rstate),
-    "(!4) CX"   -> MergeableCase(F1, S1)(S1)(C0)(C0.rstate ++ S1.rstate),
-    "!4 C!"     -> MergeableCase(F0)(S1)(S0, C1)(C1.rstate),
-    "!4 (C!)"   -> ConflictingCase(F0)(C_, S1)(S0)(emptyState)(C_.rstate),
-    "(!4) (C!)" -> MergeableCase(S0, F_)(C_, S0)(Nil)(C_.rstate),
-//    "(!4) C!"    -> NonDeterminedMergeableCase(S0, F0)(S1)(C_)(C_.rstate)(C_.rstate),
-//    "!4 C!!"     -> InfiniteLoop(F0)(R1)(S0, C1)(C1.rstate),
-//    "(!4) C!!"   -> InfiniteLoop(F0, S0)(R1)(C1)(C1.rstate),
-    "!4 (C!!)"   -> CoveredBy("!4 (!!C)"),
-    "(!4) (C!!)" -> CoveredBy("(!4) (C!!)"),
-    "!C !C"      -> MergeableCase(C0)(C1)(S0, S1)(C0.rstate ++ C1.rstate),
-    "!C !C"      -> ConflictingCase(C_)(C_)(S0, S1)(C_.rstate)(C_.rstate),
-    "!C (!C)"    -> ConflictingCase(C0)(C_, S1)(S0)(C0.rstate)(C_.rstate),
-    "!C (!C)"    -> MergeableCase(C0)(C1, S1)(S0)(C0.rstate ++ C1.rstate),
-    "(!C) !C"    -> CoveredBy("!C (!C)"),
-    "(!C) (!C)"  -> MergeableCase(S0, C_)(S0, C_)(Nil)(C_.rstate ++ C_.rstate),
-    "!C 4X"      -> MergeableCase(C_)(Nil)(S0, F1)(C_.rstate ++ F1.rstate),
-    "(!C) 4X"    -> MergeableCase(S0, C_)(F_)(Nil)(C_.rstate ++ F_.rstate),
-    "!C 4!"      -> MergeableCase(C0)(S1)(S0, F1)(C0.rstate),
-//    "(!C) 4!"   -> NonDeterminedConflictCase(S0, C_)(S0)(F_)(C_.rstate ++ F_.rstate)(emptyState),
-    "!C (4!)"   -> MergeableCase(C0)(F1, S1)(S0)(C0.rstate),
-    "(!C) (4!)" -> MergeableCase(S0, C_)(F_, S0)(Nil)(C_.rstate),
-    "!C 4!!" -> CurrentConflictMergeableCase(C0)(R1)(S0, F1)(C0.rstate ++ F1.rstate)(
-      R1.rstate ++ S0.rstate
-    ),
-    "!C 4!! 2" -> ConflictingCase(C_)(R1)(S0, F1)(C_.rstate ++ F1.rstate)(
-      R1.rstate ++ S0.rstate
-    ),
-    "(!C) 4!!"     -> CurrentConflictMergeableCase(C0, S0)(R1)(F1)(C0.rstate ++ F1.rstate)(R1.rstate),
-    "(!C) 4!! 2"   -> ConflictingCase(C_, S0)(R1)(F1)(C_.rstate ++ F1.rstate)(R1.rstate),
-    "!C (4!!)"     -> CurrentConflictMergeableCase(C0)(R1, F1)(S0)(C0.rstate)(R1.rstate ++ S0.rstate),
-    "!C (4!!) 2"   -> ConflictingCase(C_)(R1, F1)(S0)(C_.rstate)(R1.rstate ++ S0.rstate),
-    "(!C) (4!!)"   -> CurrentConflictMergeableCase(C0, S0)(R1, F1)(Nil)(C0.rstate)(R1.rstate),
-    "(!C) (4!!) 2" -> ConflictingCase(C_, S0)(R1, F1)(Nil)(C_.rstate)(R1.rstate),
-    "!C !!X"       -> MergeableCase(C0)(Nil)(S0, R1)(C0.rstate ++ R1.rstate),
-    "(!C) !!X"     -> MergeableCase(C0, S0)(Nil)(R1)(C0.rstate ++ R1.rstate),
-    "!C !!4"       -> MergeableCase(C0)(F1)(S0, R1)(C0.rstate ++ R1.rstate),
-//    "!C !!C"       -> InfiniteLoop(C0)(C1)(S0, R1)(R1.rstate ++ C0.rstate),
-//    "(!C) !!C"     -> InfiniteLoop(C0, S0)(C1)(R1)(R1.rstate ++ C0.rstate),
-//    "!C (!!C)"     -> InfiniteLoop(C0)(C1, R1)(S0)(C0.rstate),
-//    "(!C) (!!C)"   -> InfiniteLoop(C0, S0)(C1, R1)(Nil)(C0.rstate),
-    "!C CX"     -> MergeableCase(C0)(Nil)(S0, C1)(C0.rstate ++ C1.rstate),
-    "(!C) CX"   -> MergeableCase(S0, C0)(C_)(Nil)(C0.rstate ++ C_.rstate),
-    "!C C!"     -> MergeableCase(S0)(C_)(C0, S1)(C_.rstate ++ C0.rstate),
-    "(!C) C!"   -> ConflictingCase(S0, C_)(C_)(S0)(C_.rstate)(C_.rstate),
-    "!C (C!)"   -> CoveredBy("!C (!C)"),
-    "(!C) (C!)" -> MergeableCase(S0, C_)(C_, S0)(Nil)(C_.rstate ++ C_.rstate),
-//    "!C C!!"       -> InfiniteLoop(C0)(R1)(S0, C1)(C1.rstate ++ C0.rstate),
-//    "(!C) C!!"     -> InfiniteLoop(C0, S0)(R1)(C1)(C1.rstate ++ C0.rstate),
-    "!C (C!!)"   -> CoveredBy("!C (!!C)"),
-    "(!C) (C!!)" -> CoveredBy("(!C) (!!C)"),
-    "4X 4X"      -> MergeableCase(F_)(F_)(Nil)(F_.rstate ++ F_.rstate),
-    "4X 4!"      -> MergeableCase(F0)(F_)(S1)(F0.rstate),
-    "4X (4!)"    -> MergeableCase(F_)(F_, S0)(Nil)(F_.rstate),
-    "4X 4!!"     -> MergeableCase(S1)(R0)(F0)(S1.rstate ++ R0.rstate),
-    "4X (4!!)"   -> CurrentConflictMergeableCase(F1)(R0, F0)(Nil)(F1.rstate)(R0.rstate),
-    "4X (4!!) 2" -> ConflictingCase(F0)(R0, F0)(Nil)(F0.rstate)(R0.rstate),
-    "4X !!X" -> CurrentConflictMergeableCase(S0)(F1)(F1, R0)(F1.rstate ++ S0.rstate ++ R0.rstate)(
-      F1.rstate ++ F1.rstate ++ R0.rstate
-    ),
-    "4X !!X 2" -> ConflictingCase(F_)(R0, F1)(Nil)(F_.rstate)(R0.rstate ++ F1.rstate),
-    "4X !!4"   -> MergeableCase(F0)(F1)(R1)(F0.rstate ++ R1.rstate),
-    "4X (!!4)" -> ConflictingCase(F_)(F1, R1)(Nil)(F_.rstate)(R1.rstate),
-//    "4X !!C"   -> InfiniteLoop(S1)(C1)(F0, R1)(S1.rstate ++ F0.rstate ++ R1.rstate),
-//    "4X (!!C)" -> InfiniteLoop(S1)(C1, R1)(F0)(S1.rstate ++ F0.rstate),
-    "4X CX"   -> MergeableCase(F_)(C_)(Nil)(F_.rstate ++ C_.rstate),
-    "4X C!"   -> MergeableCase(F0)(S1)(C1)(F0.rstate ++ C1.rstate),
-    "4X (C!)" -> MergeableCase(F_)(C_, S0)(Nil)(F_.rstate ++ C_.rstate),
-//    "4X C!!"     -> NonDeterminedMergeableCase(S0)(R0)(F1, C0)(C0.rstate)(C0.rstate),
-    "4! 4!"     -> ConflictingCase(S0)(S1)(F_)(emptyState)(emptyState),
-    "4! 4!"     -> MergeableCase(S0)(S1)(F0, F1)(emptyState),
-    "(4!) (4!)" -> MergeableCase(F_, S0)(F_, S0)(Nil)(emptyState),
-//    "(4!) 4!"    -> NonDeterminedUnknownCase(F1, S1)(S0)(F_)(emptyState)(emptyState),
-    "(4!) 4!"    -> MergeableCase(F1, S1)(S0)(F0)(emptyState),
-    "4! (4!)"    -> CoveredBy("(4!) 4!"),
-    "4! 4!!"     -> MergeableCase(S0)(R1)(F0, F1)(R1.rstate),
-    "(4!) (4!!)" -> MergeableCase(F0, S0)(F1, R1)(Nil)(R1.rstate),
-    "(4!) 4!!"   -> MergeableCase(F0, S0)(R1)(F1)(R1.rstate),
-    "4! (4!!)"   -> MergeableCase(S0)(F1, R1)(F0)(R1.rstate),
-    "4! !!X"     -> MergeableCase(S0)(R1)(F0)(R1.rstate),
-    "(4!) !!X"   -> MergeableCase(S0, F0)(R1)(Nil)(R1.rstate),
-    "4! !!4"     -> MergeableCase(S1)(F0)(F1, R0)(R0.rstate),
-    "(4!) !!4"   -> MergeableCase(S1, F1)(F0)(R0)(R0.rstate),
-    "(4!) (!!4)" -> CoveredBy("(4!) (4!!)"),
-    "4! (!!4)"   -> MergeableCase(S1)(F0, R0)(F1)(R0.rstate),
-//    "4! !!C"     -> InfiniteLoop(S1)(C0)(F1, R0)(R0.rstate),
-//    "(4!) !!C"   -> InfiniteLoop(S1, F1)(C0)(R0)(R0.rstate),
-//    "4! (!!C)"   -> InfiniteLoop(S1)(C0, R0)(F1)(emptyState),
-//    "(4!) (!!C)" -> InfiniteLoop(S1, F1)(C0, R0)(Nil)(emptyState),
-    "4! CX"   -> MergeableCase(S0)(C1)(F_)(C1.rstate),
-    "(4!) CX" -> MergeableCase(F_, S0)(C_)(Nil)(C_.rstate),
-//    "4! C!"      -> NonDeterminedConflictCase(S0)(S1)(F_, C_)(emptyState)(emptyState),
-    "4! C!" -> MergeableCase(S0)(S1)(F0, C1)(C1.rstate), // double check
-//    "4! (C!)"    -> NonDeterminedConflictCase(S0)(C_, S0)(F_)(emptyState)(C_.rstate),
-    "(4!) C!" -> MergeableCase(F1, S1)(S0)(C0)(C0.rstate),
-//    "(4!) C!"    -> NonDeterminedConflictCase(F1, S1)(S0)(C_)(C_.rstate)(C_.rstate),
-    "(4!) (C!)" -> MergeableCase(F_, S0)(C_, S0)(Nil)(C_.rstate),
-//    "4! C!!"      -> InfiniteLoop(S1)(R0)(F1, C0)(C0.rstate),
-//    "(4!) C!!"    -> InfiniteLoop(S1, F1)(R0)(C0)(C0.rstate),
-    "4! (C!!)"    -> CoveredBy("4! (!!C)"),
-    "(4!) (C!!)"  -> CoveredBy("(4!) (!!C)"),
-    "4!! 4!!"     -> ConflictingCase(R1)(R0)(F_)(R1.rstate)(R0.rstate),
-    "4!! 4!!"     -> MergeableCase(R1)(R0)(F1, F0)(R1.rstate ++ R0.rstate),
-    "(4!!) (4!!)" -> MergeableCase(R1, F1)(R0, F0)(Nil)(R1.rstate ++ R0.rstate),
-    "(4!!) 4!!"   -> ConflictingCase(R1, F1)(R0)(F_)(R1.rstate)(R0.rstate),
-    "(4!!) 4!!"   -> MergeableCase(R1, F1)(R0)(F0)(R1.rstate ++ R0.rstate),
-    "4!! (4!!)"   -> ConflictingCase(R1)(R0, F0)(F_)(R1.rstate)(R0.rstate),
-    "4!! !!X"     -> MergeableCase(R1)(Nil)(F1, R0)(R1.rstate ++ R0.rstate),
-    "4!! !!X" -> ConflictingCase(R1)(F1)(F1, R0)(R1.rstate ++ R0.rstate)(
-      F1.rstate ++ F1.rstate ++ R0.rstate
-    ),
-    "(4!!) !!X"   -> ConflictingCase(R1, F1)(F1)(R0)(R1.rstate ++ R0.rstate)(R0.rstate ++ F1.rstate),
-    "4!! !!4"     -> MergeableCase(R0)(F1)(F0, R1)(R1.rstate ++ R0.rstate),
-    "4!! !!4"     -> MergeableCase(R0)(F_)(F0, R1)(R1.rstate ++ R0.rstate),
-    "(4!!) !!4"   -> MergeableCase(R0, F0)(F1)(R1)(R1.rstate ++ R0.rstate),
-    "(4!!) !!4"   -> MergeableCase(R0, F_)(F1)(R1)(R1.rstate ++ R0.rstate),
-    "4!! (!!4)"   -> CoveredBy("(4!!) !!4"),
-    "(4!!) (!!4)" -> MergeableCase(R0, F0)(F1, R1)(Nil)(R1.rstate ++ R0.rstate),
-    "(4!!) (!!4)" -> MergeableCase(R0, F_)(F1, R1)(Nil)(R1.rstate ++ R0.rstate),
-//    "4!! !!C"     -> InfiniteLoop(R1)(C0)(F1, R0)(R1.rstate ++ R0.rstate),
-//    "(4!!) !!C"   -> InfiniteLoop(R1, F1)(C0)(R0)(R1.rstate ++ R0.rstate),
-//    "4!! (!!C)"   -> InfiniteLoop(R1)(C0, R0)(F1)(R1.rstate),
-//    "(4!!) (!!C)" -> InfiniteLoop(R1, F1)(C0, R0)(Nil)(R1.rstate),
-    "4!! CX"     -> CurrentConflictMergeableCase(R1)(C0)(F1)(R1.rstate)(C0.rstate ++ F1.rstate),
-    "4!! CX 2"   -> ConflictingCase(R1)(C_)(F1)(R1.rstate)(C_.rstate ++ F1.rstate),
-    "(4!!) CX"   -> ConflictingCase(R1, F1)(C_)(Nil)(R1.rstate)(C_.rstate),
-    "(4!!) CX 2" -> CurrentConflictMergeableCase(R1, F1)(C0)(Nil)(R1.rstate)(C0.rstate),
-    "4!! C!"     -> MergeableCase(R1)(S0)(F1, C0)(R1.rstate ++ C0.rstate),
-//    "(4!!) C!"     -> NonDeterminedConflictCase(R1, F_)(C0)(S0)(R1.rstate)(C0.rstate),
-//    "(4!!) C! 2"   -> NonDeterminedMergeableCase(R1, F_)(C_)(S0)(emptyState)(emptyState),
-    "4!! (C!)"     -> CurrentConflictMergeableCase(R1)(C0, S0)(F1)(R1.rstate)(C0.rstate ++ F1.rstate),
-    "4!! (C!) 2"   -> ConflictingCase(R1)(C_, S0)(F1)(R1.rstate)(C_.rstate ++ F1.rstate),
-    "(4!!) (C!)"   -> CurrentConflictMergeableCase(R1, F1)(C0, S0)(Nil)(R1.rstate)(C0.rstate),
-    "(4!!) (C!) 2" -> ConflictingCase(R1, F1)(C_, S0)(Nil)(R1.rstate)(C_.rstate),
-    ///@@@@@@@@@@@@@
-    //  things needs to be confirm -> "@0!!(0) | @!(0)"
-//    "4!! C!!"      -> InfiniteLoop(R1)(R0)(F1, C0)(R1.rstate ++ C0.rstate),
-//    "(4!!) C!!"    -> InfiniteLoop(R1, F1)(R0)(C0)(R1.rstate ++ C0.rstate),
-    "4!! (C!!)"   -> CoveredBy("4!! (!!C)"),
-    "(4!!) (C!!)" -> CoveredBy("(4!!) (!!C)"),
-    "!!X !!X"     -> MergeableCase(Nil)(Nil)(R0, R1)(R0.rstate ++ R1.rstate),
-    "!!X !!4"     -> MergeableCase(Nil)(F1)(R0, R1)(R0.rstate ++ R1.rstate),
-    "!!X (!!4)"   -> MergeableCase(Nil)(F1, R1)(R0)(R0.rstate ++ R1.rstate),
-//    "!!X !!C"      -> InfiniteLoop(R0)(C1)(R1)(R0.rstate ++ R1.rstate),
-//    "!!X (!!C)"    -> InfiniteLoop(R0)(C1, R1)(Nil)(R0.rstate),
-    "!!X CX"   -> ConflictingCase(R0)(C_)(Nil)(R0.rstate)(C_.rstate),
-    "!!X C!"   -> MergeableCase(F1)(S1)(R0, C1)(R0.rstate ++ F1.rstate ++ C1.rstate),
-    "!!X (C!)" -> MergeableCase(F1)(S1, C1)(R0)(R0.rstate ++ F1.rstate ++ C1.rstate),
-//    "!!X C!!"      -> InfiniteLoop(R0)(R1)(C1)(R0.rstate ++ C1.rstate),
-    "!!X (C!!)"   -> CoveredBy("!!X (!!C)"),
-    "!!4 !!4"     -> MergeableCase(F0)(F1)(R1, R0)(R1.rstate ++ R0.rstate),
-    "!!4 !!4 2"   -> MergeableCase(F_)(F1)(R1, R0)(R1.rstate ++ R0.rstate),
-    "!!4 (!!4)"   -> ConflictingCase(F1)(F_, R1)(R0)(F1.rstate ++ R0.rstate)(R1.rstate ++ R0.rstate),
-    "(!!4) !!4"   -> CoveredBy("!!4 (!!4)"), // new
-    "(!!4) (!!4)" -> MergeableCase(F1, R1)(F0, R0)(Nil)(R1.rstate ++ R0.rstate),
-//    "!!4 !!C"      -> InfiniteLoop(F1)(C0)(R1, R0)(R1.rstate ++ R0.rstate),
-    "(!!4) !!C" -> CoveredBy("(4!!) !!C"),
-//    "!!4 (!!C)"    -> InfiniteLoop(F1)(C0, R0)(R1)(R1.rstate),
-    "(!!4) (!!C)"  -> CoveredBy("(4!!) (!!C)"),
-    "!!4 CX"       -> MergeableCase(F0)(Nil)(R0, C1)(R0.rstate ++ C1.rstate),
-    "(!!4) CX"     -> ConflictingCase(F0, R0)(C0)(Nil)(R0.rstate)(C0.rstate),
-    "(!!4) CX 2"   -> MergeableCase(F0, R0)(Nil)(C1)(R0.rstate ++ C1.rstate),
-    "!!4 C!"       -> MergeableCase(F0)(S1)(R0, C1)(R0.rstate ++ C1.rstate),
-    "(!!4) C!"     -> CurrentConflictMergeableCase(F0, R0)(S1, C1)(Nil)(R0.rstate)(C1.rstate),
-    "!!4 (C!)"     -> MergeableCase(F0)(S1, C1)(R0)(R0.rstate ++ C1.rstate),
-    "(!!4) (C!)"   -> CurrentConflictMergeableCase(F0, R0)(S1, C1)(Nil)(R0.rstate)(C1.rstate),
-    "(!!4) (C!) 2" -> ConflictingCase(F0, R0)(S1, C_)(Nil)(R0.rstate)(C_.rstate),
-//    "!!4 C!!"      -> InfiniteLoop(F0)(R1)(R0, C1)(R0.rstate ++ C1.rstate),
-    "(!!4) C!!"   -> CoveredBy("(4!!) C!!"),
-    "!!4 (C!!)"   -> CoveredBy("!!4 (!!C)"),
-    "(!!4) (C!!)" -> CoveredBy("(4!!) (!!C)"),
-//    "!!C !!C"      -> InfiniteLoop(C1)(C0)(R0, R1)(R0.rstate ++ R1.rstate),
-//    "(!!C) !!C"    -> InfiniteLoop(C1, R1)(C0)(R0)(R0.rstate),
-//    "(!!C) (!!C)"  -> InfiniteLoop(C1, R1)(C0, R0)(Nil)(emptyState),
-//    "!!C CX"       -> InfiniteLoop(C0)(C1)(R0)(R0.rstate ++ C1.rstate),
-//    "(!!C) CX"     -> InfiniteLoop(C0, R0)(C1)(Nil)(C1.rstate),
-//    "!!C C!"       -> InfiniteLoop(C0)(S1)(R0, C1)(R0.rstate ++ C1.rstate),
-//    "(!!C) C!"     -> InfiniteLoop(C0, R0)(S1)(C1)(C1.rstate),
-//    "!!C (C!)"     -> InfiniteLoop(C0)(S1, C1)(R0)(R0.rstate ++ C1.rstate),
-//    "(!!C) (C!)"   -> InfiniteLoop(C0, R0)(S1, C1)(Nil)(C1.rstate),
-//    "!!C C!!"      -> InfiniteLoop(C0)(R1)(R0, C1)(R0.rstate ++ C1.rstate),
-//    "(!!C) C!!"    -> InfiniteLoop(C0, R0)(R1)(C1)(C1.rstate),
-    "(!!C) (C!!)" -> CoveredBy("(!!C) (!!C)"),
-    "CX CX"       -> MergeableCase(C0)(C1)(Nil)(C0.rstate ++ C1.rstate),
-    "CX C!"       -> MergeableCase(S1)(S0)(C0)(S1.rstate ++ C0.rstate),
-    "CX (C!)"     -> MergeableCase(C_)(C_, S0)(Nil)(C_.rstate ++ C_.rstate),
-//    "CX C!!"       -> InfiniteLoop(C0)(R1)(C1)(C0.rstate ++ C1.rstate),
-//    "CX (C!!)"     -> InfiniteLoop(C0)(R1, C1)(Nil)(C0.rstate),
-    "C! C!"     -> MergeableCase(S1)(S0)(C_)(C_.rstate),
-    "C! C! 2"   -> MergeableCase(S0)(S1)(C0, C1)(C0.rstate ++ C1.rstate),
-    "(C!) C!"   -> MergeableCase(C0, S0)(S0)(C_)(C_.rstate ++ C0.rstate),
-    "C! (C!)"   -> CoveredBy("(C!) C!"), // ?
-    "(C!) (C!)" -> MergeableCase(C_, S0)(C_, S0)(Nil)(C_.rstate ++ C_.rstate),
-//    "C! C!!"       -> InfiniteLoop(S1)(R0)(C1, C0)(C1.rstate ++ C0.rstate),
-    "(C!) C!!" -> CoveredBy("(!C) C!!"),
-//    "C! (C!!)"     -> InfiniteLoop(S1)(R0, C0)(C1)(C1.rstate),
-    "(C!) (C!!)" -> CoveredBy("(!C) (C!!)"),
-//    "C!! C!!"      -> InfiniteLoop(R0)(R1)(C1, C0)(C1.rstate ++ C0.rstate),
-    "(C!!) C!!"   -> CoveredBy("(!!C) C!!"),
-    "(C!!) (C!!)" -> CoveredBy("(!!C) (C!!)")
-  )
-
-  val peekMergeabilityCases = List(
-    //"PX !X"    -> ConflictingCase(S0)(P_)(Nil)(S0.rstate)(P_.rstate), -> non deteministic, depends on which exactly produce is commed
-    "PX !4"    -> MergeableCase(P1)(F_)(S0)(P1.rstate),
-    "PX (!4)"  -> MergeableCase(P1)(F_, S0)(Nil)(P1.rstate),
-    "PX !C"    -> MergeableCase(P1)(C_)(S0)(P1.rstate ++ C_.rstate),
-    "PX (!C)"  -> MergeableCase(P1)(C_, S0)(Nil)(P1.rstate ++ C_.rstate),
-    "PX 4X"    -> MergeableCase(F_)(P_)(Nil)(F_.rstate ++ P_.rstate),
-    "PX 4!"    -> MergeableCase(F_)(P1)(S0)(P1.rstate),
-    "PX (4!)"  -> CoveredBy("PX (!4)"),
-    "PX 4!!"   -> CurrentConflictMergeableCase(P0)(R1)(F1)(P0.rstate ++ F1.rstate)(R1.rstate),
-    "PX (4!!)" -> CurrentConflictMergeableCase(P0)(R1, F1)(Nil)(P0.rstate)(R1.rstate),
-    "PX PX"    -> MergeableCase(P_)(P_)(Nil)(P_.rstate ++ P_.rstate),
-    "PX P!"    -> CurrentConflictMergeableCase(P0)(S1)(P_)(P0.rstate ++ P_.rstate)(S1.rstate),
-    "PX (P!)"  -> ConflictingCase(P_)(P_, S0)(Nil)(P_.rstate)(S0.rstate),
-    "PX !P"    -> MergeableCase(P0)(P_)(S1)(P0.rstate ++ S1.rstate),
-    "PX (!P)"  -> CoveredBy("PX (P!)"),
-    "PX P!!"   -> CurrentConflictMergeableCase(P1)(R0)(P_)(P1.rstate ++ P_.rstate)(R0.rstate),
-    "PX (P!!)" -> ConflictingCase(P_)(P_, R0)(Nil)(P_.rstate)(R0.rstate),
-    "PX !!P"   -> MergeableCase(P1)(P_)(R0)(P1.rstate ++ R0.rstate),
-    "PX (P!!)" -> CoveredBy("PX (P!!)"),
-    "PX !!X "  -> CurrentConflictMergeableCase(P0)(R1)(Nil)(P0.rstate)(R1.rstate),
-    "PX !!X "  -> ConflictingCase(P_)(R1)(Nil)(P_.rstate)(R1.rstate),
-    "PX !!4"   -> MergeableCase(Nil)(F_)(P0, R1)(P0.rstate ++ R1.rstate),
-    "PX (!!4)" -> CurrentConflictMergeableCase(P0)(F_, R1)(Nil)(P0.rstate)(R1.rstate),
-//    "PX !!C"   -> InfiniteLoop(P1)(C0)(R0)(P1.rstate ++ R0.rstate),
-//    "PX (!!C)" -> InfiniteLoop(P1)(C0, R0)(Nil)(P1.rstate),
-    "PX CX"   -> MergeableCase(P_)(C_)(Nil)(P_.rstate ++ C_.rstate),
-    "PX C!"   -> MergeableCase(P0)(C_)(S1)(P0.rstate ++ C_.rstate),
-    "PX (C!)" -> MergeableCase(P_)(C_, S0)(Nil)(P_.rstate ++ C_.rstate),
-//    "PX C!!"   -> InfiniteLoop(P1)(R0)(C0)(P1.rstate ++ C0.rstate),
-    "PX C!!"  -> CoveredBy("PX (!!C)"),
-    "P! !X"   -> MergeableCase(S0)(P_)(S0)(S0.rstate ++ S0.rstate),
-    "(P!) !X" -> MergeableCase(S0)(P_, S0)(Nil)(S0.rstate ++ S0.rstate),
-    "!P !X"   -> MergeableCase(S0)(S1)(P1)(S0.rstate ++ S1.rstate),
-    "(!P) !X" -> CoveredBy("(P!) !X"),
-    "P! !4"   -> MergeableCase(S1)(F0)(S0, P1)(S1.rstate),
-//    "(P!) !4"  -> NonDeterminedCase(P_, S1)(F0)(S0)(emptyState)(emptyState),
-    "(P!) !4 2" -> MergeableCase(P1, S1)(F0)(S0)(S1.rstate),
-//    "P! (!4)"   -> NonDeterminedUnknownCase(S0, F0)(S1)(P_)(emptyState)(emptyState),
-    "P! (!4) 2" -> MergeableCase(S0, F0)(S1)(P1)(S1.rstate),
-    "(P!) (!4)" -> MergeableCase(S0, F_)(P_, S0)(Nil)(S0.rstate),
-    "!P !4"     -> MergeableCase(F0)(P1)(S0, S1)(S1.rstate),
-//    "!P !4 2"   -> ConflictingCase(F_)(P1)(S1)(emptyState)(S1.rstate), TODO not clear
-    "(!P) !4"   -> CoveredBy("(P!) !4"),
-    "!P (!4)"   -> MergeableCase(F0)(P1)(S0, S1)(S1.rstate),
-    "(!P) (!4)" -> CoveredBy("(P!) (!4)"),
-    "P! !C" -> CurrentConflictMergeableCase(S0)(C1)(P0, S1)(S0.rstate ++ S1.rstate)(
-      C1.rstate ++ P0.rstate
-    ),
-//    "P! (!C)" -> NonDeterminedConflictCase(S0, C0)(S1)(P_)(emptyState)(emptyState),
-    "(P!) !C"   -> ConflictingCase(C0)(P_, S1)(S0)(C0.rstate)(S0.rstate ++ S1.rstate),
-    "(P!) (!C)" -> ConflictingCase(S0, C_)(P_, S0)(Nil)(C_.rstate)(S0.rstate),
-    "!P !C"     -> MergeableCase(P1)(C0)(S0, S1)(C0.rstate ++ S1.rstate),
-//    "!P !C 2"   -> NonDeterminedConflictCase(P_)(C_)(S0, S1)(emptyState)(emptyState),
-    "(!P) !C"   -> CoveredBy("(P!) !C"),
-    "!P (!C)"   -> CoveredBy("P! (!C)"),
-    "(!P) (!C)" -> CoveredBy("(P!) (!C)"),
-    "P! 4X"     -> MergeableCase(S1)(Nil)(P_, F0)(S1.rstate ++ F0.rstate),
-    "(P!) 4X"   -> ConflictingCase(P_, S0)(F_)(Nil)(S0.rstate)(F_.rstate),
-    "!P 4X"     -> MergeableCase(P_)(F0)(S1)(S1.rstate ++ F0.rstate),
-    "(!P) 4X"   -> CoveredBy("(P!) 4X"),
-//    "P! 4!"     -> NonDeterminedConflictCase(S1)(S0)(F_, P_)(emptyState)(emptyState),
-    "P! 4!"   -> MergeableCase(S1)(S0)(P0, F1)(S0.rstate),
-    "(P!) 4!" -> MergeableCase(S0)(P1, S1)(F0)(S1.rstate),
-//    "(P!) 4! 2" -> NonDeterminedConflictCase(S0)(P1, S1)(F_)(emptyState)(emptyState),
-    "P! (4!)" -> MergeableCase(S1)(F0, S0)(P1)(S1.rstate),
-//    "P! (4!) 2" -> NonDeterminedConflictCase(S1)(F0, S0)(P_)(emptyState)(emptyState),
-    "(P!) (4!)" -> MergeableCase(F_, S0)(P_, S0)(Nil)(S0.rstate),
-    "!P 4!"     -> MergeableCase(P_)(S0)(F0, S1)(S1.rstate),
-    "(!P) 4!"   -> CoveredBy("(P!) 4!"),
-    "!P (4!)"   -> MergeableCase(P1)(F0, S0)(S1)(S1.rstate),
-    "(!P) (4!)" -> CoveredBy("(P!) (4!)"),
-    "P! 4!!"    -> MergeableCase(S0)(R1)(P0, F1)(S0.rstate ++ R1.rstate),
-//    "P! 4!!"   -> NonDeterminedConflictCase(S0)(R1)(P0, F_)(S0.rstate ++ F_.rstate)(P0.rstate ++ R1.rstate),
-//    "(P!) 4!!" -> NonDeterminedConflictCase(S1, P1)(R1)(F1)(emptyState)(emptyState),
-    "(P!) 4!!"     -> MergeableCase(S0, P0)(R1)(F1)(S0.rstate ++ R1.rstate),
-    "P! (4!!)"     -> MergeableCase(S0)(R1, F1)(P0)(S0.rstate ++ R1.rstate),
-    "(P!) (4!!)"   -> MergeableCase(S1, P1)(R1, F1)(Nil)(S1.rstate ++ R1.rstate),
-    "(P!) (4!!) 2" -> MergeableCase(S1, P1)(R0, F0)(Nil)(S1.rstate ++ R0.rstate),
-    "(P!) (4!!) 3" -> MergeableCase(S1, P_)(R1, F_)(Nil)(S1.rstate ++ R1.rstate),
-    "!P 4!!"       -> MergeableCase(P0)(R1)(S0, F1)(S0.rstate ++ R1.rstate),
-    "!P 4!! 2"     -> MergeableCase(P_)(R1)(S0, F1)(S0.rstate ++ R1.rstate),
-    "(!P) 4!!"     -> CoveredBy("(P!) 4!!"),
-    "!P (4!!)"     -> MergeableCase(P0)(R1, F1)(S0)(S0.rstate ++ R1.rstate),
-    "(!P) (4!!)"   -> CoveredBy("(P!) (4!!)"),
-    "P! PX"        -> MergeableCase(S0)(Nil)(P1, P0)(S0.rstate ++ P1.rstate),
-    "(P!) PX"      -> MergeableCase(S0, P_)(S0)(Nil)(S0.rstate ++ S0.rstate),
-    "!P PX"        -> MergeableCase(P_)(Nil)(S1, P0)(S1.rstate ++ P0.rstate),
-    "(!P) PX"      -> CoveredBy("(P!) PX"),
-    "P! P!"        -> MergeableCase(S0)(S1)(P0, P1)(S0.rstate ++ S1.rstate),
-    "P! P! 2"      -> ConflictingCase(S1)(S0)(P_)(S1.rstate)(S0.rstate),
-//    "P! (P!)"    -> NonDeterminedUnknownCase(S0)(P1, S1)(P_)(emptyState)(emptyState),
-    "P! (P!) 2"  -> MergeableCase(S0)(P1, S1)(P0)(S0.rstate ++ S1.rstate),
-    "(P!) P!"    -> CoveredBy("P! (P!)"),
-    "(P!) (P!)"  -> MergeableCase(P_, S0)(P_, S0)(Nil)(S0.rstate ++ S0.rstate),
-    "P! !P"      -> MergeableCase(S0)(P1)(P0, S1)(S0.rstate ++ S1.rstate),
-    "P! (!P)"    -> CoveredBy("P! (P!)"),
-    "(P!) !P"    -> MergeableCase(P_)(P0, S0)(S1)(S0.rstate ++ S1.rstate),
-    "(P!) (!P)"  -> CoveredBy("(P!) (P!)"),
-    "!P !P"      -> MergeableCase(P0)(P1)(S0, S1)(S0.rstate ++ S1.rstate),
-    "!P (!P)"    -> CoveredBy("P! (!P)"),
-    "(!P) !P"    -> CoveredBy("!P (!P)"),
-    "(!P) (!P)"  -> CoveredBy("(P!) (P!)"),
-    "P! P!!"     -> MergeableCase(S0)(R1)(P0, P1)(S0.rstate ++ R1.rstate),
-    "(P!) P!!"   -> MergeableCase(S0, P_)(R1)(P1)(S0.rstate ++ R1.rstate),
-    "P! (P!!)"   -> MergeableCase(S0)(R1, P1)(P0)(S0.rstate ++ R1.rstate),
-    "P! (P!!)"   -> ConflictingCase(S0)(R1, S1)(P_)(S0.rstate)(R1.rstate ++ S1.rstate),
-    "(P!) (P!!)" -> MergeableCase(P_, S0)(R1, P_)(Nil)(S0.rstate ++ R1.rstate),
-    "!P P!!"     -> MergeableCase(P1)(R0)(S1, P0)(S1.rstate ++ R0.rstate),
-    "(!P) P!!"   -> CoveredBy("(P!) P!!"),
-    "!P (P!!)"   -> MergeableCase(P_)(P_, R0)(S1)(R0.rstate ++ S1.rstate),
-    "(!P) (P!!)" -> CoveredBy("(P!) (P!!)"),
-    "!P !!P"     -> MergeableCase(P0)(P1)(S0, R1)(S0.rstate ++ R1.rstate),
-    "(!P) !!P"   -> MergeableCase(P_, S0)(P_)(R0)(S0.rstate ++ R0.rstate),
-    "!P (!!P)"   -> CoveredBy("!P (P!!)"),
-    "(!P) (!!P)" -> CoveredBy("(P!) (P!!)"),
-    "P! !!X"     -> MergeableCase(S1)(R0)(P0)(R0.rstate ++ S1.rstate),
-    "(P!) !!X"   -> MergeableCase(S1, P_)(R0)(Nil)(S1.rstate ++ R0.rstate),
-    "!P !!X"     -> MergeableCase(P_)(R1)(S0)(R1.rstate ++ S0.rstate),
-    "(!P) !!X"   -> CoveredBy("(P!) !!X"),
-    "P! !!4"     -> MergeableCase(S0)(F_)(P0, R1)(R1.rstate ++ S0.rstate),
-    "(P!) !!4"   -> MergeableCase(S0, P0)(F_)(R1)(R1.rstate ++ S0.rstate),
-    "P! (!!4)"   -> MergeableCase(S0)(F_, R1)(P0)(R1.rstate ++ S0.rstate),
-    "P! (!!4) 2" -> ConflictingCase(S0)(F_, R1)(P_)(S0.rstate)(R1.rstate),
-    "(P!) (!!4)" -> CoveredBy("(P!) (4!!)"),
-//    "!P !!4"     -> NonDeterminedUnknownCase(P0)(F_)(S0, R1)(emptyState)(emptyState),
-    "!P !!4 2"   -> MergeableCase(P0)(F1)(S0, R1)(S0.rstate ++ R1.rstate),
-    "(!P) !!4"   -> CoveredBy("(!P) !!4"),
-    "!P (!!4)"   -> MergeableCase(P0)(F1, R1)(S0)(S0.rstate ++ R1.rstate),
-    "(!P) (!!4)" -> CoveredBy("(P!) (4!!)"),
-//    "P! !!C"     -> InfiniteLoop(S1)(C0)(P1, R0)(S1.rstate ++ R0.rstate),
-//    "(P!) !!C"   -> InfiniteLoop(S1, P1)(C0)(R0)(S1.rstate ++ R0.rstate),
-//    "P! (!!C)"   -> InfiniteLoop(S1)(C0, R0)(P1)(S1.rstate),
-//    "(P!) (!!C)" -> InfiniteLoop(S1, P1)(C0, R0)(Nil)(S1.rstate),
-    "P! CX"   -> CurrentConflictMergeableCase(S0)(C1)(P_)(S0.rstate)(C1.rstate ++ P_.rstate),
-    "P! CX 2" -> ConflictingCase(S0)(C_)(P_)(S0.rstate)(C_.rstate ++ P_.rstate),
-    "(P!) CX" -> ConflictingCase(C_)(P_, S0)(Nil)(C_.rstate)(S0.rstate),
-    "!P CX"   -> MergeableCase(P_)(C1)(S0)(S0.rstate ++ C1.rstate),
-    "(!P) CX" -> CoveredBy("(P!) CX"),
-//    "P! C!"      -> NonDeterminedUnknownCase(S0)(S0)(P_, C_)(emptyState)(emptyState),
-    "P! C! 2" -> MergeableCase(S1)(S0)(P1, C0)(S1.rstate ++ C0.rstate),
-    "P! (C!)" -> CurrentConflictMergeableCase(S1)(C0, S0)(P1)(S1.rstate)(C0.rstate ++ P1.rstate),
-    "(P!) C!" -> MergeableCase(S1)(P0, S0)(C1)(S0.rstate ++ C1.rstate),
-//    "(P!) C! 2"  -> NonDeterminedUnknownCase(S1)(P0, S0)(C_)(emptyState)(emptyState),
-    "(P!) (C!)" -> ConflictingCase(P_, S0)(C_, S0)(Nil)(S0.rstate)(C_.rstate),
-    "!P C!"     -> MergeableCase(P_)(S1)(S0, C1)(S0.rstate ++ C1.rstate),
-    "!P (C!)"   -> MergeableCase(P_)(C0, S0)(S1)(C0.rstate ++ S1.rstate),
-    "(!P) C!"   -> CoveredBy("(P!) C!"),
-    "(!P) (C!)" -> CoveredBy("(P!) (C!)"),
-//    "P! C!!"     -> InfiniteLoop(S1)(R0)(P1, C0)(S1.rstate ++ C0.rstate),
-//    "(P!) C!!"   -> InfiniteLoop(S1, P1)(R0)(C0)(S1.rstate ++ C0.rstate),
-    "P! (C!!)"   -> CoveredBy("P! (!!C)"),
-    "(P!) (C!!)" -> CoveredBy("(P!) (!!C)"),
-    "P!! !X"     -> MergeableCase(Nil)(R0)(P0, S1)(R0.rstate ++ S1.rstate),
-    "(P!!) !X "  -> MergeableCase(S0)(P_, R0)(Nil)(S0.rstate ++ R0.rstate),
-    "!!P !X"     -> MergeableCase(Nil)(P0)(R0, S1)(R0.rstate ++ S1.rstate),
-    "(!!P) !X"   -> CoveredBy("!!P !X"),
-    "P!! !4"     -> MergeableCase(F0)(R1)(S0, P1)(R1.rstate),
-//    "(P!!) !4"   -> NonDeterminedUnknownCase(F1)(P_, R0)(S1)(emptyState)(emptyState),
-    "P!! (!4)"   -> MergeableCase(S0, F0)(R1)(P1)(R1.rstate),
-    "(P!!) (!4)" -> MergeableCase(S0, F0)(P_, R0)(Nil)(R0.rstate),
-//    "!!P !4"     -> NonDeterminedUnknownCase(F0)(P_)(S0, R1)(emptyState)(emptyState),
-    "!!P !4 2"   -> MergeableCase(F0)(P1)(S0, R1)(R1.rstate),
-    "(!!P) !4"   -> CoveredBy("(P!!) !4"),
-    "!!P (!4)"   -> MergeableCase(S0, F0)(P_)(R1)(R1.rstate),
-    "(!!P) (!4)" -> CoveredBy("(P!!) (!4)"),
-    "P!! !C"     -> MergeableCase(C0)(P1)(S0, R1)(C0.rstate ++ R1.rstate),
-    "(P!!) !C"   -> CurrentConflictMergeableCase(C0)(R1, P1)(S0)(C0.rstate)(R1.rstate ++ S0.rstate),
-//    "(P!!) !C 2" -> NonDeterminedUnknownCase(C_)(R1, P_)(S0)(emptyState)(emptyState),
-    "P!! (!C)"   -> MergeableCase(S0, C0)(P_)(R1)(R1.rstate ++ C0.rstate),
-    "(P!!) (!C)" -> ConflictingCase(S0, C_)(P_, R0)(Nil)(C_.rstate)(R0.rstate),
-    "!!P !C"     -> MergeableCase(C0)(P1)(S0, R1)(C0.rstate ++ R1.rstate),
-    "(!!P) !C"   -> CoveredBy("(P!!) !C"),
-    "!!P (!C)"   -> MergeableCase(S0, C0)(P_)(R1)(R1.rstate ++ C0.rstate),
-    "(!!P) (!C)" -> CoveredBy("(P!!) (!C)"),
-    "P!! 4X"     -> CurrentConflictMergeableCase(F1)(R0)(P_)(F1.rstate ++ P_.rstate)(R0.rstate),
-    "P!! 4X 2"   -> ConflictingCase(F_)(R0)(P_)(F_.rstate ++ P_.rstate)(R0.rstate),
-    "(P!!) 4X"   -> ConflictingCase(F_)(P_, R0)(Nil)(F_.rstate)(R0.rstate),
-    "!!P 4X"     -> MergeableCase(F_)(P_)(R0)(R0.rstate),
-    "(!!P) 4X"   -> CoveredBy("(P!!) 4X"),
-    "P!! 4!"     -> MergeableCase(R1)(S0)(P1, F0)(R1.rstate),
-    "(P!!) 4!"   -> MergeableCase(S0)(P1, R1)(F0)(R1.rstate),
-    "P!! (4!)"   -> MergeableCase(F0, S0)(P_)(R1)(R1.rstate),
-    "(P!!) (4!)" -> MergeableCase(F_, S0)(P_, R0)(Nil)(R0.rstate),
-    "!!P 4!"     -> MergeableCase(F0)(P1)(S0, R1)(R1.rstate),
-    "(!!P) 4!"   -> CoveredBy("(P!!) 4!"),
-//    "!!P (4!)"   -> NonDeterminedMergeableCase(F_, S0)(P_)(R1)(R1.rstate)(R1.rstate),
-    "(!!P) (4!)"  -> CoveredBy("(P!!) (4!)"),
-    "P!! 4!!"     -> MergeableCase(R0)(R1)(P0, F1)(R1.rstate ++ R0.rstate),
-    "P!! 4!! 2"   -> ConflictingCase(R0)(R1)(P_, F_)(R0.rstate)(R1.rstate),
-    "(P!!) 4!!"   -> MergeableCase(P0, R0)(R1)(F1)(R0.rstate ++ R1.rstate),
-    "P!! (4!!)"   -> MergeableCase(R0)(R1, F1)(P0)(R0.rstate ++ R1.rstate),
-    "(P!!) (4!!)" -> MergeableCase(R0, P_)(R1, F_)(Nil)(R0.rstate ++ R1.rstate),
-    "!!P 4!!"     -> MergeableCase(P_)(R0)(R1, F1)(R0.rstate ++ R1.rstate),
-    "(!!P) 4!!"   -> CoveredBy("(P!!) 4!!"),
-    "!!P (4!!)"   -> MergeableCase(P_)(F_, R1)(R0)(R0.rstate ++ R1.rstate),
-    "(!!P) (4!!)" -> CoveredBy("(P!!) (4!!)"),
-    "P!! PX"      -> MergeableCase(R0)(S1)(P0)(S1.rstate ++ R0.rstate),
-    "(P!!) PX"    -> CurrentConflictMergeableCase(P_, R0)(P1)(Nil)(R0.rstate)(P1.rstate),
-    "(P!!) PX 2"  -> ConflictingCase(P_, R0)(P_)(Nil)(R0.rstate)(P_.rstate),
-    "!!P PX"      -> MergeableCase(P_)(P1)(R0)(R0.rstate ++ P1.rstate),
-    "(P!!) PX"    -> CoveredBy("(P!!) PX"),
-    "P!! P!"      -> CoveredBy("P! P!!"),
-    "(P!!) P!"    -> CoveredBy("P! (P!!)"),
-    "P!! (P!)"    -> CoveredBy("(P!) P!!"),
-    "(P!!) (P!)"  -> CoveredBy("(P!) (P!!)"),
-    "!!P P!"      -> MergeableCase(S0)(P1)(P0, R1)(R1.rstate ++ S0.rstate),
-    "(!!P) P!"    -> CoveredBy("(P!!) P!"),
-//    "!!P (P!)"    -> NonDeterminedMergeableCase(P_)(P_, S0)(R0)(R0.rstate)(R0.rstate),
-    "(!!P) (P!)"  -> CoveredBy("(P!!) (P!)"),
-    "P!! P!!"     -> MergeableCase(R1)(R0)(P1, P0)(R0.rstate ++ R1.rstate),
-    "(P!!) P!!"   -> MergeableCase(R0)(P_, R1)(P0)(R0.rstate ++ R1.rstate),
-    "(P!!) (P!!)" -> MergeableCase(P_, R0)(P_, R0)(Nil)(R0.rstate ++ R0.rstate),
-    "!!P P!!"     -> MergeableCase(R1)(P0)(R0, P1)(R0.rstate ++ R1.rstate),
-    "(!!P) P!!"   -> CoveredBy("(P!!) P!!"),
-    "(!!P) (P!!)" -> CoveredBy("(P!!) (P!!)"),
-    "P!! !!X"     -> MergeableCase(R1)(R0)(P1)(R0.rstate ++ R1.rstate),
-    "(P!!) !!X"   -> MergeableCase(R1, P1)(R0)(Nil)(R0.rstate ++ R1.rstate),
-    "!!P !!X"     -> MergeableCase(P_)(Nil)(R1, R0)(R0.rstate ++ R1.rstate),
-    "P!! !!4"     -> MergeableCase(R0)(F1)(P0, R1)(R0.rstate ++ R1.rstate),
-    "P!! !!4"     -> MergeableCase(R0)(F_)(P0, R1)(R0.rstate ++ R1.rstate),
-    "(P!!) !!4"   -> MergeableCase(R0, P_)(F_)(R1)(R0.rstate ++ R1.rstate),
-    "P!! (!!4)"   -> CoveredBy("P!! (4!!)"),
-    "(P!!) (!!4)" -> CoveredBy("(P!!) (4!!)"),
-    "!!P !!4"     -> MergeableCase(P_)(F_)(R0)(R0.rstate),
-    "(!!P) !!4"   -> CoveredBy("(P!!) !!4"),
-    "!!P (!!4)"   -> CoveredBy("!!P (4!!)"),
-    "(P!!) (!!4)" -> CoveredBy("(P!!) (4!!)"),
-//    "P!! !!C"     -> InfiniteLoop(R0)(C1)(P0, R1)(R0.rstate ++ R1.rstate),
-//    "(P!!) !!C"   -> InfiniteLoop(R0, P0)(C1)(R1)(R0.rstate ++ R1.rstate),
-//    "P!! (!!C)"   -> InfiniteLoop(R0)(C1, R1)(P0)(R0.rstate),
-//    "(P!!) (!!C)" -> InfiniteLoop(R0, P0)(C1, R1)(Nil)(R0.rstate),
-    "P!! CX"   -> CurrentConflictMergeableCase(R0)(C1)(P_)(R0.rstate)(C1.rstate ++ P_.rstate),
-    "P!! CX"   -> ConflictingCase(R0)(C_)(P_)(R0.rstate)(C_.rstate ++ P_.rstate),
-    "(P!!) CX" -> ConflictingCase(C_)(P_, R0)(Nil)(C_.rstate)(R0.rstate),
-    "!!P CX"   -> MergeableCase(P_)(C1)(R0)(R0.rstate ++ C1.rstate),
-    "(!!P) CX" -> CoveredBy("(P!!) CX"),
-    "P!! C!"   -> MergeableCase(S1)(R0)(C1, P0)(R0.rstate ++ C1.rstate),
-    "(P!!) C!" -> MergeableCase(S1)(P_, R0)(C1)(R0.rstate ++ C1.rstate),
-//    "P!! (C!)"     -> NonDeterminedConflictCase(R0)(C_, S0)(P_)(R0.rstate)(C_.rstate),
-//    "P!! (C!) 2"   -> NonDeterminedConflictCase(R0)(C1, S1)(P_)(R0.rstate)(C1.rstate),
-    "(P!!) (C!)"   -> ConflictingCase(P_, R0)(C_, S0)(Nil)(R0.rstate)(C_.rstate),
-    "(P!!) (C!) 2" -> CurrentConflictMergeableCase(P1, R1)(C0, S0)(Nil)(R1.rstate)(C0.rstate),
-    "!!P C!"       -> MergeableCase(P0)(S1)(R0, C1)(R0.rstate ++ C1.rstate),
-    "(!!P) C!"     -> CoveredBy("(P!!) C!"),
-    "!!P (C!)"     -> CoveredBy("!!P (!C)"),
-    "(!!P) (C!)"   -> CoveredBy("(P!!) (C!)"),
-//    "P!! C!!"      -> InfiniteLoop(R1)(R0)(P1, C0)(R1.rstate ++ C0.rstate),
-//    "(P!!) C!!"    -> InfiniteLoop(R1, P1)(R0)(C0)(R1.rstate ++ C0.rstate),
-    "P!! (C!!)"   -> CoveredBy("P!! (!!C)"),
-    "(P!!) (C!!)" -> CoveredBy("(P!!) (C!!)")
-  )
-
-  val touchingJoinShouldBeAlwaysConflicting = List(
-    "J S N" -> ConflictingCase(S0)(Nil)(J_)(J_.rstate ++ S0.rstate)(J_.rstate ++ S1.rstate)
-  )
-
-  val joinMergeabilityCases = List(
-    "J S S"   -> ConflictingCase(S0)(S1)(J_)(J_.rstate ++ S0.rstate)(J_.rstate ++ S1.rstate),
-    "J S N"   -> MergeableCase(S0)(Nil)(J_)(J_.rstate ++ S0.rstate),
-    "J S 4"   -> ConflictingCase(S0)(F_)(J_)(J_.rstate ++ S0.rstate)(J_.rstate ++ F_.rstate),
-    "J S C"   -> ConflictingCase(S0)(C_)(J_)(J_.rstate ++ S0.rstate)(J_.rstate ++ C_.rstate),
-    "J S R"   -> ConflictingCase(S0)(R1)(J_)(J_.rstate ++ S0.rstate)(J_.rstate ++ R1.rstate),
-    "J S P"   -> ConflictingCase(S0)(P_)(J_)(J_.rstate ++ S0.rstate)(J_.rstate ++ P_.rstate),
-    "J 4 4"   -> MergeableCase(F_)(F1)(J_)(J_.rstate ++ F_.rstate ++ F1.rstate),
-    "J 4 N"   -> MergeableCase(F_)(Nil)(J_)(J_.rstate ++ F_.rstate),
-    "J 4 C"   -> MergeableCase(F_)(C_)(J_)(J_.rstate ++ F_.rstate ++ C_.rstate),
-    "J 4 R"   -> ConflictingCase(F_)(R1)(J_)(J_.rstate ++ F_.rstate)(J_.rstate ++ R1.rstate),
-    "J 4 P"   -> MergeableCase(F_)(P_)(J_)(J_.rstate ++ F_.rstate ++ P_.rstate),
-    "J C C"   -> MergeableCase(C_)(C1)(J_)(J_.rstate ++ C_.rstate ++ C1.rstate),
-    "J C R"   -> ConflictingCase(C_)(R1)(J_)(J_.rstate ++ C_.rstate)(J_.rstate ++ R1.rstate),
-    "J C P"   -> MergeableCase(C_)(P_)(J_)(J_.rstate ++ C_.rstate ++ P_.rstate),
-    "J C N"   -> MergeableCase(C_)(Nil)(J_)(J_.rstate ++ C_.rstate),
-    "J R R"   -> ConflictingCase(R0)(R1)(J_)(J_.rstate ++ R0.rstate)(J_.rstate ++ R1.rstate),
-    "J R P"   -> ConflictingCase(R0)(P_)(J_)(J_.rstate ++ R0.rstate)(J_.rstate ++ P_.rstate),
-    "J R N"   -> MergeableCase(R0)(Nil)(J_)(J_.rstate ++ R0.rstate),
-    "J P P"   -> MergeableCase(P1)(P0)(J_)(J_.rstate ++ P1.rstate ++ P0.rstate),
-    "J P N"   -> MergeableCase(P1)(Nil)(J_)(J_.rstate ++ P1.rstate),
-    "J N N"   -> MergeableCase(Nil)(Nil)(J_)(J_.rstate),
-    "S J J"   -> MergeableCase(J_)(J_)(S0)(J_.rstate ++ J_.rstate ++ S0.rstate),
-    "S J S"   -> ConflictingCase(S0)(J_)(S0)(S0.rstate ++ S0.rstate)(J_.rstate ++ S0.rstate),
-    "S J 4"   -> ConflictingCase(F0)(J_)(S0)(emptyState)(J_.rstate ++ S0.rstate),
-    "S J 4 2" -> MergeableCase(F1)(J_)(S0)(J_.rstate ++ F1.rstate ++ S0.rstate),
-    "S J C"   -> ConflictingCase(C0)(J_)(S0)(C0.rstate)(J_.rstate ++ S0.rstate),
-    "S J C 2" -> MergeableCase(C1)(J_)(S0)(J_.rstate ++ C1.rstate ++ S0.rstate),
-    "S J R"   -> ConflictingCase(R0)(J_)(S0)(R0.rstate ++ S0.rstate)(S0.rstate ++ J_.rstate),
-    "S J P"   -> ConflictingCase(P_)(J_)(S0)(S0.rstate)(J_.rstate ++ S0.rstate),
-    "S J P 2" -> MergeableCase(P1)(J_)(S0)(J_.rstate ++ S0.rstate ++ P1.rstate),
-    "S J N"   -> MergeableCase(Nil)(J_)(S0)(J_.rstate ++ S0.rstate),
-    "4 J J"   -> MergeableCase(J_)(J_)(F_)(J_.rstate ++ J_.rstate ++ F_.rstate),
-    "4 J S"   -> ConflictingCase(J_)(S1)(F_)(J_.rstate ++ F_.rstate)(emptyState),
-    "4 J 4"   -> MergeableCase(J_)(F1)(F_)(J_.rstate ++ F_.rstate ++ F1.rstate),
-    "4 J C"   -> MergeableCase(C0)(J_)(F_)(J_.rstate ++ C0.rstate ++ F_.rstate),
-    "4 J R"   -> ConflictingCase(R0)(J_)(F_)(R0.rstate)(F_.rstate ++ J_.rstate),
-    "4 J R 2" -> ConflictingCase(R0)(J_)(F1)(F1.rstate ++ R0.rstate)(F1.rstate ++ J_.rstate),
-    "4 J P"   -> MergeableCase(P_)(J_)(F_)(J_.rstate ++ F_.rstate ++ P_.rstate),
-    "4 J N"   -> MergeableCase(Nil)(J_)(F_)(J_.rstate ++ F_.rstate),
-    "C J J"   -> MergeableCase(J_)(J_)(C_)(J_.rstate ++ J_.rstate ++ C_.rstate),
-    "C J S"   -> ConflictingCase(J_)(S1)(C_)(J_.rstate ++ C_.rstate)(C_.rstate),
-    "C J 4"   -> MergeableCase(J_)(F1)(C_)(J_.rstate ++ C_.rstate ++ F1.rstate),
-    "C J C"   -> MergeableCase(C0)(J_)(C_)(J_.rstate ++ C0.rstate ++ C_.rstate),
-//    "C J R"   -> InfiniteLoop(R0)(J_)(C_)(C_.rstate ++ J_.rstate),
-    "C J R 2" -> ConflictingCase(R0)(J_)(C1)(C1.rstate ++ R0.rstate)(J_.rstate ++ C1.rstate),
-    "C J P"   -> MergeableCase(P_)(J_)(C_)(J_.rstate ++ C_.rstate ++ P_.rstate),
-    "C J N"   -> MergeableCase(Nil)(J_)(C_)(J_.rstate ++ C_.rstate),
-    "R J J"   -> MergeableCase(J_)(J_)(R0)(J_.rstate ++ R0.rstate),
-    "R J S"   -> ConflictingCase(J_)(S1)(R0)(J_.rstate ++ R0.rstate)(R0.rstate ++ S1.rstate),
-    "R J 4"   -> MergeableCase(J_)(F1)(R0)(J_.rstate ++ R0.rstate ++ F1.rstate),
-    "R J 4 2" -> ConflictingCase(J_)(F0)(R0)(J_.rstate ++ R0.rstate)(R0.rstate),
-    "R J C"   -> MergeableCase(C0)(J_)(R0)(J_.rstate ++ R0.rstate),
-    "R J C 2" -> MergeableCase(C1)(J_)(R0)(J_.rstate ++ R0.rstate ++ C1.rstate),
-    "R J R"   -> ConflictingCase(R0)(J_)(R0)(R0.rstate ++ R0.rstate)(R0.rstate ++ J_.rstate), //???
-    "R J P"   -> ConflictingCase(P_)(J_)(R0)(R0.rstate)(R0.rstate ++ J_.rstate),
-    "R J P 2" -> MergeableCase(P1)(J_)(R0)(R0.rstate ++ P1.rstate ++ J_.rstate),
-    "R J N"   -> MergeableCase(Nil)(J_)(R0)(J_.rstate ++ R0.rstate),
-    "P J J"   -> MergeableCase(J_)(J_)(P_)(J_.rstate ++ J_.rstate ++ P_.rstate),
-    "P J S"   -> ConflictingCase(J_)(S1)(P_)(J_.rstate ++ P_.rstate)(S1.rstate),
-    "P J S 2" -> ConflictingCase(J_)(S1)(P0)(J_.rstate ++ P0.rstate)(S1.rstate ++ P0.rstate),
-    "P J 4"   -> MergeableCase(J_)(F1)(P_)(J_.rstate ++ P_.rstate ++ F1.rstate),
-    "P J C"   -> MergeableCase(C0)(J_)(P_)(J_.rstate ++ C0.rstate ++ P_.rstate),
-    "P J R"   -> ConflictingCase(R0)(J_)(P_)(R0.rstate)(J_.rstate ++ P_.rstate),
-    "P J R 2" -> ConflictingCase(R0)(J_)(P1)(R0.rstate ++ P1.rstate)(J_.rstate ++ P1.rstate),
-    "P J P"   -> MergeableCase(P1)(J_)(P_)(J_.rstate ++ P_.rstate ++ P1.rstate),
-    "P J N"   -> MergeableCase(Nil)(J_)(P_)(J_.rstate ++ P_.rstate),
-    "N J J"   -> MergeableCase(J_)(J_)(Nil)(J_.rstate ++ J_.rstate),
-    "N J S"   -> ConflictingCase(J_)(S1)(Nil)(J_.rstate)(S1.rstate),
-    "N J 4"   -> MergeableCase(J_)(F1)(Nil)(J_.rstate ++ F1.rstate),
-    "N J C"   -> MergeableCase(C0)(J_)(Nil)(J_.rstate ++ C0.rstate),
-    "N J R"   -> ConflictingCase(R0)(J_)(Nil)(R0.rstate)(J_.rstate),
-    "N J P"   -> MergeableCase(P1)(J_)(Nil)(J_.rstate ++ P1.rstate),
-    "N J N"   -> MergeableCase(Nil)(J_)(Nil)(J_.rstate)
-  )
-  // need to implement how to check the conflict situation
-=======
->>>>>>> ea41310c
   def conflicts(
       b1: Rho,
       b2: Rho,
@@ -923,8 +304,7 @@
       implicit file: sourcecode.File,
       line: sourcecode.Line
   ) =
-    checkConflictAndMergeState(base, b1, b2, true, b1BaseMergedState) >>
-      checkConflictAndMergeState(base, b2, b1, true, b2BaseMergedState)
+    checkConflictAndMergeState(base, b1, b2, true, b1BaseMergedState, b2BaseMergedState)
 
   def merges(
       b1: Rho,
@@ -936,8 +316,7 @@
       implicit file: sourcecode.File,
       line: sourcecode.Line
   ) =
-    checkConflictAndMergeState(base, b1, b2, false, b1BaseMergedState) >>
-      checkConflictAndMergeState(base, b2, b1, false, b2BaseMergedState)
+    checkConflictAndMergeState(base, b1, b2, false, b1BaseMergedState, b2BaseMergedState)
 
   private def getDataContinuationOnChannel0(
       runtime: RhoRuntime[Effect],
@@ -957,11 +336,14 @@
       b1: Rho,
       b2: Rho,
       isConflict: Boolean,
-      mergedReferenceState: State
+      b1State: State,
+      b2State: State
   )(
       implicit file: sourcecode.File,
       line: sourcecode.Line
   ): Effect[Boolean] = {
+
+    case class MergingNode(index: BlockIndex, isFinalized: Boolean, postState: Blake2b256Hash)
 
     val deploys = Vector(
       ConstructDeploy.sourceDeploy(base.value, 1L, phloLimit = 500),
@@ -988,72 +370,57 @@
             rightDeploy         <- runtime.processDeploy(deploys(2))
             rightCheckpoint @ _ <- runtime.createCheckpoint
 
-            blockIndexCache <- LazyKeyValueCache[Task, MergingVertex, BlockIndex](
-                                Indexer.createBlockIndex[Task]
-                              )
-            leftV <- {
-              implicit val ch = blockIndexCache
-              Indexer.createBranchIndex(
-                Seq(
-                  MergingVertex(
-                    postStateHash = leftCheckpoint.root.toByteString,
-                    processedDeploys = Set(leftDeploy)
-                  )
-                )
-              )
-            }
-            rightV <- {
-              implicit val ch = blockIndexCache
-              Indexer.createBranchIndex(
-                Seq(
-                  MergingVertex(
-                    postStateHash = rightCheckpoint.root.toByteString,
-                    processedDeploys = Set(rightDeploy)
-                  )
-                )
-              )
-            }
-
-            baseStateReader = historyRepo.getHistoryReader(baseCheckpoint.root)
-            // Caching readers for data in base state
-            baseDataReader <- LazyKeyValueCache(
-                               (ch: Blake2b256Hash) => {
-                                 implicit val c = historyRepo
-                                 baseStateReader
-                                   .getDataFromChannelHash(ch)
-                               }
-                             )
-
-            baseJoinReader <- LazyKeyValueCache(
-                               (ch: Blake2b256Hash) => {
-                                 implicit val c = historyRepo
-                                 baseStateReader
-                                   .getJoinsFromChannelHash(ch)
-                               }
-                             )
-
-            conflicts <- EventsIndexConflictDetectors.findConflicts(
-                          leftV.eventLogIndex,
-                          rightV.eventLogIndex,
-                          baseDataReader,
-                          baseJoinReader
+            leftIndex <- BlockIndex(
+                          ByteString.copyFromUtf8("l"),
+                          List(leftDeploy),
+                          baseCheckpoint.root,
+                          leftCheckpoint.root,
+                          historyRepo
                         )
-            _            = assert(conflicts.nonEmpty == isConflict)
-            leftHistory  <- historyRepo.reset(leftCheckpoint.root).map(_.history)
-            rightHistory <- historyRepo.reset(rightCheckpoint.root).map(_.history)
-            baseHistory  <- historyRepo.reset(baseCheckpoint.root).map(_.history)
-            mergedState <- historyRepo.stateMerger.merge(
-                            leftHistory,
-                            if (conflicts.nonEmpty) Seq.empty
-                            else
-                              Seq(
-                                EventChain(
-                                  startState = baseHistory,
-                                  endState = rightHistory,
-                                  events = rightDeploy.deployLog.map(EventConverter.toRspaceEvent)
-                                )
-                              )
+            rightIndex <- BlockIndex(
+                           ByteString.copyFromUtf8("r"),
+                           List(rightDeploy),
+                           baseCheckpoint.root,
+                           rightCheckpoint.root,
+                           historyRepo
+                         )
+            baseIndex <- BlockIndex(
+                          ByteString.EMPTY,
+                          List.empty,
+                          baseCheckpoint.root, // this does not matter
+                          baseCheckpoint.root,
+                          historyRepo
+                        )
+            leftNode  = MergingNode(leftIndex, isFinalized = false, leftCheckpoint.root)
+            rightNode = MergingNode(rightIndex, isFinalized = false, rightCheckpoint.root)
+            lfbNode   = MergingNode(baseIndex, isFinalized = true, baseCheckpoint.root)
+
+            childMap   = ListMap(lfbNode -> Set(rightNode, leftNode))
+            parentsMap = ListMap(rightNode -> Set(lfbNode), leftNode -> Set(lfbNode))
+            dag        = new InMemDAG[Task, MergingNode](childMap, parentsMap)
+
+            mergedState <- DagMerger.merge[Task, MergingNode](
+                            List(leftNode, rightNode),
+                            lfbNode,
+                            dag,
+                            _.isFinalized.pure[Task],
+                            _.index.deployChains.pure[Task],
+                            v => v.postState,
+                            historyRepo
                           )
+            mergedRoot        = Blake2b256Hash.fromByteString(mergedState._1)
+            rejectedDeployOpt = mergedState._2.headOption
+            referenceState = rejectedDeployOpt
+              .map { v =>
+                List((leftDeploy, b1State), (rightDeploy, b2State))
+                  .filter {
+                    case (deploy, _) => deploy.deploy.sig != v
+                  }
+                  .map { case (_, refState) => refState }
+                  .head
+              }
+              .getOrElse(b1State)
+
             dataContinuationAtBaseState <- getDataContinuationOnChannel0(
                                             runtime,
                                             baseCheckpoint.root
@@ -1068,32 +435,35 @@
                                              )
             dataContinuationAtMergedState <- getDataContinuationOnChannel0(
                                               runtime,
-                                              mergedState.root
+                                              mergedRoot
                                             )
+            _ = println(s"conflicts found: ${mergedState._2.size}")
             _ = println(s"base state: ${dataContinuationAtBaseState}")
             _ = println(s"main state: ${dataContinuationAtMainState}")
             _ = println(s"merging state: ${dataContinuationAtMergingState}")
             _ = println(s"merged state: ${dataContinuationAtMergedState}")
-            _ = println(s"reference state: ${mergedReferenceState}")
+            _ = println(s"reference state: ${referenceState}")
+
+            errMsg = s""" FAILED
+                        | base = ${base.value}
+                        | b1   = ${b1.value}
+                        | b2   = ${b2.value}
+                        | Conflict: ${rejectedDeployOpt.isDefined} should be ${isConflict}
+                        | Merged state 
+                        | ${dataContinuationAtMergedState}
+                        | should be
+                        | ${referenceState}
+                        |
+                        | go see it at ${file.value}:${line.value}
+                        | """.stripMargin
             _ <- Sync[Effect]
-                  .raiseError(new Exception(dataContinuationAtMergedState.toString))
-                  .whenA(dataContinuationAtMergedState != mergedReferenceState)
+                  .raiseError(new Exception(errMsg))
+                  .whenA(dataContinuationAtMergedState != referenceState)
           } yield true
       }
       .adaptError {
         case e: Throwable =>
-          new TestFailedException(s"""Expected
-                                     | base = ${base.value}
-                                     | b1   = ${b1.value}
-                                     | b2   = ${b2.value}
-                                     | The conflict result should be ${isConflict} and
-                                     | the mergedState datas should be
-                                     | ${mergedReferenceState}
-                                     | and it is
-                                     | ${e}
-                                     |
-                                     | go see it at ${file.value}:${line.value}
-                                     | """.stripMargin, e, 5).severedAtStackDepth
+          new TestFailedException(e, 5).severedAtStackDepth
       }
   }
 }
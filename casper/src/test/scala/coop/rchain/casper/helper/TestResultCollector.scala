--- conflicted
+++ resolved
@@ -92,17 +92,11 @@
     hasFinished: Boolean
 ) {
   def addAssertion(attempt: Long, assertion: RhoTestAssertion): TestResult = {
-<<<<<<< HEAD
-    val currentAtteptAssertions = assertions.getOrElse(assertion.testName, Map.empty)
-    val newAssertion =
-      (attempt, assertion :: currentAtteptAssertions.getOrElse(attempt, List.empty))
-    val newCurrentAttemptAssertions = currentAtteptAssertions + newAssertion
-=======
     val currentAttemptAssertions = assertions.getOrElse(assertion.testName, Map.empty)
     val newAssertion =
       (attempt, assertion :: currentAttemptAssertions.getOrElse(attempt, List.empty))
     val newCurrentAttemptAssertions = currentAttemptAssertions + newAssertion
->>>>>>> 0115d585
+
     TestResult(assertions.updated(assertion.testName, newCurrentAttemptAssertions), hasFinished)
   }
   def setFinished(hasFinished: Boolean): TestResult =

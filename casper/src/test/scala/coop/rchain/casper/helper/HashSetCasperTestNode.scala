--- conflicted
+++ resolved
@@ -44,22 +44,10 @@
 import coop.rchain.shared.{Cell, Time}
 import monix.eval.Task
 
-<<<<<<< HEAD
-class HashSetCasperTestNode(name: String,
-                            val local: PeerNode,
-                            tle: TransportLayerTestImpl[Id],
-                            val genesis: BlockMessage.BlockMessageSafe,
-                            sk: Array[Byte],
-                            logicalTime: LogicalTime[Id],
-                            storageSize: Long = 1024L * 1024,
-                            shardId: String = "rchain")(implicit scheduler: Scheduler) {
-
-  import HashSetCasperTestNode.errorHandler
-=======
 class HashSetCasperTestNode[F[_]](name: String,
                                   val local: PeerNode,
                                   tle: TransportLayerTestImpl[F],
-                                  val genesis: BlockMessage,
+                                  val genesis: BlockMessage.BlockMessageSafe,
                                   sk: Array[Byte],
                                   logicalTime: LogicalTime[F],
                                   implicit val errorHandlerEff: ErrorHandler[F],
@@ -67,7 +55,6 @@
                                   shardId: String = "rchain")(implicit scheduler: Scheduler,
                                                               syncF: Sync[F],
                                                               captureF: Capture[F]) {
->>>>>>> abb7b139
 
   private val storageDirectory = Files.createTempDirectory(s"hash-set-casper-test-$name")
 
@@ -96,7 +83,7 @@
   val genesisBonds          = ProtoUtil.bonds(genesis)
   val initialLatestMessages = genesisBonds.map(_.validator -> genesis).toMap
   val dag                   = BlockDag().copy(latestMessages = initialLatestMessages)
-  val postGenesisStateHash  = genesis.body.get.postState.get.tuplespace
+  val postGenesisStateHash  = genesis.body.postState.tuplespace
   implicit val casperEff = new MultiParentCasperImpl[F](runtimeManager,
                                                         Some(validatorId),
                                                         genesis,
@@ -138,18 +125,15 @@
 }
 
 object HashSetCasperTestNode {
-<<<<<<< HEAD
-  def standalone(genesis: BlockMessage.BlockMessageSafe, sk: Array[Byte])(
-      implicit scheduler: Scheduler): HashSetCasperTestNode = {
-=======
   type Effect[A] = EitherT[Task, CommError, A]
 
-  def standaloneF[F[_]](genesis: BlockMessage, sk: Array[Byte], storageSize: Long = 1024L * 1024)(
+  def standaloneF[F[_]](genesis: BlockMessage.BlockMessageSafe,
+                        sk: Array[Byte],
+                        storageSize: Long = 1024L * 1024)(
       implicit scheduler: Scheduler,
       errorHandler: ErrorHandler[F],
       syncF: Sync[F],
       captureF: Capture[F]): F[HashSetCasperTestNode[F]] = {
->>>>>>> abb7b139
     val name     = "standalone"
     val identity = peerNode(name, 40400)
     val tle =
@@ -166,29 +150,24 @@
                                               storageSize)
     result.initialize.map(_ => result)
   }
-  def standalone(genesis: BlockMessage, sk: Array[Byte], storageSize: Long = 1024L * 1024)(
+  def standalone(genesis: BlockMessage.BlockMessageSafe,
+                 sk: Array[Byte],
+                 storageSize: Long = 1024L * 1024)(
       implicit scheduler: Scheduler): HashSetCasperTestNode[Id] = {
     implicit val errorHandlerEff = errorHandler
     standaloneF[Id](genesis, sk, storageSize)
   }
-  def standaloneEff(genesis: BlockMessage, sk: Array[Byte], storageSize: Long = 1024L * 1024)(
+  def standaloneEff(genesis: BlockMessage.BlockMessageSafe,
+                    sk: Array[Byte],
+                    storageSize: Long = 1024L * 1024)(
       implicit scheduler: Scheduler): HashSetCasperTestNode[Effect] =
     standaloneF[Effect](genesis, sk, storageSize)(scheduler,
                                                   ApplicativeError_[Effect, CommError],
                                                   syncEffectInstance,
                                                   Capture[Effect]).value.unsafeRunSync.right.get
 
-<<<<<<< HEAD
-  def network(sks: IndexedSeq[Array[Byte]], genesis: BlockMessage.BlockMessageSafe)(
-      implicit scheduler: Scheduler): IndexedSeq[HashSetCasperTestNode] = {
-    val n                            = sks.length
-    val names                        = (1 to n).map(i => s"node-$i")
-    val peers                        = names.map(peerNode(_, 40400))
-    val msgQueues                    = peers.map(_ -> new mutable.Queue[Protocol]()).toMap
-    val logicalTime: LogicalTime[Id] = new LogicalTime[Id]
-=======
   def networkF[F[_]](sks: IndexedSeq[Array[Byte]],
-                     genesis: BlockMessage,
+                     genesis: BlockMessage.BlockMessageSafe,
                      storageSize: Long = 1024L * 1024)(
       implicit scheduler: Scheduler,
       errorHandler: ErrorHandler[F],
@@ -202,7 +181,6 @@
       .toMap
       .mapValues(Ref.unsafe[F, mutable.Queue[Protocol]])
     val logicalTime: LogicalTime[F] = new LogicalTime[F]
->>>>>>> abb7b139
 
     val nodes =
       names
@@ -240,14 +218,14 @@
     } yield nodes
   }
   def network(sks: IndexedSeq[Array[Byte]],
-              genesis: BlockMessage,
+              genesis: BlockMessage.BlockMessageSafe,
               storageSize: Long = 1024L * 1024)(
       implicit scheduler: Scheduler): IndexedSeq[HashSetCasperTestNode[Id]] = {
     implicit val errorHandlerEff = errorHandler
     networkF[Id](sks, genesis, storageSize)
   }
   def networkEff(sks: IndexedSeq[Array[Byte]],
-                 genesis: BlockMessage,
+                 genesis: BlockMessage.BlockMessageSafe,
                  storageSize: Long = 1024L * 1024)(
       implicit scheduler: Scheduler): Effect[IndexedSeq[HashSetCasperTestNode[Effect]]] =
     networkF[Effect](sks, genesis, storageSize)(scheduler,

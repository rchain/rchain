package coop.rchain.casper.helper

import cats._
import cats.effect._
import cats.syntax.all._
import com.google.protobuf.ByteString
import coop.rchain.blockstorage.BlockStore
import coop.rchain.blockstorage.BlockStore.BlockStore
import coop.rchain.blockstorage.dag._
import coop.rchain.blockstorage.syntax._
import coop.rchain.casper.protocol._
import coop.rchain.casper.rholang.InterpreterUtil.{
  computeDeploysCheckpoint,
  computeParentsPostState
}
import coop.rchain.casper.rholang.RuntimeManager
import coop.rchain.casper.rholang.types.SystemDeploy
<<<<<<< HEAD
import coop.rchain.casper.util.{ConstructDeploy, ProtoUtil}
import coop.rchain.casper.{
  BlockRandomSeed,
  CasperMetricsSource,
  CasperShardConf,
  CasperSnapshot,
  OnChainCasperState
}
=======
import coop.rchain.casper.util.ConstructDeploy
import coop.rchain.casper.{CasperMetricsSource, ParentsMergedState}
>>>>>>> 10d6383b
import coop.rchain.metrics.{Metrics, Span}
import coop.rchain.models.BlockHash.BlockHash
import coop.rchain.models.Validator.Validator
import coop.rchain.models.block.StateHash._
import coop.rchain.models.blockImplicits.getRandomBlock
import coop.rchain.models.syntax._
import coop.rchain.p2p.EffectsTestInstances.LogicalTime
import coop.rchain.rholang.interpreter.SystemProcesses.BlockData
import coop.rchain.shared.syntax._
import coop.rchain.shared.{Log, LogSource, Time}
import monix.eval.Task

object BlockGenerator {
  private[this] val GenerateBlockMetricsSource =
    Metrics.Source(CasperMetricsSource, "generate-block")

  implicit val timeEff              = new LogicalTime[Task]
  implicit val logSource: LogSource = LogSource(this.getClass)

  // Dummy empty Casper snapshot
  val dummyParentsPreState = ParentsMergedState(
    justifications = Set.empty,
    fringe = Set(),
    fringeState = RuntimeManager.emptyStateHashFixed.toBlake2b256Hash,
    bondsMap = Map.empty,
    rejectedDeploys = Set(),
    maxBlockNum = 0L,
    maxSeqNums = Map.empty
  )

  def step[F[_]: Concurrent: RuntimeManager: BlockDagStorage: BlockStore: Log: Metrics: Span](
      block: BlockMessage
  ): F[Unit] =
    for {
      computeBlockCheckpointResult              <- computeBlockCheckpoint(block, dummyParentsPreState)
      (postB1StateHash, postB1ProcessedDeploys) = computeBlockCheckpointResult
      result                                    <- injectPostStateHash[F](block, postB1StateHash, postB1ProcessedDeploys)
    } yield result

  private def computeBlockCheckpoint[F[_]: Concurrent: RuntimeManager: BlockDagStorage: BlockStore: Log: Metrics: Span](
      block: BlockMessage,
      preState: ParentsMergedState
  ): F[(StateHash, Seq[ProcessedDeploy])] = Span[F].trace(GenerateBlockMetricsSource) {
    val deploys = block.state.deploys.map(_.deploy)
    for {
<<<<<<< HEAD
      parents <- ProtoUtil.getParents[F](b)
      deploys = ProtoUtil.deploys(b).map(_.deploy)
      computedParentsInfo <- computeParentsPostState(
                              parents,
                              s,
                              runtimeManager
                            )
      rand = BlockRandomSeed.fromBlock(b)
      result <- computeDeploysCheckpoint[F](
                 deploys,
                 List.empty[SystemDeploy],
                 rand,
                 runtimeManager,
                 BlockData.fromBlock(b),
=======
      computedParentsInfo <- computeParentsPostState(block.justifications, preState)
      result <- computeDeploysCheckpoint[F](
                 deploys,
                 List.empty[SystemDeploy],
                 BlockData.fromBlock(block),
>>>>>>> 10d6383b
                 computedParentsInfo
               )
      (preStateHash, postStateHash, processedDeploys, rejectedDeploys, _) = result
    } yield (postStateHash, processedDeploys)
  }

  private def injectPostStateHash[F[_]: Monad: BlockStore: BlockDagStorage](
      b: BlockMessage,
      postGenStateHash: StateHash,
      processedDeploys: Seq[ProcessedDeploy]
  ): F[Unit] = {
    val updatedBlockBody =
      b.state.copy(deploys = processedDeploys.toList)
    val updatedBlock = b.copy(postStateHash = postGenStateHash, state = updatedBlockBody)
    BlockStore[F].put(b.blockHash, updatedBlock) >>
      BlockDagStorage[F].insert(updatedBlock, invalid = false).void
  }
}

trait BlockGenerator {
  def buildBlock[F[_]: Applicative](
      creator: Validator = ByteString.EMPTY,
      bonds: Map[Validator, Long] = Map.empty,
      justifications: Seq[BlockHash] = Seq.empty[BlockHash],
      deploys: Seq[ProcessedDeploy] = Seq.empty[ProcessedDeploy],
      postStateHash: ByteString = ByteString.EMPTY,
      shardId: String = "root",
      preStateHash: ByteString = ByteString.EMPTY,
      seqNum: Long = 0L
  ): F[BlockMessage] =
    getRandomBlock(
      setValidator = creator.some,
      setBonds = bonds.some,
      setJustifications = justifications.some,
      setDeploys = deploys.some,
      setPostStateHash = postStateHash.some,
      setShardId = shardId.some,
      setPreStateHash = preStateHash.some,
      setSeqNumber = seqNum.some
    ).pure[F]

  def createGenesis[F[_]: Monad: BlockStore: BlockDagStorage](
      creator: Validator = BlockUtil.generateValidator("Validator genesis"),
      bonds: Map[Validator, Long] = Map.empty,
      justifications: Seq[BlockHash] = Seq.empty[BlockHash],
      deploys: Seq[ProcessedDeploy] = Seq.empty[ProcessedDeploy],
      tsHash: ByteString = ByteString.EMPTY,
      shardId: String = "root",
      preStateHash: ByteString = ByteString.EMPTY,
      seqNum: Long = 0
  ): F[BlockMessage] =
    for {
      genesis <- buildBlock[F](
                  creator,
                  bonds,
                  justifications,
                  deploys,
                  tsHash,
                  shardId,
                  preStateHash,
                  seqNum
                )
      _ <- BlockDagStorage[F].insert(genesis, false, false)
      _ <- BlockStore[F].put(genesis.blockHash, genesis)
    } yield genesis

  def createBlock[F[_]: Sync: BlockStore: BlockDagStorage](
      creator: Validator = BlockUtil.generateValidator("Validator"),
      bonds: Map[Validator, Long] = Map.empty,
      justifications: Seq[BlockHash] = Seq.empty[BlockHash],
      deploys: Seq[ProcessedDeploy] = Seq.empty[ProcessedDeploy],
      postStateHash: ByteString = ByteString.EMPTY,
      shardId: String = "root",
      preStateHash: ByteString = ByteString.EMPTY,
      seqNum: Long = 0,
      invalid: Boolean = false
  ): F[BlockMessage] =
    for {
      block <- buildBlock[F](
                creator,
                bonds,
                justifications,
                deploys,
                postStateHash,
                shardId,
                preStateHash,
                seqNum
              )
      dag <- BlockDagStorage[F].getRepresentation
      // TODO: format of if..then expressions in for comprehensions is awful
      nextCreatorSeqNum = if (block.seqNum == 0L) getLatestSeqNum(block.sender, dag) + 1L
      else block.seqNum
      nextId <- justifications.toList
                 .traverse(BlockStore[F].getUnsafe(_).map(_.blockNumber))
                 .map(_.maximumOption.getOrElse(0L) + 1L)
      modifiedBlock = block
        .copy(
          blockNumber = nextId,
          seqNum = nextCreatorSeqNum
        )
      _ <- BlockDagStorage[F].insert(modifiedBlock, invalid, false)
      _ <- BlockStore[F].put(block.blockHash, modifiedBlock)
    } yield modifiedBlock

  def getLatestSeqNum(sender: Validator, dag: DagRepresentation): Long = {
    val sendersLatest = dag.dagMessageState.latestMsgs.filter(_.sender == sender)
    sendersLatest.map(_.senderSeq).toList.maximumOption.getOrElse(-1L)
  }

  def createValidatorBlock[F[_]: Sync: Time: BlockStore: BlockDagStorage](
      justifications: Seq[BlockMessage],
      validator: Validator,
      bonds: Map[Validator, Long],
      seqNum: Long = 0,
      invalid: Boolean = false,
      shardId: String
  ): F[BlockMessage] =
    for {
      deploy <- ConstructDeploy.basicProcessedDeploy[F](0, shardId)
      result <- createBlock[F](
                 creator = validator,
                 bonds = bonds,
                 deploys = Seq(deploy),
                 justifications = justifications.map(_.blockHash),
                 seqNum = seqNum,
                 invalid = invalid
               )
    } yield result
}<|MERGE_RESOLUTION|>--- conflicted
+++ resolved
@@ -15,19 +15,10 @@
 }
 import coop.rchain.casper.rholang.RuntimeManager
 import coop.rchain.casper.rholang.types.SystemDeploy
-<<<<<<< HEAD
-import coop.rchain.casper.util.{ConstructDeploy, ProtoUtil}
-import coop.rchain.casper.{
-  BlockRandomSeed,
-  CasperMetricsSource,
-  CasperShardConf,
-  CasperSnapshot,
-  OnChainCasperState
-}
-=======
 import coop.rchain.casper.util.ConstructDeploy
 import coop.rchain.casper.{CasperMetricsSource, ParentsMergedState}
->>>>>>> 10d6383b
+import coop.rchain.casper.util.{ConstructDeploy, ProtoUtil}
+import coop.rchain.casper.{BlockRandomSeed, CasperMetricsSource}
 import coop.rchain.metrics.{Metrics, Span}
 import coop.rchain.models.BlockHash.BlockHash
 import coop.rchain.models.Validator.Validator
@@ -73,28 +64,13 @@
   ): F[(StateHash, Seq[ProcessedDeploy])] = Span[F].trace(GenerateBlockMetricsSource) {
     val deploys = block.state.deploys.map(_.deploy)
     for {
-<<<<<<< HEAD
-      parents <- ProtoUtil.getParents[F](b)
-      deploys = ProtoUtil.deploys(b).map(_.deploy)
-      computedParentsInfo <- computeParentsPostState(
-                              parents,
-                              s,
-                              runtimeManager
-                            )
-      rand = BlockRandomSeed.fromBlock(b)
+      computedParentsInfo <- computeParentsPostState(block.justifications, preState)
+      rand                = BlockRandomSeed.fromBlock(block)
       result <- computeDeploysCheckpoint[F](
                  deploys,
                  List.empty[SystemDeploy],
                  rand,
-                 runtimeManager,
-                 BlockData.fromBlock(b),
-=======
-      computedParentsInfo <- computeParentsPostState(block.justifications, preState)
-      result <- computeDeploysCheckpoint[F](
-                 deploys,
-                 List.empty[SystemDeploy],
                  BlockData.fromBlock(block),
->>>>>>> 10d6383b
                  computedParentsInfo
                )
       (preStateHash, postStateHash, processedDeploys, rejectedDeploys, _) = result

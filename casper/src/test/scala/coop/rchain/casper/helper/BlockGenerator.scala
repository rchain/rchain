--- conflicted
+++ resolved
@@ -53,15 +53,9 @@
       creator: Validator = ByteString.EMPTY,
       bonds: Seq[Bond] = Seq.empty[Bond],
       justifications: collection.Map[Validator, BlockHash] = HashMap.empty[Validator, BlockHash],
-<<<<<<< HEAD
       deploys: Seq[ProcessedDeploy] = Seq.empty[ProcessedDeploy],
-      tsHash: ByteString = ByteString.EMPTY): F[BlockMessage] =
-=======
-      deploys: Seq[DeployCost] = Seq.empty[DeployCost],
       tsHash: ByteString = ByteString.EMPTY,
-      tsLog: Seq[Event] = Seq.empty[Event],
-      shardId: String = ""): F[BlockMessage] =
->>>>>>> 7de32d09
+      shardId: String = "rchain"): F[BlockMessage] =
     for {
       chain             <- blockDagState[F].get
       now               <- Time[F].currentMillis

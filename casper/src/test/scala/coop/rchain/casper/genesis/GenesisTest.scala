--- conflicted
+++ resolved
@@ -290,13 +290,8 @@
       rStore         <- kvsManager.rSpaceStores
       mStore         <- RuntimeManager.mergeableStore(kvsManager)
       t              = RuntimeManager.noOpExecutionTracker
-<<<<<<< HEAD
       runtimeManager <- RuntimeManager[F](rStore, mStore, Resources.dummyMergeableTag, t)
-      result         <- body(runtimeManager, genesisPath, log, time)
-=======
-      runtimeManager <- RuntimeManager[F](rStore, mStore, Genesis.NonNegativeMergeableTagName, t)
       result         <- body(runtimeManager, genesisPath, log)
->>>>>>> 10d6383b
       _              <- Sync[F].delay { storePath.recursivelyDelete() }
       _              <- Sync[F].delay { gp.recursivelyDelete() }
     } yield result

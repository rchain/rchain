package coop.rchain.casper.genesis.contracts

import coop.rchain.casper.util.rholang.InterpreterUtil.mkTerm
import coop.rchain.catscontrib.Capture.taskCapture
import coop.rchain.catscontrib.TaskContrib._
import coop.rchain.crypto.hash.Blake2b512Random
import coop.rchain.models.Par
import coop.rchain.rholang.interpreter.Runtime
import coop.rchain.rholang.collection.ListOps
import coop.rchain.rholang.unittest.TestSet
import coop.rchain.rholang.build.CompiledRholangSource
import coop.rchain.shared.StoreType.InMem
import java.nio.file.Paths

import coop.rchain.rholang.interpreter.accounting.{CostAccount, CostAccountingAlg}
import monix.eval.Task
import monix.execution.Scheduler

import scala.io.Source

object TestSetUtil {

  def runtime(name: String): Runtime = Runtime.create(Paths.get("/not/a/path"), -1, InMem)

  def eval_term(term: Par, runtime: Runtime)(implicit scheduler: Scheduler,
                                             rand: Blake2b512Random,
                                             costAccountingAlg: CostAccountingAlg[Task]): Unit =
    runtime.reducer.inj(term).unsafeRunSync

  def eval(code: String, runtime: Runtime)(implicit scheduler: Scheduler,
                                           rand: Blake2b512Random,
                                           costAccountingAlg: CostAccountingAlg[Task]): Unit =
    mkTerm(code) match {
      case Right(term) => eval_term(term, runtime)
      case Left(ex)    => throw ex
    }

  def runTests(tests: CompiledRholangSource,
               otherLibs: Seq[CompiledRholangSource],
               runtime: Runtime)(implicit scheduler: Scheduler): Unit = {
    //load "libraries" required for all tests
    val rand              = Blake2b512Random(128)
<<<<<<< HEAD
    val costAccountingAlg = CostAccountingAlg.unsafe[Task](CostAccount.MAX_VALUE)
    eval_term(LinkedList.term, runtime)(implicitly, rand.splitShort(0), costAccountingAlg)
    eval_term(TestSet.term, runtime)(implicitly, rand.splitShort(1), costAccountingAlg)
=======
    val costAccountingAlg = CostAccountingAlg.unsafe[Task](CostAccount.zero)
    eval(ListOps.code, runtime)(implicitly, rand.splitShort(0), costAccountingAlg)
    eval(TestSet.code, runtime)(implicitly, rand.splitShort(1), costAccountingAlg)
>>>>>>> 3c377955

    //load "libraries" required for this particular set of tests
    otherLibs.zipWithIndex.foreach {
      case (lib, idx) =>
        eval(lib.code, runtime)(implicitly, rand.splitShort((idx + 2).toShort), costAccountingAlg)
    }

    eval(tests.code, runtime)(implicitly,
                              rand.splitShort((otherLibs.length + 2).toShort),
                              costAccountingAlg)
  }

  /**
    * Extracts the descriptions of all the tests defined in the source file
    */
  def getTests(src: String): Iterator[String] =
    Source.fromFile(src).getLines().sliding(2).collect {
      case Seq(line1, line2) if line1.contains("TestSet\"!") =>
        line2.trim.dropRight(1)
    }

  def testPassed(test: String, tuplespace: String): Boolean =
    tuplespace.contains(s"@{$test}!(true)")
}<|MERGE_RESOLUTION|>--- conflicted
+++ resolved
@@ -40,15 +40,9 @@
                runtime: Runtime)(implicit scheduler: Scheduler): Unit = {
     //load "libraries" required for all tests
     val rand              = Blake2b512Random(128)
-<<<<<<< HEAD
     val costAccountingAlg = CostAccountingAlg.unsafe[Task](CostAccount.MAX_VALUE)
-    eval_term(LinkedList.term, runtime)(implicitly, rand.splitShort(0), costAccountingAlg)
-    eval_term(TestSet.term, runtime)(implicitly, rand.splitShort(1), costAccountingAlg)
-=======
-    val costAccountingAlg = CostAccountingAlg.unsafe[Task](CostAccount.zero)
     eval(ListOps.code, runtime)(implicitly, rand.splitShort(0), costAccountingAlg)
     eval(TestSet.code, runtime)(implicitly, rand.splitShort(1), costAccountingAlg)
->>>>>>> 3c377955
 
     //load "libraries" required for this particular set of tests
     otherLibs.zipWithIndex.foreach {

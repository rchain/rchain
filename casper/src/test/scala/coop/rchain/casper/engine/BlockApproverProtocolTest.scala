package coop.rchain.casper.engine

import cats.Traverse
import cats.syntax.all._
import com.google.protobuf.ByteString
import coop.rchain.casper.genesis.contracts.Vault
import coop.rchain.casper.helper.TestNode
import coop.rchain.casper.helper.TestNode._
import coop.rchain.casper.protocol._
import coop.rchain.shared.scalatestcontrib._
import coop.rchain.casper.util.GenesisBuilder
import coop.rchain.casper.util.comm.TestNetwork
import coop.rchain.comm.protocol.routing.Packet
import coop.rchain.rholang.interpreter.util.RevAddress
import monix.execution.Scheduler
import org.scalatest.{FlatSpec, Matchers}
import coop.rchain.models.blockImplicits.getRandomBlock

class BlockApproverProtocolTest extends FlatSpec with Matchers {
  import BlockApproverProtocolTest._

  implicit private val scheduler: Scheduler = Scheduler.fixedPool("block-approval-protocol-test", 4)
  private val SHARD_ID                      = "root-shard"

  "BlockApproverProtocol" should "respond to valid ApprovedBlockCandidates" in {
    createProtocol.flatMap {
      case (approver, node) =>
        val unapproved = createUnapproved(approver.requiredSigs, node.genesis)
        import node._

        for {
          _ <- approver
                .unapprovedBlockPacketHandler[Effect](node.local, unapproved, shardId = SHARD_ID)

          _ = node.logEff.infos.exists(_.contains("Approval sent in response")) should be(true)
          _ = node.logEff.warns.isEmpty should be(true)

          queue <- {
            implicit val network = node.transportLayerEff.testNetworkF
            TestNetwork.peerQueue(node.local)
          }
          result = queue.size should be(1)
        } yield result
    }
  }

  it should "log a warning for invalid ApprovedBlockCandidates" in effectTest {
    createProtocol.flatMap {
      case (approver, node) =>
        val differentUnapproved1 = createUnapproved(approver.requiredSigs / 2, node.genesis) //wrong number of signatures
        val differentUnapproved2 =
          createUnapproved(approver.requiredSigs, getRandomBlock()) //wrong block
        import node._

        for {
          _ <- approver.unapprovedBlockPacketHandler[Effect](
                node.local,
                differentUnapproved1,
                shardId = SHARD_ID
              )
          _ <- approver.unapprovedBlockPacketHandler[Effect](
                node.local,
                differentUnapproved2,
                shardId = SHARD_ID
              )

          _ = node.logEff.warns
            .count(_.contains("Received unexpected genesis block candidate")) should be(2)
          queue <- {
            implicit val network = node.transportLayerEff.testNetworkF
            TestNetwork.peerQueue(node.local)
          }
          result = queue.isEmpty should be(true)
        } yield result
    }
  }

  it should "successfully validate correct candidate" in effectTest {
    createProtocol.flatMap {
      case (approver, node) =>
        val unapproved = createUnapproved(approver.requiredSigs, node.genesis)
        import node._

        for {
          r <- BlockApproverProtocol.validateCandidate[Effect](
                candidate = unapproved.candidate,
                requiredSigs = approver.requiredSigs,
                timestamp = approver.deployTimestamp,
                vaults = approver.vaults,
                bonds = unapproved.candidate.block.body.state.bonds.map {
                  case Bond(validator, stake) => validator -> stake
                }.toMap,
                minimumBond = approver.minimumBond,
                maximumBond = approver.maximumBond,
                epochLength = approver.epochLength,
                quarantineLength = approver.quarantineLength,
                numberOfActiveValidators = approver.numberOfActiveValidators,
<<<<<<< HEAD
                posMultiSigPublicKeys = approver.posMultiSigPublicKeys,
                posMultiSigQuorum = approver.posMultiSigQuorum
=======
                shardId = SHARD_ID
>>>>>>> 4809ec9b
              )
        } yield r shouldBe Right(())
    }
  }

  it should "reject candidate with incorrect bonds" in effectTest {
    createProtocol.flatMap {
      case (approver, node) =>
        val unapproved = createUnapproved(approver.requiredSigs, node.genesis)
        import node._

        for {
          r <- BlockApproverProtocol.validateCandidate[Effect](
                candidate = unapproved.candidate,
                requiredSigs = approver.requiredSigs,
                timestamp = approver.deployTimestamp,
                vaults = approver.vaults,
                bonds = Map.empty, // bonds are incorrect
                minimumBond = approver.minimumBond,
                maximumBond = approver.maximumBond,
                epochLength = approver.epochLength,
                quarantineLength = approver.quarantineLength,
                numberOfActiveValidators = approver.numberOfActiveValidators,
<<<<<<< HEAD
                posMultiSigPublicKeys = approver.posMultiSigPublicKeys,
                posMultiSigQuorum = approver.posMultiSigQuorum
=======
                shardId = SHARD_ID
>>>>>>> 4809ec9b
              )
        } yield r shouldBe (Left("Block bonds don't match expected."))
    }
  }

  it should "reject candidate with incorrect vaults" in effectTest {
    createProtocol.flatMap {
      case (approver, node) =>
        val unapproved = createUnapproved(approver.requiredSigs, node.genesis)
        import node._

        for {
          r <- BlockApproverProtocol.validateCandidate[Effect](
                candidate = unapproved.candidate,
                requiredSigs = approver.requiredSigs,
                timestamp = approver.deployTimestamp,
                vaults = Seq.empty[Vault],
                bonds = unapproved.candidate.block.body.state.bonds.map {
                  case Bond(validator, stake) => validator -> stake
                }.toMap,
                minimumBond = approver.minimumBond,
                maximumBond = approver.maximumBond,
                epochLength = approver.epochLength,
                quarantineLength = approver.quarantineLength,
                numberOfActiveValidators = approver.numberOfActiveValidators,
<<<<<<< HEAD
                posMultiSigPublicKeys = approver.posMultiSigPublicKeys,
                posMultiSigQuorum = approver.posMultiSigQuorum
=======
                shardId = SHARD_ID
>>>>>>> 4809ec9b
              )
        } yield r shouldBe (Left(
          "Mismatch between number of candidate deploys and expected number of deploys."
        ))
    }
  }

  it should "reject candidate with incorrect blessed contracts" in effectTest {
    createProtocol.flatMap {
      case (approver, node) =>
        val unapproved = createUnapproved(approver.requiredSigs, node.genesis)
        import node._

        for {
          r <- BlockApproverProtocol.validateCandidate[Effect](
                candidate = unapproved.candidate,
                requiredSigs = approver.requiredSigs,
                timestamp = approver.deployTimestamp,
                vaults = approver.vaults,
                bonds = unapproved.candidate.block.body.state.bonds.map {
                  case Bond(validator, stake) => validator -> stake
                }.toMap,
                // genesis params are incorrect
                minimumBond = approver.minimumBond + 1,
                maximumBond = approver.maximumBond - 1,
                epochLength = approver.epochLength + 1,
                quarantineLength = approver.quarantineLength + 1,
                numberOfActiveValidators = approver.numberOfActiveValidators + 1,
<<<<<<< HEAD
                posMultiSigPublicKeys = approver.posMultiSigPublicKeys,
                posMultiSigQuorum = approver.posMultiSigQuorum
=======
                shardId = SHARD_ID
>>>>>>> 4809ec9b
              )
        } yield r.isLeft shouldBe true
    }
  }
}

object BlockApproverProtocolTest {
  def createUnapproved(requiredSigs: Int, block: BlockMessage): UnapprovedBlock =
    UnapprovedBlock(ApprovedBlockCandidate(block, requiredSigs), 0L, 0L)

  def unapprovedToPacket(u: UnapprovedBlock): Packet = ToPacket(u.toProto)

  def createProtocol: Effect[(BlockApproverProtocol, TestNode[Effect])] = {
    import monix.execution.Scheduler.Implicits.global

    val params @ (_, _, genesisParams) = GenesisBuilder.buildGenesisParameters()
    val context                        = GenesisBuilder.buildGenesis(params)

    val bonds        = genesisParams.proofOfStake.validators.map(v => v.pk -> v.stake).toMap
    val requiredSigs = bonds.size - 1

    TestNode.networkEff(context, networkSize = 1).use { nodes =>
      val node = nodes.head
      BlockApproverProtocol
        .of[Effect](
          node.validatorId.get,
          genesisParams.timestamp,
          genesisParams.vaults,
          bonds,
          genesisParams.proofOfStake.minimumBond,
          genesisParams.proofOfStake.maximumBond,
          genesisParams.proofOfStake.epochLength,
          genesisParams.proofOfStake.quarantineLength,
          genesisParams.proofOfStake.numberOfActiveValidators,
          requiredSigs,
          genesisParams.proofOfStake.posMultiSigPublicKeys,
          genesisParams.proofOfStake.posMultiSigQuorum
        )
        .map(_ -> node)
    }
  }

}<|MERGE_RESOLUTION|>--- conflicted
+++ resolved
@@ -95,12 +95,9 @@
                 epochLength = approver.epochLength,
                 quarantineLength = approver.quarantineLength,
                 numberOfActiveValidators = approver.numberOfActiveValidators,
-<<<<<<< HEAD
-                posMultiSigPublicKeys = approver.posMultiSigPublicKeys,
-                posMultiSigQuorum = approver.posMultiSigQuorum
-=======
-                shardId = SHARD_ID
->>>>>>> 4809ec9b
+                shardId = SHARD_ID,
+                posMultiSigPublicKeys = approver.posMultiSigPublicKeys,
+                posMultiSigQuorum = approver.posMultiSigQuorum
               )
         } yield r shouldBe Right(())
     }
@@ -124,12 +121,9 @@
                 epochLength = approver.epochLength,
                 quarantineLength = approver.quarantineLength,
                 numberOfActiveValidators = approver.numberOfActiveValidators,
-<<<<<<< HEAD
-                posMultiSigPublicKeys = approver.posMultiSigPublicKeys,
-                posMultiSigQuorum = approver.posMultiSigQuorum
-=======
-                shardId = SHARD_ID
->>>>>>> 4809ec9b
+                shardId = SHARD_ID,
+                posMultiSigPublicKeys = approver.posMultiSigPublicKeys,
+                posMultiSigQuorum = approver.posMultiSigQuorum
               )
         } yield r shouldBe (Left("Block bonds don't match expected."))
     }
@@ -155,12 +149,9 @@
                 epochLength = approver.epochLength,
                 quarantineLength = approver.quarantineLength,
                 numberOfActiveValidators = approver.numberOfActiveValidators,
-<<<<<<< HEAD
-                posMultiSigPublicKeys = approver.posMultiSigPublicKeys,
-                posMultiSigQuorum = approver.posMultiSigQuorum
-=======
-                shardId = SHARD_ID
->>>>>>> 4809ec9b
+                shardId = SHARD_ID,
+                posMultiSigPublicKeys = approver.posMultiSigPublicKeys,
+                posMultiSigQuorum = approver.posMultiSigQuorum
               )
         } yield r shouldBe (Left(
           "Mismatch between number of candidate deploys and expected number of deploys."
@@ -189,12 +180,9 @@
                 epochLength = approver.epochLength + 1,
                 quarantineLength = approver.quarantineLength + 1,
                 numberOfActiveValidators = approver.numberOfActiveValidators + 1,
-<<<<<<< HEAD
-                posMultiSigPublicKeys = approver.posMultiSigPublicKeys,
-                posMultiSigQuorum = approver.posMultiSigQuorum
-=======
-                shardId = SHARD_ID
->>>>>>> 4809ec9b
+                shardId = SHARD_ID,
+                posMultiSigPublicKeys = approver.posMultiSigPublicKeys,
+                posMultiSigQuorum = approver.posMultiSigQuorum
               )
         } yield r.isLeft shouldBe true
     }

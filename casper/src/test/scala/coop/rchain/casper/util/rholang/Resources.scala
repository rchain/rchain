package coop.rchain.casper.util.rholang

import cats.Parallel
import cats.effect.{Concurrent, ContextShift, Resource, Sync}
import cats.syntax.all._
import coop.rchain.blockstorage.casperbuffer.{CasperBufferKeyValueStorage, CasperBufferStorage}
import coop.rchain.blockstorage.deploy.{DeployStorage, LMDBDeployStorage}
<<<<<<< HEAD
import coop.rchain.blockstorage.finality.{LastFinalizedFileStorage, LastFinalizedStorage}
import coop.rchain.casper.helper.BlockDagStorageTestFixture
import coop.rchain.casper.storage.RNodeKeyValueStoreManager
=======
import coop.rchain.casper.storage.RNodeKeyValueStoreManager.rnodeDbMapping
>>>>>>> a4ab50f1
import coop.rchain.metrics
import coop.rchain.metrics.{Metrics, NoopSpan, Span}
import coop.rchain.rholang.Resources.{mkHistoryReposity, mkRuntimesAt, mkTempDir}
import coop.rchain.rholang.interpreter.RhoRuntime.RhoHistoryRepository
import coop.rchain.shared.Log
import coop.rchain.store.LmdbDirStoreManager.mb
import coop.rchain.store.{KeyValueStoreManager, LmdbDirStoreManager}
import monix.execution.Scheduler

import java.nio.file.StandardCopyOption.REPLACE_EXISTING
import java.nio.file.{Files, Path}

object Resources {

  def mkTestRNodeStoreManager[F[_]: Concurrent: Log](
      dirPath: Path
  ): F[KeyValueStoreManager[F]] = {
    // Limit maximum environment (file) size for LMDB in tests
    val limitSize = 100 * mb
    val dbMappings = Sync[F].delay {
      rnodeDbMapping().map {
        case (db, conf) =>
          val newConf =
            if (conf.maxEnvSize > limitSize) conf.copy(maxEnvSize = limitSize)
            else conf
          (db, newConf)
      }
    }
    dbMappings >>= (xs => LmdbDirStoreManager[F](dirPath, xs.toMap))
  }

  def mkRuntimeManager[F[_]: Concurrent: Parallel: ContextShift: Log](
      prefix: String
  )(implicit scheduler: Scheduler): Resource[F, RuntimeManager[F]] =
    mkTempDir[F](prefix).evalMap(mkTestRNodeStoreManager[F]).evalMap(mkRuntimeManagerAt[F])

  def mkRuntimeManagerAt[F[_]: Concurrent: Parallel: ContextShift](kvm: KeyValueStoreManager[F])(
      implicit scheduler: Scheduler
  ): F[RuntimeManager[F]] = {
    implicit val log               = Log.log[F]
    implicit val metricsEff        = new metrics.Metrics.MetricsNOP[F]
    implicit val noopSpan: Span[F] = NoopSpan[F]()

    for {
<<<<<<< HEAD
      runtimes    <- mkRuntimesAt[F](storageDirectory)(storageSize)
      historyRepo <- mkHistoryReposity[F](storageDirectory, storageSize)
      runtimeManager <- Resource.liftF(
                         RuntimeManager.fromRuntimes(runtimes._1, runtimes._2, historyRepo)
                       )
=======
      runtime        <- mkRuntimeAt[F](kvm)
      runtimeManager <- RuntimeManager.fromRuntime(runtime._1)
>>>>>>> a4ab50f1
    } yield runtimeManager
  }

  def mkRuntimeManagerWithHistoryAt[F[_]: Concurrent: Parallel: ContextShift](
      kvm: KeyValueStoreManager[F]
  )(
      implicit scheduler: Scheduler
  ): F[(RuntimeManager[F], RhoHistoryRepository[F])] = {
    implicit val log               = Log.log[F]
    implicit val metricsEff        = new metrics.Metrics.MetricsNOP[F]
    implicit val noopSpan: Span[F] = NoopSpan[F]()

    for {
<<<<<<< HEAD
      runtimes <- mkRuntimesAt[F](storageDirectory)(storageSize)
      history  <- mkHistoryReposity[F](storageDirectory, storageSize)
      runtimeManager <- Resource.liftF(
                         RuntimeManager.fromRuntimes(runtimes._1, runtimes._2, history)
                       )
    } yield (runtimeManager, history)
  }

  def mkBlockStoreAt[F[_]: Concurrent: Metrics: Sync: Log](path: Path): Resource[F, BlockStore[F]] =
    Resource.make(
      BlockDagStorageTestFixture.createBlockStorage[F](path)
    )(_.close())

  def mkLastFinalizedStorage[F[_]: Concurrent: Metrics: Sync: Log](
      path: Path
  ): Resource[F, LastFinalizedStorage[F]] =
    Resource.liftF(
      LastFinalizedFileStorage.make[F](path)
    )

  def mkBlockDagStorageAt[F[_]: Concurrent: Sync: Log: Metrics](
      path: Path
  ): Resource[F, BlockDagStorage[F]] =
    Resource.liftF(for {
      storeManager <- RNodeKeyValueStoreManager[F](path)
      blockDagStorage <- {
        implicit val kvm = storeManager
        BlockDagKeyValueStorage.create[F]
      }
    } yield blockDagStorage)

  def mkCasperBuferStorate[F[_]: Concurrent: Log: Metrics](
      path: Path
  ): Resource[F, CasperBufferStorage[F]] =
    Resource.liftF(for {
      storeManager <- RNodeKeyValueStoreManager[F](path)
      casperBufferStorage <- {
        implicit val kvm = storeManager
        CasperBufferKeyValueStorage.create[F]
      }
    } yield casperBufferStorage)
=======
      runtimes           <- mkRuntimeAt[F](kvm)
      (runtime, history) = runtimes
      runtimeManager     <- RuntimeManager.fromRuntime(runtime)
    } yield (runtimeManager, history)
  }

  def mkCasperBufferStorage[F[_]: Concurrent: Log: Metrics](
      kvm: KeyValueStoreManager[F]
  ): F[CasperBufferStorage[F]] = CasperBufferKeyValueStorage.create[F](kvm)
>>>>>>> a4ab50f1

  def mkDeployStorageAt[F[_]: Sync](path: Path): Resource[F, DeployStorage[F]] =
    LMDBDeployStorage.make[F](LMDBDeployStorage.Config(path, mapSize = 100 * mb))

  case class StoragePaths(
      storageDir: Path,
      deployStorageDir: Path
  )

  def copyStorage[F[_]: Sync](
      storageTemplatePath: Path
  ): Resource[F, StoragePaths] =
    for {
      storageDirectory <- mkTempDir(s"casper-test-")
      _                <- Resource.liftF(copyDir(storageTemplatePath, storageDirectory))
      deployStorageDir = storageDirectory.resolve("deploy-storage")
    } yield StoragePaths(
      storageDir = storageDirectory,
      deployStorageDir = deployStorageDir
    )

  private def copyDir[F[_]: Sync](src: Path, dest: Path): F[Unit] = Sync[F].delay {
    Files
      .walk(src)
      .forEach(source => Files.copy(source, dest.resolve(src.relativize(source)), REPLACE_EXISTING))
  }
}<|MERGE_RESOLUTION|>--- conflicted
+++ resolved
@@ -5,24 +5,23 @@
 import cats.syntax.all._
 import coop.rchain.blockstorage.casperbuffer.{CasperBufferKeyValueStorage, CasperBufferStorage}
 import coop.rchain.blockstorage.deploy.{DeployStorage, LMDBDeployStorage}
-<<<<<<< HEAD
-import coop.rchain.blockstorage.finality.{LastFinalizedFileStorage, LastFinalizedStorage}
-import coop.rchain.casper.helper.BlockDagStorageTestFixture
-import coop.rchain.casper.storage.RNodeKeyValueStoreManager
-=======
 import coop.rchain.casper.storage.RNodeKeyValueStoreManager.rnodeDbMapping
->>>>>>> a4ab50f1
 import coop.rchain.metrics
 import coop.rchain.metrics.{Metrics, NoopSpan, Span}
-import coop.rchain.rholang.Resources.{mkHistoryReposity, mkRuntimesAt, mkTempDir}
+import coop.rchain.rholang.Resources.{mkRuntimeAt, mkTempDir}
 import coop.rchain.rholang.interpreter.RhoRuntime.RhoHistoryRepository
 import coop.rchain.shared.Log
 import coop.rchain.store.LmdbDirStoreManager.mb
 import coop.rchain.store.{KeyValueStoreManager, LmdbDirStoreManager}
+import coop.rchain.casper.helper.BlockDagStorageFixture
 import monix.execution.Scheduler
-
 import java.nio.file.StandardCopyOption.REPLACE_EXISTING
 import java.nio.file.{Files, Path}
+
+import coop.rchain.blockstorage.BlockStore
+import coop.rchain.blockstorage.dag.{BlockDagKeyValueStorage, BlockDagStorage}
+import coop.rchain.blockstorage.finality.{LastFinalizedFileStorage, LastFinalizedStorage}
+import coop.rchain.casper.storage.RNodeKeyValueStoreManager
 
 object Resources {
 
@@ -56,16 +55,8 @@
     implicit val noopSpan: Span[F] = NoopSpan[F]()
 
     for {
-<<<<<<< HEAD
-      runtimes    <- mkRuntimesAt[F](storageDirectory)(storageSize)
-      historyRepo <- mkHistoryReposity[F](storageDirectory, storageSize)
-      runtimeManager <- Resource.liftF(
-                         RuntimeManager.fromRuntimes(runtimes._1, runtimes._2, historyRepo)
-                       )
-=======
       runtime        <- mkRuntimeAt[F](kvm)
-      runtimeManager <- RuntimeManager.fromRuntime(runtime._1)
->>>>>>> a4ab50f1
+      runtimeManager <- RuntimeManager.fromRuntimes(runtime._1, runtime._2, runtime._3)
     } yield runtimeManager
   }
 
@@ -79,19 +70,11 @@
     implicit val noopSpan: Span[F] = NoopSpan[F]()
 
     for {
-<<<<<<< HEAD
-      runtimes <- mkRuntimesAt[F](storageDirectory)(storageSize)
-      history  <- mkHistoryReposity[F](storageDirectory, storageSize)
-      runtimeManager <- Resource.liftF(
-                         RuntimeManager.fromRuntimes(runtimes._1, runtimes._2, history)
-                       )
+      runtimes                          <- mkRuntimeAt[F](kvm)
+      (runtime, replayRuntime, history) = runtimes
+      runtimeManager                    <- RuntimeManager.fromRuntimes(runtime, replayRuntime, history)
     } yield (runtimeManager, history)
   }
-
-  def mkBlockStoreAt[F[_]: Concurrent: Metrics: Sync: Log](path: Path): Resource[F, BlockStore[F]] =
-    Resource.make(
-      BlockDagStorageTestFixture.createBlockStorage[F](path)
-    )(_.close())
 
   def mkLastFinalizedStorage[F[_]: Concurrent: Metrics: Sync: Log](
       path: Path
@@ -104,34 +87,13 @@
       path: Path
   ): Resource[F, BlockDagStorage[F]] =
     Resource.liftF(for {
-      storeManager <- RNodeKeyValueStoreManager[F](path)
-      blockDagStorage <- {
-        implicit val kvm = storeManager
-        BlockDagKeyValueStorage.create[F]
-      }
+      storeManager    <- RNodeKeyValueStoreManager[F](path)
+      blockDagStorage <- BlockDagKeyValueStorage.create[F](storeManager)
     } yield blockDagStorage)
-
-  def mkCasperBuferStorate[F[_]: Concurrent: Log: Metrics](
-      path: Path
-  ): Resource[F, CasperBufferStorage[F]] =
-    Resource.liftF(for {
-      storeManager <- RNodeKeyValueStoreManager[F](path)
-      casperBufferStorage <- {
-        implicit val kvm = storeManager
-        CasperBufferKeyValueStorage.create[F]
-      }
-    } yield casperBufferStorage)
-=======
-      runtimes           <- mkRuntimeAt[F](kvm)
-      (runtime, history) = runtimes
-      runtimeManager     <- RuntimeManager.fromRuntime(runtime)
-    } yield (runtimeManager, history)
-  }
 
   def mkCasperBufferStorage[F[_]: Concurrent: Log: Metrics](
       kvm: KeyValueStoreManager[F]
   ): F[CasperBufferStorage[F]] = CasperBufferKeyValueStorage.create[F](kvm)
->>>>>>> a4ab50f1
 
   def mkDeployStorageAt[F[_]: Sync](path: Path): Resource[F, DeployStorage[F]] =
     LMDBDeployStorage.make[F](LMDBDeployStorage.Config(path, mapSize = 100 * mb))

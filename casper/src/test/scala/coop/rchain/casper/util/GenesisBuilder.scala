package coop.rchain.casper.util

import cats.syntax.all._
import coop.rchain.blockstorage.KeyValueBlockStore
import coop.rchain.blockstorage.dag.BlockDagKeyValueStorage
import coop.rchain.casper.genesis.Genesis
import coop.rchain.casper.genesis.contracts._
import coop.rchain.casper.protocol._
<<<<<<< HEAD
import coop.rchain.casper.storage.RNodeKeyValueStoreManager
import coop.rchain.casper.util.ConstructDeploy._
=======
import coop.rchain.casper.util.ConstructDeploy.{defaultPub, defaultPub2}
import coop.rchain.casper.util.rholang.Resources.mkTestRNodeStoreManager
>>>>>>> a4ab50f1
import coop.rchain.casper.util.rholang.RuntimeManager
import coop.rchain.catscontrib.TaskContrib.TaskOps
import coop.rchain.crypto.signatures.Secp256k1
import coop.rchain.crypto.{PrivateKey, PublicKey}
import coop.rchain.metrics
import coop.rchain.metrics.{Metrics, NoopSpan}
import coop.rchain.rholang.interpreter.RhoRuntime
import coop.rchain.rholang.interpreter.util.RevAddress
import coop.rchain.rspace.syntax.rspaceSyntaxKeyValueStoreManager
import coop.rchain.shared.Log
import monix.eval.Task

import java.nio.file.{Files, Path}
import scala.collection.mutable

object GenesisBuilder {

  def createBonds(validators: Iterable[PublicKey]): Map[PublicKey, Long] =
    validators.zipWithIndex.map { case (v, i) => v -> (2L * i.toLong + 1L) }.toMap

  def createGenesis(): BlockMessage =
    buildGenesis().genesisBlock

  val defaultValidatorKeyPairs                   = (1 to 4).map(_ => Secp256k1.newKeyPair)
  val (defaultValidatorSks, defaultValidatorPks) = defaultValidatorKeyPairs.unzip

  def buildGenesisParameters(
      bondsFunction: Iterable[PublicKey] => Map[PublicKey, Long] = createBonds,
      validatorsNum: Int = 4
  ): GenesisParameters = buildGenesisParameters(
    defaultValidatorKeyPairs,
    bondsFunction(defaultValidatorPks)
  )

  def buildGenesisParametersWithRandom(
      bondsFunction: Iterable[PublicKey] => Map[PublicKey, Long] = createBonds,
      validatorsNum: Int = 4
  ): GenesisParameters = {
    // 4 default fixed validators, others are random generated
    val randomValidatorKeyPairs = (5 to validatorsNum).map(_ => Secp256k1.newKeyPair)
    val (_, randomValidatorPks) = defaultValidatorKeyPairs.unzip
    buildGenesisParameters(
      defaultValidatorKeyPairs ++ randomValidatorKeyPairs,
      bondsFunction(defaultValidatorPks ++ randomValidatorPks)
    )
  }
  def buildGenesisParameters(
      validatorKeyPairs: Iterable[(PrivateKey, PublicKey)],
      bonds: Map[PublicKey, Long]
  ): GenesisParameters = {
    val genesisVaults: Seq[(PrivateKey, PublicKey)] =
      IndexedSeq((defaultSec, defaultPub), (defaultSec2, defaultPub2)) ++ (3 to validatorKeyPairs.size)
        .map(_ => Secp256k1.newKeyPair)
    (
      validatorKeyPairs,
      genesisVaults,
      Genesis(
        shardId = "root",
        timestamp = 0L,
        proofOfStake = ProofOfStake(
          minimumBond = 0L,
          maximumBond = Long.MaxValue,
          // Epoch length is set to large number to prevent trigger of epoch change
          // in PoS close block method, which causes block merge conflicts
          // - epoch change can be set as a parameter in Rholang tests (e.g. PoSSpec)
          epochLength = 1000,
          quarantineLength = 50000,
          numberOfActiveValidators = 100,
          validators = bonds.map(Validator.tupled).toSeq
        ),
        vaults = genesisVaults.toList.map(pair => predefinedVault(pair._2)) ++
          bonds.toList.map {
            case (pk, _) =>
              // Initial validator vaults contain 0 Rev
              RevAddress.fromPublicKey(pk).map(Vault(_, 0))
          }.flattenOption,
        supply = Long.MaxValue
      )
    )
  }

  private def predefinedVault(pub: PublicKey): Vault =
    Vault(RevAddress.fromPublicKey(pub).get, 9000000)

  type GenesisParameters =
    (Iterable[(PrivateKey, PublicKey)], Iterable[(PrivateKey, PublicKey)], Genesis)

  private val genesisCache: mutable.HashMap[GenesisParameters, GenesisContext] =
    mutable.HashMap.empty

  private var cacheAccesses = 0
  private var cacheMisses   = 0

  def buildGenesis(
      parameters: GenesisParameters = buildGenesisParameters()
  ): GenesisContext =
    genesisCache.synchronized {
      cacheAccesses += 1
      genesisCache.getOrElseUpdate(parameters, doBuildGenesis(parameters))
    }

  def buildGenesis(
      validatorsNum: Int
  ): GenesisContext =
    genesisCache.synchronized {
      cacheAccesses += 1
      val parameters = buildGenesisParameters(validatorsNum = validatorsNum)
      genesisCache.getOrElseUpdate(
        parameters,
        doBuildGenesis(parameters)
      )
    }

  private def doBuildGenesis(
      parameters: GenesisParameters
  ): GenesisContext = {
    cacheMisses += 1
    println(
      f"""Genesis block cache miss, building a new genesis.
         |Cache misses: $cacheMisses / $cacheAccesses (${cacheMisses.toDouble / cacheAccesses}%1.2f) cache accesses.
       """.stripMargin
    )

<<<<<<< HEAD
    val (validavalidatorKeyPairs, genesisVaults, genesisParameters) = parameters
    val storageDirectory                                            = Files.createTempDirectory(s"hash-set-casper-test-genesis-")
    val storageSize: Long                                           = 1024L * 1024 * 1024
    implicit val log: Log.NOPLog[Task]                              = new Log.NOPLog[Task]
    implicit val metricsEff: Metrics[Task]                          = new metrics.Metrics.MetricsNOP[Task]
    implicit val spanEff                                            = NoopSpan[Task]()

    implicit val scheduler = monix.execution.Scheduler.Implicits.global

    (for {
      rspaceDir      <- Task.delay(Files.createDirectory(storageDirectory.resolve("rspace")))
      r              <- RhoRuntime.setupRSpace[Task](rspaceDir, storageSize)
      rSpacePlay     = r._1
      rSpaceReplay   = r._2
      historyRepo    = r._3
      runtimes       <- RhoRuntime.createRuntimes[Task](rSpacePlay, rSpaceReplay, true)
      runtimeManager <- RuntimeManager.fromRuntimes[Task](runtimes._1, runtimes._2, historyRepo)
      genesis        <- Genesis.createGenesisBlock(runtimeManager, genesisParameters)
      _              <- runtimes._1.close
      _              <- runtimes._2.close
      blockStoreDir  <- Task.delay(Files.createDirectory(storageDirectory.resolve("block-store")))
      blockStore     <- BlockDagStorageTestFixture.createBlockStorage[Task](blockStoreDir)
      _              <- blockStore.put(genesis.blockHash, genesis)

      blockDagDir <- Task.delay(Files.createDirectory(storageDirectory.resolve("block-dag-store")))

      storeManager <- RNodeKeyValueStoreManager[Task](blockDagDir)
      blockDagStorage <- {
        implicit val kvm = storeManager
        BlockDagKeyValueStorage.create[Task]
      }
      _ <- blockDagStorage.insert(genesis, invalid = false)
    } yield GenesisContext(genesis, validavalidatorKeyPairs, genesisVaults, storageDirectory)).unsafeRunSync
=======
    val (validavalidatorKeyPairs, genesisParameters) = parameters
    val storageDirectory                             = Files.createTempDirectory(s"hash-set-casper-test-genesis-")
    implicit val log: Log.NOPLog[Task]               = new Log.NOPLog[Task]
    implicit val metricsEff: Metrics[Task]           = new metrics.Metrics.MetricsNOP[Task]
    implicit val spanEff                             = NoopSpan[Task]()

    implicit val scheduler = monix.execution.Scheduler.Implicits.global

    val genesisContext = for {
      kvsManager          <- mkTestRNodeStoreManager[Task](storageDirectory)
      store               <- kvsManager.rSpaceStores
      spaces              <- Runtime.setupRSpace[Task](store)
      (rspace, replay, _) = spaces
      runtime             <- Runtime.createWithEmptyCost((rspace, replay))
      runtimeManager      <- RuntimeManager.fromRuntime[Task](runtime)
      genesis             <- Genesis.createGenesisBlock(runtimeManager, genesisParameters)
      blockStore          <- KeyValueBlockStore[Task](kvsManager)
      _                   <- blockStore.put(genesis.blockHash, genesis)
      blockDagStorage     <- BlockDagKeyValueStorage.create[Task](kvsManager)
      _                   <- blockDagStorage.insert(genesis, invalid = false)
    } yield GenesisContext(genesis, validavalidatorKeyPairs, storageDirectory)

    genesisContext.unsafeRunSync
>>>>>>> a4ab50f1
  }

  case class GenesisContext(
      genesisBlock: BlockMessage,
      validatorKeyPairs: Iterable[(PrivateKey, PublicKey)],
      genesisVaults: Iterable[(PrivateKey, PublicKey)],
      storageDirectory: Path
  ) {
    def validatorSks: Iterable[PrivateKey] = validatorKeyPairs.map(_._1)
    def validatorPks: Iterable[PublicKey]  = validatorKeyPairs.map(_._2)

    def genesisVaultsSks: Iterable[PrivateKey] = genesisVaults.map(_._1)
    def genesisVailtsPks: Iterable[PublicKey]  = genesisVaults.map(_._2)
  }
}<|MERGE_RESOLUTION|>--- conflicted
+++ resolved
@@ -6,13 +6,10 @@
 import coop.rchain.casper.genesis.Genesis
 import coop.rchain.casper.genesis.contracts._
 import coop.rchain.casper.protocol._
-<<<<<<< HEAD
+import coop.rchain.casper.util.ConstructDeploy.{defaultPub, defaultPub2}
+import coop.rchain.casper.util.rholang.Resources.mkTestRNodeStoreManager
 import coop.rchain.casper.storage.RNodeKeyValueStoreManager
 import coop.rchain.casper.util.ConstructDeploy._
-=======
-import coop.rchain.casper.util.ConstructDeploy.{defaultPub, defaultPub2}
-import coop.rchain.casper.util.rholang.Resources.mkTestRNodeStoreManager
->>>>>>> a4ab50f1
 import coop.rchain.casper.util.rholang.RuntimeManager
 import coop.rchain.catscontrib.TaskContrib.TaskOps
 import coop.rchain.crypto.signatures.Secp256k1
@@ -136,10 +133,8 @@
        """.stripMargin
     )
 
-<<<<<<< HEAD
     val (validavalidatorKeyPairs, genesisVaults, genesisParameters) = parameters
     val storageDirectory                                            = Files.createTempDirectory(s"hash-set-casper-test-genesis-")
-    val storageSize: Long                                           = 1024L * 1024 * 1024
     implicit val log: Log.NOPLog[Task]                              = new Log.NOPLog[Task]
     implicit val metricsEff: Metrics[Task]                          = new metrics.Metrics.MetricsNOP[Task]
     implicit val spanEff                                            = NoopSpan[Task]()
@@ -147,54 +142,17 @@
     implicit val scheduler = monix.execution.Scheduler.Implicits.global
 
     (for {
-      rspaceDir      <- Task.delay(Files.createDirectory(storageDirectory.resolve("rspace")))
-      r              <- RhoRuntime.setupRSpace[Task](rspaceDir, storageSize)
-      rSpacePlay     = r._1
-      rSpaceReplay   = r._2
-      historyRepo    = r._3
-      runtimes       <- RhoRuntime.createRuntimes[Task](rSpacePlay, rSpaceReplay, true)
-      runtimeManager <- RuntimeManager.fromRuntimes[Task](runtimes._1, runtimes._2, historyRepo)
-      genesis        <- Genesis.createGenesisBlock(runtimeManager, genesisParameters)
-      _              <- runtimes._1.close
-      _              <- runtimes._2.close
-      blockStoreDir  <- Task.delay(Files.createDirectory(storageDirectory.resolve("block-store")))
-      blockStore     <- BlockDagStorageTestFixture.createBlockStorage[Task](blockStoreDir)
-      _              <- blockStore.put(genesis.blockHash, genesis)
-
-      blockDagDir <- Task.delay(Files.createDirectory(storageDirectory.resolve("block-dag-store")))
-
-      storeManager <- RNodeKeyValueStoreManager[Task](blockDagDir)
-      blockDagStorage <- {
-        implicit val kvm = storeManager
-        BlockDagKeyValueStorage.create[Task]
-      }
-      _ <- blockDagStorage.insert(genesis, invalid = false)
+      kvsManager                   <- mkTestRNodeStoreManager[Task](storageDirectory)
+      store                        <- kvsManager.rSpaceStores
+      runtimes                     <- RhoRuntime.createRuntimes(store)
+      (runtime, replayRuntime, hr) = runtimes
+      runtimeManager               <- RuntimeManager.fromRuntimes[Task](runtime, replayRuntime, hr)
+      genesis                      <- Genesis.createGenesisBlock(runtimeManager, genesisParameters)
+      blockStore                   <- KeyValueBlockStore[Task](kvsManager)
+      _                            <- blockStore.put(genesis.blockHash, genesis)
+      blockDagStorage              <- BlockDagKeyValueStorage.create[Task](kvsManager)
+      _                            <- blockDagStorage.insert(genesis, invalid = false)
     } yield GenesisContext(genesis, validavalidatorKeyPairs, genesisVaults, storageDirectory)).unsafeRunSync
-=======
-    val (validavalidatorKeyPairs, genesisParameters) = parameters
-    val storageDirectory                             = Files.createTempDirectory(s"hash-set-casper-test-genesis-")
-    implicit val log: Log.NOPLog[Task]               = new Log.NOPLog[Task]
-    implicit val metricsEff: Metrics[Task]           = new metrics.Metrics.MetricsNOP[Task]
-    implicit val spanEff                             = NoopSpan[Task]()
-
-    implicit val scheduler = monix.execution.Scheduler.Implicits.global
-
-    val genesisContext = for {
-      kvsManager          <- mkTestRNodeStoreManager[Task](storageDirectory)
-      store               <- kvsManager.rSpaceStores
-      spaces              <- Runtime.setupRSpace[Task](store)
-      (rspace, replay, _) = spaces
-      runtime             <- Runtime.createWithEmptyCost((rspace, replay))
-      runtimeManager      <- RuntimeManager.fromRuntime[Task](runtime)
-      genesis             <- Genesis.createGenesisBlock(runtimeManager, genesisParameters)
-      blockStore          <- KeyValueBlockStore[Task](kvsManager)
-      _                   <- blockStore.put(genesis.blockHash, genesis)
-      blockDagStorage     <- BlockDagKeyValueStorage.create[Task](kvsManager)
-      _                   <- blockDagStorage.insert(genesis, invalid = false)
-    } yield GenesisContext(genesis, validavalidatorKeyPairs, storageDirectory)
-
-    genesisContext.unsafeRunSync
->>>>>>> a4ab50f1
   }
 
   case class GenesisContext(

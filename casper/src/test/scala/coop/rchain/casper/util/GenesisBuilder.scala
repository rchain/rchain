package coop.rchain.casper.util

import cats.syntax.all._
import coop.rchain.blockstorage.BlockStore
import coop.rchain.casper.ValidatorIdentity
import coop.rchain.casper.dag.BlockDagKeyValueStorage
import coop.rchain.casper.genesis.Genesis
import coop.rchain.casper.genesis.contracts._
import coop.rchain.casper.protocol._
<<<<<<< HEAD
import coop.rchain.casper.rholang.{Resources, RuntimeManager}
=======
import coop.rchain.casper.rholang.Resources.mkTestRNodeStoreManager
import coop.rchain.casper.rholang.RuntimeManager
>>>>>>> 10d6383b
import coop.rchain.casper.util.ConstructDeploy._
import coop.rchain.catscontrib.TaskContrib.TaskOps
import coop.rchain.crypto.signatures.Secp256k1
import coop.rchain.crypto.{PrivateKey, PublicKey}
import coop.rchain.metrics
import coop.rchain.metrics.{Metrics, NoopSpan}
import coop.rchain.rholang.interpreter.util.RevAddress
import coop.rchain.rspace.syntax.rspaceSyntaxKeyValueStoreManager
import coop.rchain.shared.Log
import coop.rchain.shared.syntax._
import monix.eval.Task

import java.nio.file.{Files, Path}
import scala.collection.compat.immutable.LazyList
import scala.collection.mutable

object GenesisBuilder {

  val fixedValidatorKeyPairs = List((defaultSec, defaultPub), (defaultSec2, defaultPub2))

  val randomValidatorKeyPairs                  = LazyList.continually(Secp256k1.newKeyPair)
  val (randomValidatorSks, randomValidatorPks) = randomValidatorKeyPairs.unzip

  val defaultPosMultiSigPublicKeys = List(
    "04db91a53a2b72fcdcb201031772da86edad1e4979eb6742928d27731b1771e0bc40c9e9c9fa6554bdec041a87cee423d6f2e09e9dfb408b78e85a4aa611aad20c",
    "042a736b30fffcc7d5a58bb9416f7e46180818c82b15542d0a7819d1a437aa7f4b6940c50db73a67bfc5f5ec5b5fa555d24ef8339b03edaa09c096de4ded6eae14",
    "047f0f0f5bbe1d6d1a8dac4d88a3957851940f39a57cd89d55fe25b536ab67e6d76fd3f365c83e5bfe11fe7117e549b1ae3dd39bfc867d1c725a4177692c4e7754"
  )

  val defaultPosVaultPubKey =
    "0432946f7f91f8f767d7c3d43674faf83586dffbd1b8f9278a5c72820dc20308836299f47575ff27f4a736b72e63d91c3cd853641861f64e08ee5f9204fc708df6"

  def createBonds(validators: Iterable[PublicKey]): Iterable[(PublicKey, Long)] =
    validators.zipWithIndex.map { case (v, i) => v -> (2L * i.toLong + 1L) }

  def createGenesis(): BlockMessage =
    buildGenesis().genesisBlock

  /*
   * buildGenesisParameters and buildGenesis functions have very strange combinations with TestNode
   *  to create network based on number of validators (and read-only nodes).
   * TestNode network creation function accepts number of nodes to create together with result from
   *  buildGenesis function which also accepts genesis parameters with specific number of nodes.
   */

  def buildGenesisParametersSize(numOfValidators: Int): GenesisParameters = {
    val validators = randomValidatorKeyPairs.take(numOfValidators).toList
    buildGenesisParameters(validators)()
  }

  def buildGenesisParametersFromBonds(bonds: List[Long]): GenesisParameters = {
    val validators = randomValidatorKeyPairs.take(bonds.size).toList
    val bondsPair  = validators.map(_._2).zip(bonds)
    buildGenesisParameters(validators)(bondsPair)
  }
  val defaultSystemContractPubKey =
    "04e2eb6b06058d10b30856043c29076e2d2d7c374d2beedded6ecb8d1df585dfa583bd7949085ac6b0761497b0cfd056eb3d0db97efb3940b14c00fff4e53c85bf"

  def buildGenesisParameters(
      validatorKeyPairs: Seq[(PrivateKey, PublicKey)],
      genesisVaults: Seq[(PrivateKey, Long)],
      bonds: Map[PublicKey, Long]
  ): GenesisParameters =
    buildGenesisParameters(validatorKeyPairs.toList)(bonds) match {
      case (validatorKeys, _, genesisConf) =>
        // Use default build parameters function and modify vaults
        val newVaults = genesisVaults.toList.map {
          case (p, s) => Vault(RevAddress.fromPublicKey(Secp256k1.toPublic(p)).get, s)
        }
        val newGenesisVaults = genesisVaults.map { case (k, _) => (k, Secp256k1.toPublic(k)) }
        val newGenesisConf   = genesisConf.copy(vaults = newVaults)
        (validatorKeys, newGenesisVaults, newGenesisConf)
    }

  def buildGenesisParameters(
      validatorKeyPairs: List[(PrivateKey, PublicKey)] = randomValidatorKeyPairs.take(4).toList
  )(
      bonds: Iterable[(PublicKey, Long)] = createBonds(validatorKeyPairs.map(_._2))
  ): GenesisParameters = {
    val (_, firstValidatorPubKey) = validatorKeyPairs.head
    // Genesis vaults includes fixed keys to be always accessible for deploys
    val genesisVaults = fixedValidatorKeyPairs ++ validatorKeyPairs
    (
      validatorKeyPairs,
      genesisVaults,
      Genesis(
        sender = firstValidatorPubKey,
        shardId = "root",
        proofOfStake = ProofOfStake(
          minimumBond = 1L,
          maximumBond = Long.MaxValue,
          // Epoch length is set to large number to prevent trigger of epoch change
          // in PoS close block method, which causes block merge conflicts
          // - epoch change can be set as a parameter in Rholang tests (e.g. PosSpec)
          epochLength = 1000,
          quarantineLength = 50000,
          numberOfActiveValidators = 100,
          validators = bonds.map(Validator.tupled).toSeq,
          posMultiSigPublicKeys = defaultPosMultiSigPublicKeys,
          posMultiSigQuorum = defaultPosMultiSigPublicKeys.length - 1,
          posVaultPubKey = defaultPosVaultPubKey
        ),
        registry = Registry(defaultSystemContractPubKey),
        vaults = genesisVaults.toList.map(pair => predefinedVault(pair._2)) ++
          bonds.toList.map {
            case (pk, _) =>
              // Initial validator vaults contain 0 Rev
              RevAddress.fromPublicKey(pk).map(Vault(_, 0))
          }.flattenOption,
        blockNumber = 0
      )
    )
  }

  private def predefinedVault(pub: PublicKey): Vault =
    Vault(RevAddress.fromPublicKey(pub).get, 9000000)

  type GenesisParameters =
    (Iterable[(PrivateKey, PublicKey)], Iterable[(PrivateKey, PublicKey)], Genesis)

  private val genesisCache: mutable.HashMap[GenesisParameters, GenesisContext] =
    mutable.HashMap.empty

  private var cacheAccesses = 0
  private var cacheMisses   = 0

  def buildGenesis(parameters: GenesisParameters = buildGenesisParametersSize(4)): GenesisContext =
    genesisCache.synchronized {
      cacheAccesses += 1
      genesisCache.getOrElseUpdate(parameters, doBuildGenesis(parameters))
    }

  def buildGenesis(validatorsNum: Int): GenesisContext =
    genesisCache.synchronized {
      cacheAccesses += 1
      val parameters = buildGenesisParametersSize(validatorsNum + 5)
      genesisCache.getOrElseUpdate(
        parameters,
        doBuildGenesis(parameters)
      )
    }

  private def doBuildGenesis(
      parameters: GenesisParameters
  ): GenesisContext = {
    cacheMisses += 1
    println(
      f"""Genesis block cache miss, building a new genesis.
         |Cache misses: $cacheMisses / $cacheAccesses (${cacheMisses.toDouble / cacheAccesses}%1.2f) cache accesses.
       """.stripMargin
    )

    val (validavalidatorKeyPairs, genesisVaults, genesisParameters) = parameters
    val storageDirectory                                            = Files.createTempDirectory(s"hash-set-casper-test-genesis-")
    implicit val log: Log.NOPLog[Task]                              = new Log.NOPLog[Task]
    implicit val metricsEff: Metrics[Task]                          = new metrics.Metrics.MetricsNOP[Task]
    implicit val spanEff                                            = NoopSpan[Task]()

    implicit val scheduler = monix.execution.Scheduler.Implicits.global

    (for {
      kvsManager     <- mkTestRNodeStoreManager[Task](storageDirectory)
      rStore         <- kvsManager.rSpaceStores
      mStore         <- RuntimeManager.mergeableStore(kvsManager)
      t              = RuntimeManager.noOpExecutionTracker[Task]
<<<<<<< HEAD
      runtimeManager <- RuntimeManager(rStore, mStore, Resources.dummyMergeableTag, t)
=======
      runtimeManager <- RuntimeManager(rStore, mStore, Genesis.NonNegativeMergeableTagName, t)
      // First bonded validator is the creator
      creator = ValidatorIdentity(parameters._1.head._1)
>>>>>>> 10d6383b
      genesis <- {
        implicit val rm = runtimeManager
        Genesis.createGenesisBlock[Task](creator, genesisParameters)
      }
      blockStore      <- BlockStore[Task](kvsManager)
      _               <- blockStore.put(genesis.blockHash, genesis)
      blockDagStorage <- BlockDagKeyValueStorage.create[Task](kvsManager)
      _               <- blockDagStorage.insert(genesis, invalid = false, approved = true)
    } yield GenesisContext(genesis, validavalidatorKeyPairs, genesisVaults, storageDirectory)).unsafeRunSync
  }

  case class GenesisContext(
      genesisBlock: BlockMessage,
      validatorKeyPairs: Iterable[(PrivateKey, PublicKey)],
      genesisVaults: Iterable[(PrivateKey, PublicKey)],
      storageDirectory: Path
  ) {
    def validatorSks: Iterable[PrivateKey] = validatorKeyPairs.map(_._1)
    def validatorPks: Iterable[PublicKey]  = validatorKeyPairs.map(_._2)

    def genesisVaultsSks: Iterable[PrivateKey] = genesisVaults.map(_._1)
    def genesisVailtsPks: Iterable[PublicKey]  = genesisVaults.map(_._2)
  }
}<|MERGE_RESOLUTION|>--- conflicted
+++ resolved
@@ -7,12 +7,9 @@
 import coop.rchain.casper.genesis.Genesis
 import coop.rchain.casper.genesis.contracts._
 import coop.rchain.casper.protocol._
-<<<<<<< HEAD
-import coop.rchain.casper.rholang.{Resources, RuntimeManager}
-=======
 import coop.rchain.casper.rholang.Resources.mkTestRNodeStoreManager
 import coop.rchain.casper.rholang.RuntimeManager
->>>>>>> 10d6383b
+import coop.rchain.casper.rholang.{Resources, RuntimeManager}
 import coop.rchain.casper.util.ConstructDeploy._
 import coop.rchain.catscontrib.TaskContrib.TaskOps
 import coop.rchain.crypto.signatures.Secp256k1
@@ -178,13 +175,9 @@
       rStore         <- kvsManager.rSpaceStores
       mStore         <- RuntimeManager.mergeableStore(kvsManager)
       t              = RuntimeManager.noOpExecutionTracker[Task]
-<<<<<<< HEAD
       runtimeManager <- RuntimeManager(rStore, mStore, Resources.dummyMergeableTag, t)
-=======
-      runtimeManager <- RuntimeManager(rStore, mStore, Genesis.NonNegativeMergeableTagName, t)
       // First bonded validator is the creator
       creator = ValidatorIdentity(parameters._1.head._1)
->>>>>>> 10d6383b
       genesis <- {
         implicit val rm = runtimeManager
         Genesis.createGenesisBlock[Task](creator, genesisParameters)

--- conflicted
+++ resolved
@@ -62,11 +62,8 @@
     for {
       res <- runtimeManager.computeState(ProtoUtil.postStateHash(genesis))(
               deploy :: Nil,
-<<<<<<< HEAD
-              BlockData(deploy.timestamp, 0, PublicKey(genesis.sender)),
-=======
+              BlockData(deploy.data.timestamp, 0, PublicKey(genesis.sender)),
               BlockData(deploy.data.timestamp, 0),
->>>>>>> 523320da
               Map.empty[BlockHash, Validator]
             )
       (hash, Seq(result)) = res

--- conflicted
+++ resolved
@@ -81,7 +81,6 @@
 
   "computeState" should "charge for deploys" in effectTest {
     runtimeManagerResource.use { runtimeManager =>
-<<<<<<< HEAD
       for {
         deploy        <- ConstructDeploy.sourceDeployNowF(source)
         time          <- timeF.currentMillis
@@ -103,29 +102,6 @@
                    isGenesis = false
                  )
       } yield result
-=======
-      val genPostState = genesis.body.state.postStateHash
-      val source       = """
-                            # new rl(`rho:registry:lookup`), listOpsCh in {
-                            #   rl!(`rho:lang:listOps`, *listOpsCh) |
-                            #   for(x <- listOpsCh){
-                            #     Nil
-                            #   }
-                            # }
-                            #""".stripMargin('#')
-      // TODO: Prohibit negative gas prices and gas limits in deploys.
-      // TODO: Make minimum maximum yield for deploy parameter of node.
-      ConstructDeploy.sourceDeployNowF(source = source, phloLimit = 10000) >>= { deploy =>
-        computeState(runtimeManager, deploy, genPostState) >>= {
-          case (playStateHash1, processedDeploy) =>
-            replayComputeState(runtimeManager)(genPostState, processedDeploy) map {
-              case Right(replayStateHash1) =>
-                assert(playStateHash1 != genPostState && replayStateHash1 == playStateHash1)
-              case Left(replayFailure) => fail(s"Unexpected replay failure: $replayFailure")
-            }
-        }
-      }
->>>>>>> b998a54b
     }
   }
 

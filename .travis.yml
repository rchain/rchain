language: scala
scala:
  - 2.12.4
sbt_args: -no-colors
dist: trusty
env:
  - SUBPROJECT=rosette
  - SUBPROJECT=core
<<<<<<< HEAD
  - SUBPROJECT=rholang-more-tests
=======
  - SUBPROJECT=test_artifact_creation
>>>>>>> 6f15ab4f
script:
  - ./ci/build-subprojects.sh
sudo: required
install:
  - ./scripts/install_secp.sh
  - ./scripts/install_sodium.sh
  - ./scripts/install.sh
cache:
  directories:
    - "$HOME/.ivy2/cache"
    - "$HOME/.sbt"
notifications:
  email:
    recipients:
      - rchain-makers@pyrofex.net
    on_success: never
    on_failure: always
addons:
    apt:
        sources:
            - sourceline: 'deb https://dl.bintray.com/sbt/debian /'
        packages:
            - sbt
            - jflex
            - haskell-platform
            - rpm
            - fakeroot

after_success:
  - "./scripts/create-artifacts.sh"

deploy:
  provider: releases
  api_key: "$GITHUB_RELEASES_API_TOKEN_PUBLIC_REPO"
  file_glob: true
  file:
    - "node/target/*.deb"
    - "node/target/rpm/RPMS/noarch/*.rpm"
  skip_cleanup: true
  on:
    tags: true
    branch: master<|MERGE_RESOLUTION|>--- conflicted
+++ resolved
@@ -6,11 +6,8 @@
 env:
   - SUBPROJECT=rosette
   - SUBPROJECT=core
-<<<<<<< HEAD
   - SUBPROJECT=rholang-more-tests
-=======
   - SUBPROJECT=test_artifact_creation
->>>>>>> 6f15ab4f
 script:
   - ./ci/build-subprojects.sh
 sudo: required
